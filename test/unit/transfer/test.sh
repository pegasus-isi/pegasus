#!/bin/bash


function run_test {
    echo "Running" "$@"
    "$@"
    if [ $? -eq 0 ]; then
        echo "OK"
        rm test.err test.out
        return 0
    else
        cat test.err test.out
        echo "ERROR"
        rm test.err test.out
        exit 1
    fi
}

function skip_test {
    echo "Skipping" "$@"
}

function transfer {
    $TRANSFER_LOCATION --max-attempts=1 "$@" >$TEST_DIR/test.out 2>$TEST_DIR/test.err
    RC=$?
    return $RC
}

function transfer_with_kickstart {
    $KICKSTART_LOCATION $TRANSFER_LOCATION "$@" >$TEST_DIR/test.out 2>$TEST_DIR/test.err
    RC=$?
    return $RC
}

function test_integrity {
    
    # try to trick transfer to invoke the wrong integrity executable
    rm -rf do-not-execute
    mkdir do-not-execute
    cp /bin/false do-not-execute/pegasus-integrity
    export PATH=$PWD/do-not-execute:$PATH
    
    rm -f $KICKSTART_INTEGRITY_DATA 
    if ! (transfer --file web-to-local.in); then
        echo "ERROR: pegasus-transfer exited non-zero"
        return 1
    fi
    # was $KICKSTART_INTEGRITY_DATA created?
    if [ ! -e $KICKSTART_INTEGRITY_DATA ]; then
        echo "ERROR: expected file $KICKSTART_INTEGRITY_DATA was not created"
        return 1
    fi
    # make sure it has a statinfo entry
    if ! (grep "\"index.html\":" $KICKSTART_INTEGRITY_DATA) >/dev/null 2>&1; then
        echo "ERROR: $KICKSTART_INTEGRITY_DATA does not contain a statinfo entry"
        return 1
    fi
    rm -f $KICKSTART_INTEGRITY_DATA
    return 0
}

function test_local_cp {
    transfer --file cp.in
    return $?
}

function test_integrity_local_cp {
    rm -f $KICKSTART_INTEGRITY_DATA
    if ! (transfer --file cp.in); then
        echo "ERROR: pegasus-transfer exited non-zero"
        return 1
    fi
    # was $KICKSTART_INTEGRITY_DATA created?
    if [ ! -e $KICKSTART_INTEGRITY_DATA ]; then
        echo "ERROR: expected file $KICKSTART_INTEGRITY_DATA was not created"
        return 1
    fi
    ENTRY_COUNT=`cat $KICKSTART_INTEGRITY_DATA | grep "entry generated" | wc -l`
    if [ $ENTRY_COUNT != 1 ]; then
        echo "ERROR: $KICKSTART_INTEGRITY_DATA does not have 2 entries!"
        cat $KICKSTART_INTEGRITY_DATA
        return 1
    fi
    rm -f $KICKSTART_INTEGRITY_DATA data.txt
    return 0
}

function test_docker_containers {
    rm -f *-image.tar.gz
    if ! (transfer --file docker-containers.in); then
        echo "ERROR: pegasus-transfer exited non-zero"
        return 1
    fi

    rm -f *-image.tar.gz
    return 0
}

function test_singularity_containers {
    rm -f *-image.tar.gz
    if ! (transfer --file singularity-containers.in); then
        echo "ERROR: pegasus-transfer exited non-zero"
        return 1
    fi

    # check docker->singularity file
    if ! (file singularity-docker-image.tar.gz | grep "run-singularity") >/dev/null 2>&1; then
        echo "singularity-docker-image.tar.gz is not in Singularity format"
        return 1
    fi

    rm -f *-image.tar.gz
    return 0
}

function test_symlink {
    rm -rf deep
    if ! (transfer --symlink --file symlink.in); then
        echo "ERROR: pegasus-transfer exited non-zero"
        return 1
    fi
    if [ ! -L deep/index.html ]; then
        echo "ERROR: deep/index.html is not a symlink"
        return 1
    fi
    rm -rf deep
    return 0
}

function test_symlink_should_fail {
    rm -rf deep
    # we expect transfer to fail here
    if (transfer --symlink --file symlink-fail.in); then
        echo "ERROR: pegasus-transfer did not fail as expected"
        return 1
    fi
    rm -rf deep
    return 0
}

function test_pull_back_integrity {
    (cd pull_back_integrity && rm -f remote* && transfer --file pullback.in && rm -f remote*)
}

function test_integrity_kickstart_large {
    export NUM_TRANSFERS=1000
    rm -rf kickstart_large
    mkdir kickstart_large
    cd kickstart_large
    # generate some data
    dd if=/dev/urandom of=input.data bs=512 count=1 >/dev/null 2>&1
    # generate a large number of transfers
    echo "[" >transfers.in
    for TID in `seq 1 $NUM_TRANSFERS`; do
        cat <<EOF >>transfers.in
 { "type": "transfer",
   "lfn": "file_$TID.data",
   "linkage": "input",
   "generate_checksum": true, 
   "id": $TID,
   "src_urls": [
     { "site_label": "local", "url": "file://$PWD/input.data", "priority": 100 }
   ],
   "dest_urls": [
     { "site_label": "local", "url": "file://$PWD/file_$TID.data" }
   ] }
EOF
        if [ $TID -lt $NUM_TRANSFERS ]; then
            echo "," >>transfers.in
        fi
    done
    echo "]" >>transfers.in

    transfer_with_kickstart --threads=50 --file transfers.in

    # make a copy of the kickstart record
    cp ../test.out kickstart-record.txt

    # make sure we have a full record
    if ! (tail -n 40 kickstart-record.txt | grep 'metadata:') >/dev/null 2>&1; then
        echo "Incomplete kickstart record"
        cd ..
        return 1
    fi

    cd ..
    rm -rf kickstart_large
    return 0
}

export TEST_DIR=`pwd`

<<<<<<< HEAD
if [ "x$1" = "x" ]; then
    echo "Please specify the Pegasus bin dir as the first argument" >&2
    exit 1
fi
export PATH=$1:$PATH
=======
export TRANSFER_LOCATION=$PEGASUS_BIN_DIR/pegasus-transfer
export KICKSTART_LOCATION=$PEGASUS_BIN_DIR/pegasus-kickstart
>>>>>>> 1c5bdb44

export TRANSFER_LOCATION=$1/pegasus-transfer
export KICKSTART_LOCATION=$1/pegasus-kickstart

export KICKSTART_INTEGRITY_DATA=ks.integrity.$$
rm -f $KICKSTART_INTEGRITY_DATA

# RUN THE TESTS
run_test test_integrity
run_test test_local_cp
run_test test_integrity_local_cp

# requires singularity v3.0 or greater for all transfers to work
if (singularity --version) >/dev/null 2>&1; then
    run_test test_singularity_containers
else
    skip_test test_singularity_containers
fi

if (docker image list) >/dev/null 2>&1; then
    run_test test_docker_containers
else
    skip_test test_docker_containers
fi

run_test test_symlink
run_test test_symlink_should_fail
run_test test_pull_back_integrity
run_test test_integrity_kickstart_large

# cleanup
rm -f $KICKSTART_INTEGRITY_DATA index.html data.txt

<|MERGE_RESOLUTION|>--- conflicted
+++ resolved
@@ -190,19 +190,8 @@
 
 export TEST_DIR=`pwd`
 
-<<<<<<< HEAD
-if [ "x$1" = "x" ]; then
-    echo "Please specify the Pegasus bin dir as the first argument" >&2
-    exit 1
-fi
-export PATH=$1:$PATH
-=======
 export TRANSFER_LOCATION=$PEGASUS_BIN_DIR/pegasus-transfer
 export KICKSTART_LOCATION=$PEGASUS_BIN_DIR/pegasus-kickstart
->>>>>>> 1c5bdb44
-
-export TRANSFER_LOCATION=$1/pegasus-transfer
-export KICKSTART_LOCATION=$1/pegasus-kickstart
 
 export KICKSTART_INTEGRITY_DATA=ks.integrity.$$
 rm -f $KICKSTART_INTEGRITY_DATA
