--- conflicted
+++ resolved
@@ -207,13 +207,6 @@
 run_test test_integrity
 run_test test_local_cp
 run_test test_integrity_local_cp
-<<<<<<< HEAD
-#if (docker image list && singularity --version) >/dev/null 2>&1; then
-#    run_test test_containers
-#else
-    skip_test test_containers
-#fi
-=======
 
 # requires singularity v3.0 or greater for all transfers to work
 if (singularity --version) >/dev/null 2>&1; then
@@ -227,7 +220,7 @@
 else
     skip_test test_docker_containers
 fi
->>>>>>> 518f033b
+
 run_test test_symlink
 run_test test_symlink_should_fail
 run_test test_pull_back_integrity
