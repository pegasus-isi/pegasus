--- conflicted
+++ resolved
@@ -24,13 +24,7 @@
 import java.io.IOException;
 import java.util.LinkedList;
 import java.util.Map;
-<<<<<<< HEAD
-import org.junit.*;
-import org.junit.After;
-import org.junit.Before;
-=======
 import org.junit.jupiter.api.*;
->>>>>>> e315ca49
 
 /**
  * Test class to test the Pegasus Properties class
