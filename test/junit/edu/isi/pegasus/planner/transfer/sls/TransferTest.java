--- conflicted
+++ resolved
@@ -40,18 +40,11 @@
 import java.util.Collection;
 import java.util.HashMap;
 import java.util.Map;
-<<<<<<< HEAD
-import org.junit.After;
-import org.junit.AfterClass;
-import org.junit.Before;
-import org.junit.BeforeClass;
-=======
 import org.junit.jupiter.api.AfterAll;
 import org.junit.jupiter.api.AfterEach;
 import org.junit.jupiter.api.BeforeAll;
 import org.junit.jupiter.api.BeforeEach;
 import org.junit.jupiter.api.Test;
->>>>>>> e315ca49
 
 /**
  * Unit tests for nonshared fs mode, PegasusLite transfers
@@ -80,13 +73,8 @@
     public static void tearDownClass() {}
 
     /** Setup the logger and properties that all test functions require */
-<<<<<<< HEAD
-    @Before
-    public void setUp() {
-=======
     @BeforeEach
     public final void setUp() {
->>>>>>> e315ca49
         mTestSetup = new DefaultTestSetup();
         mBag = new PegasusBag();
         mTestSetup.setInputDirectory(this.getClass());
@@ -139,9 +127,9 @@
         dir.setSharedFileSystemAccess(sharedFileSystem);
         compute.addDirectory(dir);
         assertEquals(
-                "use file URL as source:",
+
                 expectedValue,
-                t.useFileURLAsSource(compute, stagingSite));
+                t.useFileURLAsSource(compute, stagingSite), "use file URL as source:");
         mLogger.logEventCompletion();
     }
 
@@ -151,9 +139,9 @@
         Transfer t = new Transfer();
         t.initialize(mBag);
         assertEquals(
-                "Symlinking enabled for job:",
+
                 expectedValue,
-                t.symlinkingEnabled(job, workflowSymlinking));
+                t.symlinkingEnabled(job, workflowSymlinking),"Symlinking enabled for job:");
         mLogger.logEventCompletion();
     }
 
@@ -166,9 +154,9 @@
         Transfer t = new Transfer();
         t.initialize(mBag);
         assertEquals(
-                "Symlinking enabled for file:",
+
                 expectedValue,
-                t.symlinkingEnabled(pf, symlinkingEnabledForJob, useFileURLAsSource));
+                t.symlinkingEnabled(pf, symlinkingEnabledForJob, useFileURLAsSource), "Symlinking enabled for file:");
         mLogger.logEventCompletion();
     }
 
@@ -190,7 +178,7 @@
             c.addMountPoint(mp);
         }
         t.updateSourceFileURLForContainerizedJob(c, new PegasusFile("f.in"), source, "ID1");
-        assertEquals("source file url in containerized jobs", expectedReplacedURL, source.getPFN());
+        assertEquals( expectedReplacedURL, source.getPFN(), "source file url in containerized jobs");
         mLogger.logEventCompletion();
     }
 
