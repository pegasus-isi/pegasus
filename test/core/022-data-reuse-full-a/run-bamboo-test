--- conflicted
+++ resolved
@@ -2,101 +2,8 @@
 
 set -e
 
-<<<<<<< HEAD
 echo "Running blackdiamond.py"
-export PYTHONPATH=`pegasus-config --python`
 python3 blackdiamond.py
-=======
-if [ X${testdir} = "X" ]; then
-    testdir=`dirname  $0`
-    export testdir
-fi
-
-TOPDIR=`pwd`
-
-# generate the input file
-echo "This is sample input to KEG" > f.a
-
-#generate the final output file
-echo "This is preexisitng output file for the workflow" > f.d
-
-cat > rc.data <<EOF
-f.a file://$TOPDIR/f.a pool="local"
-f.d file://$TOPDIR/f.d pool="local"
-EOF
-
-
-# output directory
-mkdir -p outputs
-
-# build the dax generator
-$testdir/blackdiamond.py /usr > blackdiamond.dax
-
-# create the site catalog
-cat > sites.yml <<EOF
-pegasus: "5.0"
-sites:
- -
-  name: "isi-condorc"
-  arch: "x86"
-  os.type: "linux"
-  grids:
-   -
-    type: "condor"
-    contact: "ccg-testing1.isi.edu"
-    scheduler: "condor"
-    jobtype: "auxillary"
-   -
-    type: "condor"
-    contact: "ccg-testing1.isi.edu"
-    scheduler: "condor"
-    jobtype: "compute"
-  profiles:
-    condor:
-      universe: "vanilla"
-    pegasus:
-      clusters.num: "1"
-      style: "condorc"
- -
-  name: "condorpool"
-  arch: "x86_64"
-  os.type: "linux"
-  profiles:
-    condor:
-      universe: "vanilla"
-    pegasus:
-      style: "condor"
- -
-  name: "local"
-  arch: "x86_64"
-  os.type: "linux"
-  directories:
-   -
-    type: "sharedStorage"
-    path: "$TOPDIR/outputs"
-    fileServers:
-     -
-      operation: "all"
-      url: "file://$TOPDIR/outputs"
-   -
-    type: "sharedScratch"
-    path: "$TOPDIR/work"
-    fileServers:
-     -
-      operation: "all"
-      url: "file://$TOPDIR/work"
-EOF
-
-# plan and submit the  workflow
-pegasus-plan \
-    --conf $testdir/pegasusrc \
-    --sites condorpool \
-    --output-sites local \
-    --dir work \
-    --cluster horizontal \
-    blackdiamond.dax  | tee plan.out
-
->>>>>>> 2e4f60bb
 
 SUBMIT_DIR=`cat submit_dir`
 
