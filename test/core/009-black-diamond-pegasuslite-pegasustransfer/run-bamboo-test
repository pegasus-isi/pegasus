#!/bin/bash
set -e

<<<<<<< HEAD
echo "Running blackdiamond.py"
python3 blackdiamond.py
=======
# build the dax generator
$testdir/blackdiamond.py "$(dirname $(dirname $(which pegasus-version)))" > blackdiamond.dax
>>>>>>> f5a671fb

SUBMIT_DIR=`cat submit_dir`
# account for deep submit directory structure
cd $SUBMIT_DIR/00/00

# PM-1192 make sure the env variable PEGASUS_LITE_ENV_SOURCE is set
for sub in ` ls *sub | grep -E "analyze|findrange|preprocess"`; do
    echo "Searching in file $sub"
    pegasus_lite_env_source_set=`(grep environment $sub | grep PEGASUS_LITE_ENV_SOURCE) 2>/dev/null || /bin/true`
    if [ "x$pegasus_lite_env_source_set" == "x" ]; then
        echo "ERROR: PEGASUS_LITE_ENV_SOURCE not set in environment for $sub"
        exit 1
    fi
done

pegasus-run $SUBMIT_DIR<|MERGE_RESOLUTION|>--- conflicted
+++ resolved
@@ -1,15 +1,11 @@
 #!/bin/bash
 set -e
 
-<<<<<<< HEAD
 echo "Running blackdiamond.py"
 python3 blackdiamond.py
-=======
-# build the dax generator
-$testdir/blackdiamond.py "$(dirname $(dirname $(which pegasus-version)))" > blackdiamond.dax
->>>>>>> f5a671fb
 
 SUBMIT_DIR=`cat submit_dir`
+
 # account for deep submit directory structure
 cd $SUBMIT_DIR/00/00
 
