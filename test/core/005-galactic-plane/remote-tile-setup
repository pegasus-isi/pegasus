--- conflicted
+++ resolved
@@ -23,13 +23,8 @@
 # add the inputs to the rc
 echo
 cd $WORK_DIR
-<<<<<<< HEAD
-cat cache.list | grep -v ".fits " | sed 's/\.gz http/ http/' >rc.data
-cat url.list | sed 's/ http:.*ref=/ http:\/\/obelix.isi.edu\/irsa-cache/' | sed 's/\.gz http/ http/' >>rc.data
-=======
 cat cache.list | grep -v ".fits " >rc.data
 cat url.list | sed 's/\.gz http/ http/' >>rc.data
->>>>>>> 88614a8b
 
 if [ "$MODE" = "prefetch" ]; then
     echo "Prefteching data..."
