#!/bin/bash
set -e
<<<<<<< HEAD
=======
#set -v

if [ X${testdir} = "X" ]; then
    testdir=`dirname  $0`
    export testdir
fi

TOPDIR=`pwd`

# generate the input file
echo "This is sample input to KEG" > f.a

# output directory
mkdir -p outputs

# build the dax generator
$testdir/blackdiamond.py "$(dirname $(dirname $(which pegasus-version)))" > blackdiamond.dax
>>>>>>> f5a671fb

echo "Running blackdiamond.py"
python3 blackdiamond.py

SUBMIT_DIR=`cat submit_dir`
# account for deep submit directory structure
cd $SUBMIT_DIR/00/00

# PM-1192 make sure the env variable PEGASUS_LITE_ENV_SOURCE is set
for sub in ` ls *sub | grep -E "analyze|findrange|preprocess"`; do
    echo "Searching in file $sub"
    pegasus_lite_env_source_set=`(grep environment $sub | grep PEGASUS_LITE_ENV_SOURCE) 2>/dev/null || /bin/true`
    if [ "x$pegasus_lite_env_source_set" == "x" ]; then
        echo "ERROR: PEGASUS_LITE_ENV_SOURCE not set in environment for $sub"
        exit 1
    fi
done

pegasus-run $SUBMIT_DIR<|MERGE_RESOLUTION|>--- conflicted
+++ resolved
@@ -1,30 +1,11 @@
 #!/bin/bash
 set -e
-<<<<<<< HEAD
-=======
-#set -v
-
-if [ X${testdir} = "X" ]; then
-    testdir=`dirname  $0`
-    export testdir
-fi
-
-TOPDIR=`pwd`
-
-# generate the input file
-echo "This is sample input to KEG" > f.a
-
-# output directory
-mkdir -p outputs
-
-# build the dax generator
-$testdir/blackdiamond.py "$(dirname $(dirname $(which pegasus-version)))" > blackdiamond.dax
->>>>>>> f5a671fb
 
 echo "Running blackdiamond.py"
 python3 blackdiamond.py
 
 SUBMIT_DIR=`cat submit_dir`
+
 # account for deep submit directory structure
 cd $SUBMIT_DIR/00/00
 
