--- conflicted
+++ resolved
@@ -3,97 +3,5 @@
 set -e
 set -v
 
-<<<<<<< HEAD
 echo "Running blackdiamond.py"
-export PYTHONPATH=`pegasus-config --python`
-python3 blackdiamond.py
-=======
-if [ X${testdir} = "X" ]; then
-    testdir=`dirname  $0`
-    export testdir
-fi
-
-TOPDIR=`pwd`
-
-# generate the input file
-echo "This is sample input to KEG" > f.a
-
-# output directory
-mkdir -p outputs
-
-# build the dax generator
-$testdir/blackdiamond.py /usr > blackdiamond.dax
-
-# create the site catalog
-cat > sites.yml <<EOF
-pegasus: "5.0"
-sites:
- -
-  name: "isi-condorc"
-  arch: "x86_64"
-  os.type: "linux"
-  os.release: "rhel"
-  os.version: "7"
-  grids:
-   -
-    type: "condor"
-    contact: "ccg-testing1.isi.edu"
-    scheduler: "condor"
-    jobtype: "auxillary"
-   -
-    type: "condor"
-    contact: "ccg-testing1.isi.edu"
-    scheduler: "condor"
-    jobtype: "compute"
-  profiles:
-    condor:
-      universe: "vanilla"
-    pegasus:
-      clusters.num: "1"
-      style: "condorc"
- -
-  name: "condorpool"
-  arch: "x86_64"
-  os.type: "linux"
-  os.release: "rhel"
-  os.version: "7"
-  profiles:
-    condor:
-      universe: "vanilla"
-    pegasus:
-      style: "condor"
- -
-  name: "local"
-  arch: "x86_64"
-  os.type: "linux"
-  os.release: "rhel"
-  os.version: "7"
-  directories:
-   -
-    type: "sharedStorage"
-    path: "$TOPDIR/outputs"
-    fileServers:
-     -
-      operation: "all"
-      url: "file://$TOPDIR/outputs"
-   -
-    type: "sharedScratch"
-    path: "$TOPDIR/work"
-    fileServers:
-     -
-      operation: "all"
-      url: "file://$TOPDIR/work"
-EOF
-
-# plan and submit the  workflow
-pegasus-plan \
-    --conf $testdir/pegasusrc \
-    --sites isi-condorc \
-    --output-sites local \
-    --dir work/submit \
-    --cleanup leaf \
-    --cluster horizontal \
-    --submit \
-    blackdiamond.dax \
-    | tee plan.out
->>>>>>> 2e4f60bb
+python3 blackdiamond.py