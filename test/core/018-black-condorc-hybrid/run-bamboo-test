#!/bin/bash

set -e
set -v

<<<<<<< HEAD
echo "Running blackdiamond.py"
export PYTHONPATH=`pegasus-config --python`
python3 blackdiamond.py
=======
if [ X${testdir} = "X" ]; then
    testdir=`dirname  $0`
    export testdir
fi

TOPDIR=`pwd`

# generate the input file
echo "This is sample input to KEG" > f.a

# output directory
mkdir -p outputs

# build the dax generator
$testdir/blackdiamond.py /usr > blackdiamond.dax

# create the site catalog
cat > sites.yml <<EOF
pegasus: "5.0"
sites:
 -
  name: "CCG"
  arch: "x86_64"
  os.type: "linux"
  os.release: "rhel"
  os.version: "7"
  directories:
   -
    type: "sharedStorage"
    path: "/scitech/shared/scratch-90-days/bamboo/outputs"
    fileServers:
     -
      operation: "all"
      url: "file:///scitech/shared/scratch-90-days/bamboo/outputs"
   -
    type: "sharedScratch"
    path: "/scitech/shared/scratch-90-days"
    fileServers:
     -
      operation: "all"
      url: "file:///scitech/shared/scratch-90-days"
  profiles:
    condor:
      getenv: "True"
      requirements: "(TARGET.FileSystemDomain =!= \"\")"
    pegasus:
      style: "condor"
 -
  name: "local"
  arch: "x86_64"
  os.type: "linux"
  os.release: "rhel"
  os.version: "7"
  directories:
   -
    type: "sharedStorage"
    path: "/scitech/shared/scratch-90-days/bamboo/outputs"
    fileServers:
     -
      operation: "all"
      url: "file:///scitech/shared/scratch-90-days/bamboo/outputs"
   -
    type: "sharedScratch"
    path: "/scitech/shared/scratch-90-days"
    fileServers:
     -
      operation: "all"
      url: "file:///scitech/shared/scratch-90-days"
  grids:
   -
    type: "condor"
    contact: "ccg-testing1.isi.edu"
    scheduler: "condor"
    jobtype: "compute"
   -
    type: "condor"
    contact: "ccg-testing1.isi.edu"
    scheduler: "condor"
    jobtype: "auxillary"
  profiles:
    condor:
      getenv: "True"
      requirements: "(TARGET.FileSystemDomain =!= \"\")"
    pegasus:
      style: "condor"
EOF

# plan and submit the  workflow
pegasus-plan \
    --conf $testdir/pegasusrc \
    --sites local \
    --output-sites local \
    --dir work \
    --cleanup leaf \
    --cluster horizontal \
    -vvvv \
    --submit \
    blackdiamond.dax \
    | tee plan.out
>>>>>>> 2e4f60bb
<|MERGE_RESOLUTION|>--- conflicted
+++ resolved
@@ -3,108 +3,5 @@
 set -e
 set -v
 
-<<<<<<< HEAD
 echo "Running blackdiamond.py"
-export PYTHONPATH=`pegasus-config --python`
-python3 blackdiamond.py
-=======
-if [ X${testdir} = "X" ]; then
-    testdir=`dirname  $0`
-    export testdir
-fi
-
-TOPDIR=`pwd`
-
-# generate the input file
-echo "This is sample input to KEG" > f.a
-
-# output directory
-mkdir -p outputs
-
-# build the dax generator
-$testdir/blackdiamond.py /usr > blackdiamond.dax
-
-# create the site catalog
-cat > sites.yml <<EOF
-pegasus: "5.0"
-sites:
- -
-  name: "CCG"
-  arch: "x86_64"
-  os.type: "linux"
-  os.release: "rhel"
-  os.version: "7"
-  directories:
-   -
-    type: "sharedStorage"
-    path: "/scitech/shared/scratch-90-days/bamboo/outputs"
-    fileServers:
-     -
-      operation: "all"
-      url: "file:///scitech/shared/scratch-90-days/bamboo/outputs"
-   -
-    type: "sharedScratch"
-    path: "/scitech/shared/scratch-90-days"
-    fileServers:
-     -
-      operation: "all"
-      url: "file:///scitech/shared/scratch-90-days"
-  profiles:
-    condor:
-      getenv: "True"
-      requirements: "(TARGET.FileSystemDomain =!= \"\")"
-    pegasus:
-      style: "condor"
- -
-  name: "local"
-  arch: "x86_64"
-  os.type: "linux"
-  os.release: "rhel"
-  os.version: "7"
-  directories:
-   -
-    type: "sharedStorage"
-    path: "/scitech/shared/scratch-90-days/bamboo/outputs"
-    fileServers:
-     -
-      operation: "all"
-      url: "file:///scitech/shared/scratch-90-days/bamboo/outputs"
-   -
-    type: "sharedScratch"
-    path: "/scitech/shared/scratch-90-days"
-    fileServers:
-     -
-      operation: "all"
-      url: "file:///scitech/shared/scratch-90-days"
-  grids:
-   -
-    type: "condor"
-    contact: "ccg-testing1.isi.edu"
-    scheduler: "condor"
-    jobtype: "compute"
-   -
-    type: "condor"
-    contact: "ccg-testing1.isi.edu"
-    scheduler: "condor"
-    jobtype: "auxillary"
-  profiles:
-    condor:
-      getenv: "True"
-      requirements: "(TARGET.FileSystemDomain =!= \"\")"
-    pegasus:
-      style: "condor"
-EOF
-
-# plan and submit the  workflow
-pegasus-plan \
-    --conf $testdir/pegasusrc \
-    --sites local \
-    --output-sites local \
-    --dir work \
-    --cleanup leaf \
-    --cluster horizontal \
-    -vvvv \
-    --submit \
-    blackdiamond.dax \
-    | tee plan.out
->>>>>>> 2e4f60bb
+python3 blackdiamond.py