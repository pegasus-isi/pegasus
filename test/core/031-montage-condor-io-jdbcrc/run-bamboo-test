--- conflicted
+++ resolved
@@ -25,11 +25,9 @@
 #we don't want errors for registration to be masked because of retries
 dagman.retry 0
 EOF
-<<<<<<< HEAD
-cat $HOME/.jdbcrc-test.conf >> pegasus.properties
-=======
-cat $HOME/.jdbcrc-test-48.conf >> ../pegasusrc
->>>>>>> ae90b98a
+
+cat $HOME/.jdbcrc-test.conf >> ../pegasusrc
+
 
 echo "Updating the database..."
 pegasus-db-admin update --conf ../pegasusrc -t jdbcrc
