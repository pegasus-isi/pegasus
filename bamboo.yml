--- conflicted
+++ resolved
@@ -40,11 +40,7 @@
 
                       # We need a versioned copy to put on the website that
                       # excludes git files, but include the generated docs
-<<<<<<< HEAD
                       (cd pegasus-source && ant dist-source swamp-tarballs && mv dist/pegasus-$VERSION.tar.gz dist/pegasus-swamp*-$VERSION.tar.gz ..)
-=======
-                      (cd pegasus-source && ant dist-source && mv dist/pegasus-$VERSION.tar.gz ..)
->>>>>>> 1f241441
 
                       # pegasus-source.tar.gz is a tarball which is used to in subsequent buildsteps
                       # make this a copy of the generated source tarball to keep everyhing
