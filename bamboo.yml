project:
  key: PEGASUS
  name: Pegasus
  plans:
    - key: BNTPANORAMA
      name: Build & Test (panorama)
      scm:
        - !git
          name: Pegasus
          url: https://github.com/pegasus-isi/pegasus.git
          branch: panorama
      stages:
        - name: Source Checkout
          jobs:
            - key: DIST
              name: Source checkout and distribution
              description: Create the full distribution tarball
              tasks:
                - !checkout
                  description: Checks the Pegasus code out from our source repository
                  forceCleanBuild: true
                  repositories:
                    - name: Pegasus
                      checkoutDirectory: pegasus-source
                - !script
                  description: Create source tarballs
                  inlineScript:
                    interpreter: !scriptInterpreter LEGACY_SH_BAT
                    scriptBody: |
                      set -e
                      set -x

                      pwd
                      ls -la

                      VERSION=`pegasus-source/release-tools/getversion`

                      # Make sure it is clean
                      (cd pegasus-source && ant clean)

                      # We need a versioned copy to put on the website that
<<<<<<< HEAD
                      # excludes git files
                      cp -a pegasus-source pegasus-source-$VERSION
                      #tar -czf pegasus-source-$VERSION.tar.gz --exclude=.git --exclude=.gitignore pegasus-source-$VERSION
                      tar -czf pegasus-source-$VERSION.tar.gz pegasus-source-$VERSION
=======
                      # excludes git files, but include the generated docs
                      (cd pegasus-source && ant dist-source swamp-tarballs && mv dist/pegasus-$VERSION.tar.gz dist/pegasus-swamp*-$VERSION.tar.gz ..)

                      # pegasus-source.tar.gz is a tarball which is used to in subsequent buildsteps
                      # make this a copy of the generated source tarball to keep everyhing
                      # consistent
                      (cd pegasus-source/dist && tar xzf ../../pegasus-$VERSION.tar.gz && mv pegasus-$VERSION pegasus-source && tar -czf ../../pegasus-source.tar.gz pegasus-source && rm -rf pegasus-source)
>>>>>>> 848c7a86

                      # Create the source tarball for python source files using setup.py
                      (cd pegasus-source && ant dist-python-source && mv dist/pegasus-python-source-$VERSION.tar.gz ..)

<<<<<<< HEAD

                      # Create a source tarball with documentation and
                      # setup files to be used as the input to later
                      # build stages so we don't have to build the documentation
                      # multiple times
                      (cd pegasus-source && ant doc dist-clean)
                      #tar -czf pegasus-source.tar.gz --exclude=.git --exclude=.gitignore pegasus-source
                      tar -czf pegasus-source.tar.gz pegasus-source
=======
>>>>>>> 848c7a86
              artifactDefinitions:
                - name: pegasus-python-source-versioned
                  copyPattern: 'pegasus-python-source-*.tar.gz'
                  isShared: true
                - name: pegasus-source-versioned
                  copyPattern: 'pegasus-source-*.tar.gz'
                  isShared: true
                - name: pegasus-source-versioned-swamp-c
                  copyPattern: 'pegasus-swamp-c-?.*.tar.gz'
                  isShared: true
                - name: pegasus-source-versioned-swamp-java
                  copyPattern: 'pegasus-swamp-java-?.*.tar.gz'
                  isShared: true
                - name: pegasus-source-versioned-swamp-python
                  copyPattern: 'pegasus-swamp-python-?.*.tar.gz'
                  isShared: true
                - name: pegasus-source
                  copyPattern: 'pegasus-source.tar.gz'
                  isShared: true
              miscellaneous:
                cleanWorkingDirectoryAfterEachBuild: true

        - name: Unit Tests
          description: Run Unit Tests on Code and Binaries
          jobs:
<<<<<<< HEAD
            - key: CUT
              name: C Unit Tests
=======
            - key: D9CUT
              name: Debian 9 Unit Tests
>>>>>>> 848c7a86
              tasks:
                - !script
                  description: Untar source
                  inlineScript:
                    interpreter: !scriptInterpreter LEGACY_SH_BAT
                    scriptBody: "tar xzf pegasus-source.tar.gz"
                - !script
                  description: Unit Tests
                  inlineScript:
                    interpreter: !scriptInterpreter LEGACY_SH_BAT
                    scriptBody: |
                      TAG=${bamboo_TAG_DEBIAN_9}

                      /opt/docker/docker-bamboo-wrapper pull pegasus/pegasus:${TAG}

                      /opt/docker/docker-bamboo-wrapper run \
                      --rm \
                      --volume ${bamboo_build_working_directory}/pegasus-source:/home/bamboo/pegasus-source \
                      --entrypoint ant \
                      pegasus/pegasus:${TAG} test-kickstart test-pmc test-transfer
              artifactDependencies:
                - name: pegasus-source
              requirements:
                - capabilityKey: system.docker.executable
                  matchType: !exists exists
              requirements:
                - capabilityKey: mpi
                  matchType: !exists exists
              miscellaneous:
                cleanWorkingDirectoryAfterEachBuild: true

        - name: Build
          description: Build Pegasus
          jobs:
            - key: DOCGEN
              name: Build Docs
              tasks:
                - !script
                  description: Untar source
                  inlineScript:
                    interpreter: !scriptInterpreter LEGACY_SH_BAT
                    scriptBody: "tar xzf pegasus-source.tar.gz"
                - !customTask
                  pluginKey: com.atlassian.bamboo.plugins.ant:task.builder.ant
                  description: Build Documentation
                  taskConfig:
                    label: Ant
                    target: dist-doc
                    buildJdk: JDK
                    workingSubDirectory: pegasus-source
              artifactDefinitions:
                - name: pegasus-doc
                  copyPattern: 'pegasus-doc-*.tar.gz'
                  location: pegasus-source/dist
                  isShared: true
              artifactDependencies:
                - name: pegasus-source
              requirements:
                - capabilityKey: docbuild
                  matchType: !exists exists
              miscellaneous:
                cleanWorkingDirectoryAfterEachBuild: true
<<<<<<< HEAD
            - key: BXR632
              name: Build x86 RHEL 6
              enabled: false
=======
            - key: D10CUT
              name: Debian 10 Unit Tests
              tasks:
                - !script
                  description: Untar source
                  inlineScript:
                    interpreter: !scriptInterpreter LEGACY_SH_BAT
                    scriptBody: "tar xzf pegasus-source.tar.gz"
                - !script
                  description: Unit Tests
                  inlineScript:
                    interpreter: !scriptInterpreter LEGACY_SH_BAT
                    scriptBody: |
                      TAG=${bamboo_TAG_DEBIAN_10}

                      /opt/docker/docker-bamboo-wrapper pull pegasus/pegasus:${TAG}

                      /opt/docker/docker-bamboo-wrapper run \
                      --rm \
                      --volume ${bamboo_build_working_directory}/pegasus-source:/home/bamboo/pegasus-source \
                      --entrypoint ant \
                      pegasus/pegasus:${TAG} test-kickstart test-pmc test-transfer
              artifactDependencies:
                - name: pegasus-source
              requirements:
                - capabilityKey: system.docker.executable
                  matchType: !exists exists
              miscellaneous:
                cleanWorkingDirectoryAfterEachBuild: true
            - key: D10JUT
              name: Debian 10 Java Unit Tests
              tasks:
                - !script
                  description: Untar source
                  inlineScript:
                    interpreter: !scriptInterpreter LEGACY_SH_BAT
                    scriptBody: "tar xzf pegasus-source.tar.gz"
                - !script
                  description: Java Unit Tests
                  inlineScript:
                    interpreter: !scriptInterpreter LEGACY_SH_BAT
                    scriptBody: |
                      TAG=${bamboo_TAG_DEBIAN_10}

                      /opt/docker/docker-bamboo-wrapper pull pegasus/pegasus:${TAG}

                      /opt/docker/docker-bamboo-wrapper run \
                      --rm \
                      --entrypoint ant \
                      --env "USER=bamboo" \
                      --volume ${bamboo_build_working_directory}/pegasus-source:/home/bamboo/pegasus-source \
                      pegasus/pegasus:${TAG} test-java
              artifactDependencies:
                - name: pegasus-source
              requirements:
                - capabilityKey: system.docker.executable
                  matchType: !exists exists
              miscellaneous:
                cleanWorkingDirectoryAfterEachBuild: true
            - key: D10PUT
              name: Debian 10 Python Unit Tests
              tasks:
                - !script
                  description: Untar source
                  inlineScript:
                    interpreter: !scriptInterpreter LEGACY_SH_BAT
                    scriptBody: "tar xzf pegasus-source.tar.gz"
                - !script
                  description: Python Unit Tests
                  inlineScript:
                    interpreter: !scriptInterpreter LEGACY_SH_BAT
                    scriptBody: |
                      TAG=${bamboo_TAG_DEBIAN_10}

                      /opt/docker/docker-bamboo-wrapper pull pegasus/pegasus:${TAG}

                      /opt/docker/docker-bamboo-wrapper run \
                      --rm \
                      --entrypoint ant \
                      --env "USER=bamboo" \
                      --volume ${bamboo_build_working_directory}/pegasus-source:/home/bamboo/pegasus-source \
                      pegasus/pegasus:${TAG} test-python
              artifactDependencies:
                - name: pegasus-source
              requirements:
                - capabilityKey: system.docker.executable
                  matchType: !exists exists
              miscellaneous:
                cleanWorkingDirectoryAfterEachBuild: true
            - key: OCUT
              name: OSX Unit Tests
>>>>>>> 848c7a86
              tasks:
                - !script
                  description: Untar source
                  inlineScript:
                    interpreter: !scriptInterpreter LEGACY_SH_BAT
                    scriptBody: "tar xzf pegasus-source.tar.gz"
<<<<<<< HEAD
                - !customTask
                  pluginKey: com.atlassian.bamboo.plugins.ant:task.builder.ant
                  description: Binary Packages
                  taskConfig:
                    label: Ant
                    target: dist-rpm dist-worker dist-release
                    buildJdk: JDK
                    workingSubDirectory: pegasus-source
              artifactDefinitions:
                - name: pegasus-binary-x86_rhel_6
                  copyPattern: 'pegasus-binary-*-x86_rhel_6.tar.gz'
                  location: pegasus-source/dist
                  isShared: true
                - name: pegasus-rpm-x86_rhel_6
                  copyPattern: 'pegasus-*i?86.rpm'
                  location: pegasus-source/dist
                  isShared: true
                - name: pegasus-worker-x86_rhel_6
                  copyPattern: 'pegasus-worker-*-x86_rhel_6.tar.gz'
                  location: pegasus-source/dist
                  isShared: true
=======
                - !script
                  description: Unit Tests
                  inlineScript:
                    interpreter: !scriptInterpreter LEGACY_SH_BAT
                    scriptBody: |
                      # We need /usr/local/bin because of homebrew
                      export PATH=$PATH:/usr/local/bin:/Library/TeX/texbin
                      cd pegasus-source
                      ant test-kickstart test-transfer
>>>>>>> 848c7a86
              artifactDependencies:
                - name: pegasus-source
              requirements:
                - capabilityKey: arch
                  matchType: !equals
                    matchValue: x86
                - capabilityKey: platform
                  matchType: !equals
                    matchValue: rhel
                - capabilityKey: release
                  matchType: !matches
                    regex: 6.*
              miscellaneous:
                cleanWorkingDirectoryAfterEachBuild: true
<<<<<<< HEAD
            - key: BXR6
              name: Build x86_64 RHEL 6
=======
            - key:  R6CUT
              name: RHEL 6 Unit Tests
>>>>>>> 848c7a86
              tasks:
                - !script
                  description: Untar source
                  inlineScript:
                    interpreter: !scriptInterpreter LEGACY_SH_BAT
                    scriptBody: "tar xzf pegasus-source.tar.gz"
                - !script
<<<<<<< HEAD
                  description: Binary Packages
=======
                  description: Unit Tests
>>>>>>> 848c7a86
                  inlineScript:
                    interpreter: !scriptInterpreter LEGACY_SH_BAT
                    scriptBody: |
                      TAG=${bamboo_TAG_CENTOS_6}

                      /opt/docker/docker-bamboo-wrapper pull pegasus/pegasus:${TAG}

                      /opt/docker/docker-bamboo-wrapper run \
                      --rm \
                      --volume ${bamboo_build_working_directory}/pegasus-source:/home/bamboo/pegasus-source \
                      --entrypoint ant \
<<<<<<< HEAD
                      pegasus/pegasus:${TAG} \
                      dist-rpm dist-worker dist-release
              artifactDefinitions:
                - name: pegasus-binary-x86_64_rhel_6
                  copyPattern: 'pegasus-binary-*-x86_64_rhel_6.tar.gz'
                  location: pegasus-source/dist
                  isShared: true
                - name: pegasus-rpm-x86_64_rhel_6
                  copyPattern: '*x86_64.rpm'
                  location: pegasus-source/dist
                  isShared: true
                - name: pegasus-srcrpm
                  copyPattern: '*.src.rpm'
                  location: pegasus-source/dist
                  isShared: true
                - name: pegasus-worker-x86_64_rhel_6
                  copyPattern: 'pegasus-worker-*-x86_64_rhel_6.tar.gz'
                  location: pegasus-source/dist
                  isShared: true
=======
                      pegasus/pegasus:${TAG} test-kickstart test-pmc test-transfer
>>>>>>> 848c7a86
              artifactDependencies:
                - name: pegasus-source
              requirements:
                - capabilityKey: system.docker.executable
                  matchType: !exists exists
              miscellaneous:
                cleanWorkingDirectoryAfterEachBuild: true
            - key: BXR7
              name: Build x86_64 RHEL 7
              tasks:
                - !script
                  description: Untar source
                  inlineScript:
                    interpreter: !scriptInterpreter LEGACY_SH_BAT
                    scriptBody: "tar xzf pegasus-source.tar.gz"
                - !script
                  description: Binary Packages
                  inlineScript:
                    interpreter: !scriptInterpreter LEGACY_SH_BAT
                    scriptBody: |
                      TAG=${bamboo_TAG_CENTOS_7}

                      /opt/docker/docker-bamboo-wrapper pull pegasus/pegasus:${TAG}

                      /opt/docker/docker-bamboo-wrapper run \
                      --rm \
                      --volume ${bamboo_build_working_directory}/pegasus-source:/home/bamboo/pegasus-source \
                      --entrypoint ant \
                      pegasus/pegasus:${TAG} \
                      dist-rpm dist-worker dist-release
              artifactDefinitions:
                - name: pegasus-binary-x86_64_rhel_7
                  copyPattern: 'pegasus-binary-*-x86_64_rhel_7.tar.gz'
                  location: pegasus-source/dist
                  isShared: true
                - name: pegasus-rpm-x86_64_rhel_7
                  copyPattern: '*x86_64.rpm'
                  location: pegasus-source/dist
                  isShared: true
                - name: pegasus-worker-x86_64_rhel_7
                  copyPattern: 'pegasus-worker-*-x86_64_rhel_7.tar.gz'
                  location: pegasus-source/dist
                  isShared: true
              artifactDependencies:
                - name: pegasus-source
              requirements:
                - capabilityKey: system.docker.executable
                  matchType: !exists exists
              miscellaneous:
                cleanWorkingDirectoryAfterEachBuild: true
            - key: BXDW
              name: Build x86_64 Debian 7
              tasks:
                - !script
                  description: Untar source
                  inlineScript:
                    interpreter: !scriptInterpreter LEGACY_SH_BAT
                    scriptBody: "tar xzf pegasus-source.tar.gz"
                - !script
                  description: Binary Packages
                  inlineScript:
                    interpreter: !scriptInterpreter LEGACY_SH_BAT
                    scriptBody: |
                      TAG=${bamboo_TAG_DEBIAN_7}

                      /opt/docker/docker-bamboo-wrapper pull pegasus/pegasus:${TAG}

                      /opt/docker/docker-bamboo-wrapper run \
                      --rm \
                      --volume ${bamboo_build_working_directory}/pegasus-source:/home/bamboo/pegasus-source \
                      --entrypoint ant \
                      pegasus/pegasus:${TAG} \
                      clean dist-deb dist-worker dist-release
              artifactDefinitions:
                - name: pegasus-binary-x86_64_deb_7
                  copyPattern: 'pegasus-binary-*-x86_64_deb_7.tar.gz'
                  location: pegasus-source/dist
                  isShared: true
                - name: pegasus-deb-x86_64_deb_7
                  copyPattern: '*.deb'
                  location: pegasus-source/dist
                  isShared: true
                - name: pegasus-worker-x86_64_deb_7
                  copyPattern: 'pegasus-worker-*-x86_64_deb_7.tar.gz'
                  location: pegasus-source/dist
                  isShared: true
              artifactDependencies:
                - name: pegasus-source
              requirements:
                - capabilityKey: system.docker.executable
                  matchType: !exists exists
              miscellaneous:
                cleanWorkingDirectoryAfterEachBuild: true
<<<<<<< HEAD
            - key: BXDJ
              name: Build x86_64 Debian 8
=======
            - key: R7CUT
              name: RHEL 7 Unit Tests
>>>>>>> 848c7a86
              tasks:
                - !script
                  description: Untar source
                  inlineScript:
                    interpreter: !scriptInterpreter LEGACY_SH_BAT
                    scriptBody: "tar xzf pegasus-source.tar.gz"
                - !script
<<<<<<< HEAD
                  description: Binary Packages
=======
                  description: Unit Tests
>>>>>>> 848c7a86
                  inlineScript:
                    interpreter: !scriptInterpreter LEGACY_SH_BAT
                    scriptBody: |
                      TAG=${bamboo_TAG_DEBIAN_8}

                      /opt/docker/docker-bamboo-wrapper pull pegasus/pegasus:${TAG}

                      /opt/docker/docker-bamboo-wrapper run \
                      --rm \
                      --volume ${bamboo_build_working_directory}/pegasus-source:/home/bamboo/pegasus-source \
                      --entrypoint ant \
<<<<<<< HEAD
                      pegasus/pegasus:${TAG} \
                      clean dist-deb dist-worker dist-release
              artifactDefinitions:
                - name: pegasus-binary-x86_64_deb_8
                  copyPattern: 'pegasus-binary-*-x86_64_deb_8.tar.gz'
                  location: pegasus-source/dist
                  isShared: true
                - name: pegasus-deb-x86_64_deb_8
                  copyPattern: '*.deb'
                  location: pegasus-source/dist
                  isShared: true
                - name: pegasus-worker-x86_64_deb_8
                  copyPattern: 'pegasus-worker-*-x86_64_deb_8.tar.gz'
                  location: pegasus-source/dist
                  isShared: true
=======
                      pegasus/pegasus:${TAG} test-kickstart test-pmc test-transfer
>>>>>>> 848c7a86
              artifactDependencies:
                - name: pegasus-source
              requirements:
                - capabilityKey: system.docker.executable
                  matchType: !exists exists
              miscellaneous:
                cleanWorkingDirectoryAfterEachBuild: true
            - key: BXOSX
              name: Build x86_64 OSX
              tasks:
                - !script
                  description: Untar source
                  inlineScript:
                    interpreter: !scriptInterpreter LEGACY_SH_BAT
                    scriptBody: "tar xzf pegasus-source.tar.gz"
                - !customTask
                  pluginKey: com.atlassian.bamboo.plugins.ant:task.builder.ant
                  description: Binary Packages
                  taskConfig:
                    label: Ant
                    environmentVariables: "PATH=${PATH}:/usr/local/bin:/Library/TeX/texbin"
                    target: dist-worker dist-release dist-macos
                    buildJdk: JDK
                    workingSubDirectory: pegasus-source
              artifactDefinitions:
                - name: pegasus-binary-x86_64_macos
                  copyPattern: 'pegasus-binary-*.tar.gz'
                  location: pegasus-source/dist
                  isShared: true
                - name: pegasus-dmg-x86_64_macos
                  copyPattern: '*.dmg'
                  location: pegasus-source/dist
                  isShared: true
                - name: pegasus-worker-x86_64_macos
                  copyPattern: 'pegasus-worker-*.tar.gz'
                  location: pegasus-source/dist
                  isShared: true
              artifactDependencies:
                - name: pegasus-source
              requirements:
                - capabilityKey: arch
                  matchType: !equals
                    matchValue: x86_64
                - capabilityKey: platform
                  matchType: !equals
                    matchValue: macos
                - capabilityKey: release
                  matchType: !matches
                    regex: 10.*
              miscellaneous:
                cleanWorkingDirectoryAfterEachBuild: true
            - key: BXUT
              name: Build x86_64 Ubuntu Trusty
              tasks:
                - !script
                  description: Untar source
                  inlineScript:
                    interpreter: !scriptInterpreter LEGACY_SH_BAT
                    scriptBody: "tar xzf pegasus-source.tar.gz"
                - !script
                  description: Binary Packages
                  inlineScript:
                    interpreter: !scriptInterpreter LEGACY_SH_BAT
                    scriptBody: |
                      TAG=${bamboo_TAG_UBUNTU_14}

                      /opt/docker/docker-bamboo-wrapper pull pegasus/pegasus:${TAG}

                      /opt/docker/docker-bamboo-wrapper run \
                      --rm \
                      --volume ${bamboo_build_working_directory}/pegasus-source:/home/bamboo/pegasus-source \
                      --entrypoint ant \
                      pegasus/pegasus:${TAG} \
                      clean dist-deb dist-worker dist-release
              artifactDefinitions:
                - name: pegasus-binary-x86_64_ubuntu_14
                  copyPattern: 'pegasus-binary-*-x86_64_ubuntu_14.tar.gz'
                  location: pegasus-source/dist
                  isShared: true
                - name: pegasus-deb-x86_64_ubuntu_14
                  copyPattern: '*.deb'
                  location: pegasus-source/dist
                  isShared: true
                - name: pegasus-worker-x86_64_ubuntu_14
                  copyPattern: 'pegasus-worker-*-x86_64_ubuntu_14.tar.gz'
                  location: pegasus-source/dist
                  isShared: true
              artifactDependencies:
                - name: pegasus-source
              requirements:
                - capabilityKey: system.docker.executable
                  matchType: !exists exists
              miscellaneous:
                cleanWorkingDirectoryAfterEachBuild: true
<<<<<<< HEAD

        - name: Deploy
          description: Deploy Artifacts
          jobs:
            - key: DA
              name: Deploy Artifacts
              tasks:
                - !script
                  description: Organize artifacts for upload
=======
            - key: UTCUZ
              name: Ubuntu Zesty Unit Tests
              tasks:
                - !script
                  description: Untar source
                  inlineScript:
                    interpreter: !scriptInterpreter LEGACY_SH_BAT
                    scriptBody: "tar xzf pegasus-source.tar.gz"
                - !script
                  description: Unit Tests
>>>>>>> 848c7a86
                  inlineScript:
                    interpreter: !scriptInterpreter LEGACY_SH_BAT
                    scriptBody: |
                      set -e
                      set -x

<<<<<<< HEAD
=======
                      /opt/docker/docker-bamboo-wrapper pull pegasus/pegasus:${TAG}

                      /opt/docker/docker-bamboo-wrapper run \
                      --rm \
                      --volume ${bamboo_build_working_directory}/pegasus-source:/home/bamboo/pegasus-source \
                      --entrypoint ant \
                      pegasus/pegasus:${TAG} test-kickstart test-pmc test-transfer
              artifactDependencies:
                - name: pegasus-source
              requirements:
                - capabilityKey: system.docker.executable
                  matchType: !exists exists
              miscellaneous:
                cleanWorkingDirectoryAfterEachBuild: true
            - key: UTJUZ
              name: Ubuntu Zesty Java Unit Tests
              tasks:
                - !script
                  description: Untar source
                  inlineScript:
                    interpreter: !scriptInterpreter LEGACY_SH_BAT
                    scriptBody: "tar xzf pegasus-source.tar.gz"
                - !script
                  description: Java Unit Tests
                  inlineScript:
                    interpreter: !scriptInterpreter LEGACY_SH_BAT
                    scriptBody: |
                      TAG=${bamboo_TAG_UBUNTU_17}

                      /opt/docker/docker-bamboo-wrapper pull pegasus/pegasus:${TAG}

                      /opt/docker/docker-bamboo-wrapper run \
                      --rm \
                      --entrypoint ant \
                      --env "USER=bamboo" \
                      --volume ${bamboo_build_working_directory}/pegasus-source:/home/bamboo/pegasus-source \
                      pegasus/pegasus:${TAG} test-java
              artifactDependencies:
                - name: pegasus-source
              requirements:
                - capabilityKey: system.docker.executable
                  matchType: !exists exists
              miscellaneous:
                cleanWorkingDirectoryAfterEachBuild: true
            - key: UTPUZ
              name: Ubuntu Zesty Python Unit Tests
              tasks:
                - !script
                  description: Untar source
                  inlineScript:
                    interpreter: !scriptInterpreter LEGACY_SH_BAT
                    scriptBody: "tar xzf pegasus-source.tar.gz"
                - !script
                  description: Python Unit Tests
                  inlineScript:
                    interpreter: !scriptInterpreter LEGACY_SH_BAT
                    scriptBody: |
                      TAG=${bamboo_TAG_UBUNTU_17}

                      /opt/docker/docker-bamboo-wrapper pull pegasus/pegasus:${TAG}

                      /opt/docker/docker-bamboo-wrapper run \
                      --rm \
                      --entrypoint ant \
                      --env "USER=bamboo" \
                      --volume ${bamboo_build_working_directory}/pegasus-source:/home/bamboo/pegasus-source \
                      pegasus/pegasus:${TAG} test-python
              artifactDependencies:
                - name: pegasus-source
              requirements:
                - capabilityKey: system.docker.executable
                  matchType: !exists exists
              miscellaneous:
                cleanWorkingDirectoryAfterEachBuild: true

        - name: Build
          description: Build Pegasus
          jobs:
            - key: DOCGEN
              name: Build Docs
              tasks:
                - !script
                  description: Untar source
                  inlineScript:
                    interpreter: !scriptInterpreter LEGACY_SH_BAT
                    scriptBody: "tar xzf pegasus-source.tar.gz"
                - !customTask
                  pluginKey: com.atlassian.bamboo.plugins.ant:task.builder.ant
                  description: Build Documentation
                  taskConfig:
                    label: Ant
                    target: dist-doc
                    buildJdk: JDK
                    workingSubDirectory: pegasus-source
              artifactDefinitions:
                - name: pegasus-doc
                  copyPattern: 'pegasus-doc-*.tar.gz'
                  location: pegasus-source/dist
                  isShared: true
              artifactDependencies:
                - name: pegasus-source
              requirements:
                - capabilityKey: docbuild
                  matchType: !exists exists
              miscellaneous:
                cleanWorkingDirectoryAfterEachBuild: true
            - key: BR
              name: Build R
              tasks:
                - !script
                  description: Untar source
                  inlineScript:
                    interpreter: !scriptInterpreter LEGACY_SH_BAT
                    scriptBody: "tar xzf pegasus-source.tar.gz"
                - !customTask
                  pluginKey: com.atlassian.bamboo.plugins.ant:task.builder.ant
                  description: Build R DAX Package
                  taskConfig:
                    label: Ant
                    target: dist-r
                    buildJdk: JDK
                    workingSubDirectory: pegasus-source
              artifactDefinitions:
                - name: pegasus-r-dax3
                  copyPattern: 'pegasus-r-dax3*.tar.gz'
                  location: pegasus-source/dist
                  isShared: true
              artifactDependencies:
                - name: pegasus-source
              requirements:
                - capabilityKey: docbuild
                  matchType: !exists exists
              miscellaneous:
                cleanWorkingDirectoryAfterEachBuild: true
            - key: BXR632
              name: Build x86 RHEL 6
              enabled: false
              tasks:
                - !script
                  description: Untar source
                  inlineScript:
                    interpreter: !scriptInterpreter LEGACY_SH_BAT
                    scriptBody: "tar xzf pegasus-source.tar.gz"
                - !customTask
                  pluginKey: com.atlassian.bamboo.plugins.ant:task.builder.ant
                  description: Binary Packages
                  taskConfig:
                    label: Ant
                    target: dist-rpm dist-worker dist-release
                    buildJdk: JDK
                    workingSubDirectory: pegasus-source
              artifactDefinitions:
                - name: pegasus-binary-x86_rhel_6
                  copyPattern: 'pegasus-binary-*-x86_rhel_6.tar.gz'
                  location: pegasus-source/dist
                  isShared: true
                - name: pegasus-rpm-x86_rhel_6
                  copyPattern: 'pegasus-*i?86.rpm'
                  location: pegasus-source/dist
                  isShared: true
                - name: pegasus-worker-x86_rhel_6
                  copyPattern: 'pegasus-worker-*-x86_rhel_6.tar.gz'
                  location: pegasus-source/dist
                  isShared: true
              artifactDependencies:
                - name: pegasus-source
              requirements:
                - capabilityKey: arch
                  matchType: !equals
                    matchValue: x86
                - capabilityKey: platform
                  matchType: !equals
                    matchValue: rhel
                - capabilityKey: release
                  matchType: !matches
                    regex: 6.*
              miscellaneous:
                cleanWorkingDirectoryAfterEachBuild: true
            - key: BXR6
              name: Build x86_64 RHEL 6
              tasks:
                - !script
                  description: Untar source
                  inlineScript:
                    interpreter: !scriptInterpreter LEGACY_SH_BAT
                    scriptBody: "tar xzf pegasus-source.tar.gz"
                - !script
                  description: Binary Packages
                  inlineScript:
                    interpreter: !scriptInterpreter LEGACY_SH_BAT
                    scriptBody: |
                      TAG=${bamboo_TAG_CENTOS_6}

                      /opt/docker/docker-bamboo-wrapper pull pegasus/pegasus:${TAG}

                      /opt/docker/docker-bamboo-wrapper run \
                      --rm \
                      --volume ${bamboo_build_working_directory}/pegasus-source:/home/bamboo/pegasus-source \
                      --entrypoint ant \
                      pegasus/pegasus:${TAG} \
                      dist-rpm dist-worker dist-release
              artifactDefinitions:
                - name: pegasus-binary-x86_64_rhel_6
                  copyPattern: 'pegasus-binary-*-x86_64_rhel_6.tar.gz'
                  location: pegasus-source/dist
                  isShared: true
                - name: pegasus-rpm-x86_64_rhel_6
                  copyPattern: '*x86_64.rpm'
                  location: pegasus-source/dist
                  isShared: true
                - name: pegasus-srcrpm
                  copyPattern: '*.src.rpm'
                  location: pegasus-source/dist
                  isShared: true
                - name: pegasus-worker-x86_64_rhel_6
                  copyPattern: 'pegasus-worker-*-x86_64_rhel_6.tar.gz'
                  location: pegasus-source/dist
                  isShared: true
              artifactDependencies:
                - name: pegasus-source
              requirements:
                - capabilityKey: system.docker.executable
                  matchType: !exists exists
              miscellaneous:
                cleanWorkingDirectoryAfterEachBuild: true
            - key: BXR7
              name: Build x86_64 RHEL 7
              tasks:
                - !script
                  description: Untar source
                  inlineScript:
                    interpreter: !scriptInterpreter LEGACY_SH_BAT
                    scriptBody: "tar xzf pegasus-source.tar.gz"
                - !script
                  description: Binary Packages
                  inlineScript:
                    interpreter: !scriptInterpreter LEGACY_SH_BAT
                    scriptBody: |
                      TAG=${bamboo_TAG_CENTOS_7}

                      /opt/docker/docker-bamboo-wrapper pull pegasus/pegasus:${TAG}

                      /opt/docker/docker-bamboo-wrapper run \
                      --rm \
                      --volume ${bamboo_build_working_directory}/pegasus-source:/home/bamboo/pegasus-source \
                      --entrypoint ant \
                      pegasus/pegasus:${TAG} \
                      dist-rpm dist-worker dist-release
              artifactDefinitions:
                - name: pegasus-binary-x86_64_rhel_7
                  copyPattern: 'pegasus-binary-*-x86_64_rhel_7.tar.gz'
                  location: pegasus-source/dist
                  isShared: true
                - name: pegasus-rpm-x86_64_rhel_7
                  copyPattern: '*x86_64.rpm'
                  location: pegasus-source/dist
                  isShared: true
                - name: pegasus-worker-x86_64_rhel_7
                  copyPattern: 'pegasus-worker-*-x86_64_rhel_7.tar.gz'
                  location: pegasus-source/dist
                  isShared: true
              artifactDependencies:
                - name: pegasus-source
              requirements:
                - capabilityKey: system.docker.executable
                  matchType: !exists exists
              miscellaneous:
                cleanWorkingDirectoryAfterEachBuild: true
            - key: BXDJ
              name: Build x86_64 Debian 8
              tasks:
                - !script
                  description: Untar source
                  inlineScript:
                    interpreter: !scriptInterpreter LEGACY_SH_BAT
                    scriptBody: "tar xzf pegasus-source.tar.gz"
                - !script
                  description: Binary Packages
                  inlineScript:
                    interpreter: !scriptInterpreter LEGACY_SH_BAT
                    scriptBody: |
                      TAG=${bamboo_TAG_DEBIAN_8}

                      /opt/docker/docker-bamboo-wrapper pull pegasus/pegasus:${TAG}

                      /opt/docker/docker-bamboo-wrapper run \
                      --rm \
                      --volume ${bamboo_build_working_directory}/pegasus-source:/home/bamboo/pegasus-source \
                      --entrypoint ant \
                      pegasus/pegasus:${TAG} \
                      clean dist-deb dist-worker dist-release
              artifactDefinitions:
                - name: pegasus-binary-x86_64_deb_8
                  copyPattern: 'pegasus-binary-*-x86_64_deb_8.tar.gz'
                  location: pegasus-source/dist
                  isShared: true
                - name: pegasus-deb-x86_64_deb_8
                  copyPattern: '*.deb'
                  location: pegasus-source/dist
                  isShared: true
                - name: pegasus-worker-x86_64_deb_8
                  copyPattern: 'pegasus-worker-*-x86_64_deb_8.tar.gz'
                  location: pegasus-source/dist
                  isShared: true
              artifactDependencies:
                - name: pegasus-source
              requirements:
                - capabilityKey: system.docker.executable
                  matchType: !exists exists
              miscellaneous:
                cleanWorkingDirectoryAfterEachBuild: true
            - key: BXDS
              name: Build x86_64 Debian 9
              tasks:
                - !script
                  description: Untar source
                  inlineScript:
                    interpreter: !scriptInterpreter LEGACY_SH_BAT
                    scriptBody: "tar xzf pegasus-source.tar.gz"
                - !script
                  description: Binary Packages
                  inlineScript:
                    interpreter: !scriptInterpreter LEGACY_SH_BAT
                    scriptBody: |
                      TAG=${bamboo_TAG_DEBIAN_9}

                      /opt/docker/docker-bamboo-wrapper pull pegasus/pegasus:${TAG}

                      /opt/docker/docker-bamboo-wrapper run \
                      --rm \
                      --volume ${bamboo_build_working_directory}/pegasus-source:/home/bamboo/pegasus-source \
                      --entrypoint ant \
                      pegasus/pegasus:${TAG} \
                      clean dist-deb dist-worker dist-release
              artifactDefinitions:
                - name: pegasus-binary-x86_64_deb_9
                  copyPattern: 'pegasus-binary-*-x86_64_deb_9.tar.gz'
                  location: pegasus-source/dist
                  isShared: true
                - name: pegasus-deb-x86_64_deb_9
                  copyPattern: '*.deb'
                  location: pegasus-source/dist
                  isShared: true
                - name: pegasus-worker-x86_64_deb_9
                  copyPattern: 'pegasus-worker-*-x86_64_deb_9.tar.gz'
                  location: pegasus-source/dist
                  isShared: true
              artifactDependencies:
                - name: pegasus-source
              requirements:
                - capabilityKey: system.docker.executable
                  matchType: !exists exists
              miscellaneous:
                cleanWorkingDirectoryAfterEachBuild: true
            - key: BDEB10
              name: Build x86_64 Debian 10
              tasks:
                - !script
                  description: Untar source
                  inlineScript:
                    interpreter: !scriptInterpreter LEGACY_SH_BAT
                    scriptBody: "tar xzf pegasus-source.tar.gz"
                - !script
                  description: Binary Packages
                  inlineScript:
                    interpreter: !scriptInterpreter LEGACY_SH_BAT
                    scriptBody: |
                      TAG=${bamboo_TAG_DEBIAN_10}

                      /opt/docker/docker-bamboo-wrapper pull pegasus/pegasus:${TAG}

                      /opt/docker/docker-bamboo-wrapper run \
                      --rm \
                      --volume ${bamboo_build_working_directory}/pegasus-source:/home/bamboo/pegasus-source \
                      --entrypoint ant \
                      pegasus/pegasus:${TAG} \
                      clean dist-deb dist-worker dist-release
              artifactDefinitions:
                - name: pegasus-binary-x86_64_deb_10
                  copyPattern: 'pegasus-binary-*-x86_64_deb_10.tar.gz'
                  location: pegasus-source/dist
                  isShared: true
                - name: pegasus-deb-x86_64_deb_10
                  copyPattern: '*.deb'
                  location: pegasus-source/dist
                  isShared: true
                - name: pegasus-worker-x86_64_deb_10
                  copyPattern: 'pegasus-worker-*-x86_64_deb_10.tar.gz'
                  location: pegasus-source/dist
                  isShared: true
              artifactDependencies:
                - name: pegasus-source
              requirements:
                - capabilityKey: system.docker.executable
                  matchType: !exists exists
              miscellaneous:
                cleanWorkingDirectoryAfterEachBuild: true
            - key: BXOSX
              name: Build x86_64 OSX
              tasks:
                - !script
                  description: Untar source
                  inlineScript:
                    interpreter: !scriptInterpreter LEGACY_SH_BAT
                    scriptBody: "tar xzf pegasus-source.tar.gz"
                - !customTask
                  pluginKey: com.atlassian.bamboo.plugins.ant:task.builder.ant
                  description: Binary Packages
                  taskConfig:
                    label: Ant
                    environmentVariables: "PATH=${PATH}:/usr/local/bin:/Library/TeX/texbin"
                    target: dist-worker dist-release dist-macos
                    buildJdk: JDK
                    workingSubDirectory: pegasus-source
              artifactDefinitions:
                - name: pegasus-binary-x86_64_macos
                  copyPattern: 'pegasus-binary-*.tar.gz'
                  location: pegasus-source/dist
                  isShared: true
                - name: pegasus-dmg-x86_64_macos
                  copyPattern: '*.dmg'
                  location: pegasus-source/dist
                  isShared: true
                - name: pegasus-worker-x86_64_macos
                  copyPattern: 'pegasus-worker-*.tar.gz'
                  location: pegasus-source/dist
                  isShared: true
              artifactDependencies:
                - name: pegasus-source
              requirements:
                - capabilityKey: arch
                  matchType: !equals
                    matchValue: x86_64
                - capabilityKey: platform
                  matchType: !equals
                    matchValue: macos
                - capabilityKey: release
                  matchType: !matches
                    regex: 10.*
              miscellaneous:
                cleanWorkingDirectoryAfterEachBuild: true
            - key: BXUX
              name: Build x86_64 Ubuntu Xenial
              tasks:
                - !script
                  description: Untar source
                  inlineScript:
                    interpreter: !scriptInterpreter LEGACY_SH_BAT
                    scriptBody: "tar xzf pegasus-source.tar.gz"
                - !script
                  description: Binary Packages
                  inlineScript:
                    interpreter: !scriptInterpreter LEGACY_SH_BAT
                    scriptBody: |
                      TAG=${bamboo_TAG_UBUNTU_16}

                      /opt/docker/docker-bamboo-wrapper pull pegasus/pegasus:${TAG}

                      /opt/docker/docker-bamboo-wrapper run \
                      --rm \
                      --volume ${bamboo_build_working_directory}/pegasus-source:/home/bamboo/pegasus-source \
                      --entrypoint ant \
                      pegasus/pegasus:${TAG} \
                      clean dist-deb dist-worker dist-release
              artifactDefinitions:
                - name: pegasus-binary-x86_64_ubuntu_16
                  copyPattern: 'pegasus-binary-*-x86_64_ubuntu_16.tar.gz'
                  location: pegasus-source/dist
                  isShared: true
                - name: pegasus-deb-x86_64_ubuntu_16
                  copyPattern: '*.deb'
                  location: pegasus-source/dist
                  isShared: true
                - name: pegasus-worker-x86_64_ubuntu_16
                  copyPattern: 'pegasus-worker-*-x86_64_ubuntu_16.tar.gz'
                  location: pegasus-source/dist
                  isShared: true
              artifactDependencies:
                - name: pegasus-source
              requirements:
                - capabilityKey: system.docker.executable
                  matchType: !exists exists
              miscellaneous:
                cleanWorkingDirectoryAfterEachBuild: true
            - key: BXUZ
              name: Build x86_64 Ubuntu Zesty
              tasks:
                - !script
                  description: Untar source
                  inlineScript:
                    interpreter: !scriptInterpreter LEGACY_SH_BAT
                    scriptBody: "tar xzf pegasus-source.tar.gz"
                - !script
                  description: Binary Packages
                  inlineScript:
                    interpreter: !scriptInterpreter LEGACY_SH_BAT
                    scriptBody: |
                      TAG=${bamboo_TAG_UBUNTU_17}

                      /opt/docker/docker-bamboo-wrapper pull pegasus/pegasus:${TAG}

                      /opt/docker/docker-bamboo-wrapper run \
                      --rm \
                      --volume ${bamboo_build_working_directory}/pegasus-source:/home/bamboo/pegasus-source \
                      --entrypoint ant \
                      pegasus/pegasus:${TAG} \
                      clean dist-deb dist-worker dist-release
              artifactDefinitions:
                - name: pegasus-binary-x86_64_ubuntu_17
                  copyPattern: 'pegasus-binary-*-x86_64_ubuntu_17.tar.gz'
                  location: pegasus-source/dist
                  isShared: true
                - name: pegasus-deb-x86_64_ubuntu_17
                  copyPattern: '*.deb'
                  location: pegasus-source/dist
                  isShared: true
                - name: pegasus-worker-x86_64_ubuntu_17
                  copyPattern: 'pegasus-worker-*-x86_64_ubuntu_17.tar.gz'
                  location: pegasus-source/dist
                  isShared: true
              artifactDependencies:
                - name: pegasus-source
              requirements:
                - capabilityKey: system.docker.executable
                  matchType: !exists exists
              miscellaneous:
                cleanWorkingDirectoryAfterEachBuild: true

        - name: Deploy
          description: Deploy Artifacts
          jobs:
            - key: DA
              name: Deploy Artifacts
              tasks:
                - !script
                  description: Organize artifacts for upload
                  inlineScript:
                    interpreter: !scriptInterpreter LEGACY_SH_BAT
                    scriptBody: |
                      set -e
                      set -x

>>>>>>> 848c7a86
                      echo
                      echo "Available artifacts are:"
                      ls -lh
                      echo

                      tar xzf pegasus-source.tar.gz
                      VERSION=`./pegasus-source/release-tools/getversion`
                      if [ "X$VERSION" = "X" ]; then
                          echo "Unable to determine Pegasus version! Exiting..."
                          exit 1
                      fi

                      mkdir -p docs
                      tar xzf pegasus-doc-*.tar.gz -C docs

                      DOWNLOADS=pegasus/$VERSION
                      mkdir -p $DOWNLOADS
<<<<<<< HEAD
                      mv pegasus-source-*.tar.gz $DOWNLOADS/
=======
                      mv pegasus-4*.tar.gz $DOWNLOADS/
                      mv pegasus-swamp-*.tar.gz $DOWNLOADS/
>>>>>>> 848c7a86
                      mv pegasus-python-source-*.tar.gz $DOWNLOADS/
                      mv pegasus-binary-*.tar.gz $DOWNLOADS/
                      mv pegasus-worker-*.tar.gz $DOWNLOADS/
                      mv pegasus-doc-*.tar.gz $DOWNLOADS/
                      mv *.deb $DOWNLOADS/
                      mv *.rpm $DOWNLOADS/
                      mv *.dmg $DOWNLOADS/
                      mv pegasus-r-dax3*.tar.gz $DOWNLOADS/

<<<<<<< HEAD
=======
                      # debian
                      mkdir -p $DOWNLOADS/debian/dists/jessie/main/binary-amd64
                      cp $DOWNLOADS/pegasus_*deb8_amd64.deb $DOWNLOADS/debian/dists/jessie/main/binary-amd64/
                      mkdir -p $DOWNLOADS/debian/dists/stretch/main/binary-amd64
                      cp $DOWNLOADS/pegasus_*deb9_amd64.deb $DOWNLOADS/debian/dists/stretch/main/binary-amd64/
                      mkdir -p $DOWNLOADS/debian/dists/buster/main/binary-amd64
                      cp $DOWNLOADS/pegasus_*deb10_amd64.deb $DOWNLOADS/debian/dists/buster/main/binary-amd64/

                      # ubuntu
                      mkdir -p $DOWNLOADS/ubuntu/dists/xenial/main/binary-amd64
                      cp $DOWNLOADS/pegasus_*ubuntu16_amd64.deb $DOWNLOADS/ubuntu/dists/xenial/main/binary-amd64/
                      mkdir -p $DOWNLOADS/ubuntu/dists/zesty/main/binary-amd64
                      cp $DOWNLOADS/pegasus_*ubuntu17_amd64.deb $DOWNLOADS/ubuntu/dists/zesty/main/binary-amd64/

                      # rheh
                      mkdir -p $DOWNLOADS/rhel/src
                      cp $DOWNLOADS/pegasus-*.src.rpm $DOWNLOADS/rhel/src/
                      mkdir -p $DOWNLOADS/rhel/6/x86_64
                      cp $DOWNLOADS/pegasus-*el6.x86_64.rpm $DOWNLOADS/rhel/6/x86_64/
                      mkdir -p $DOWNLOADS/rhel/7/x86_64
                      cp $DOWNLOADS/pegasus-*el7.x86_64.rpm $DOWNLOADS/rhel/7/x86_64/

                      # standard filenames for RPMs - used by tutorial VM
                      cd pegasus/$VERSION
                      if [ ! -e pegasus-$VERSION-1.el6.x86_64.rpm ]; then
                          cp pegasus-*el6.x86_64.rpm pegasus-$VERSION-1.el6.x86_64.rpm
                      fi
                      if [ ! -e pegasus-$VERSION-1.el7.x86_64.rpm ]; then
                          cp pegasus-*el7.x86_64.rpm pegasus-$VERSION-1.el7.x86_64.rpm
                      fi
                      cd ../..

                      # no files should be left behind
>>>>>>> 848c7a86
                      ls -l

                      scp -r $DOWNLOADS download.pegasus.isi.edu:/srv/download.pegasus.isi.edu/public_html/pegasus/

                      # new wordpress site
                      ssh pegasus.isi.edu "mkdir -p /srv/pegasus.isi.edu/public_html/docs/$VERSION"
                      scp -r docs/pegasus-*/share/doc/pegasus/wordpress/* pegasus.isi.edu:/srv/pegasus.isi.edu/public_html/docs/$VERSION/
<<<<<<< HEAD
=======
              artifactDependencies:
                - name: pegasus-binary-x86_64_deb_8
                - name: pegasus-binary-x86_64_deb_9
                - name: pegasus-binary-x86_64_deb_10
                - name: pegasus-binary-x86_64_macos
                - name: pegasus-binary-x86_64_rhel_6
                - name: pegasus-binary-x86_64_rhel_7
                - name: pegasus-binary-x86_64_ubuntu_16
                - name: pegasus-binary-x86_64_ubuntu_17
                #- name: pegasus-binary-x86_rhel_6
                - name: pegasus-deb-x86_64_deb_8
                - name: pegasus-deb-x86_64_deb_9
                - name: pegasus-deb-x86_64_deb_10
                - name: pegasus-deb-x86_64_ubuntu_16
                - name: pegasus-deb-x86_64_ubuntu_17
                - name: pegasus-dmg-x86_64_macos
                - name: pegasus-doc
                - name: pegasus-python-source-versioned
                - name: pegasus-r-dax3
                - name: pegasus-rpm-x86_64_rhel_6
                - name: pegasus-rpm-x86_64_rhel_7
                #- name: pegasus-rpm-x86_rhel_6
                - name: pegasus-source
                - name: pegasus-source-versioned
                - name: pegasus-source-versioned-swamp-c
                - name: pegasus-source-versioned-swamp-java
                - name: pegasus-source-versioned-swamp-python
                - name: pegasus-srcrpm
                - name: pegasus-worker-x86_64_deb_8
                - name: pegasus-worker-x86_64_deb_9
                - name: pegasus-worker-x86_64_deb_10
                - name: pegasus-worker-x86_64_macos
                - name: pegasus-worker-x86_64_rhel_6
                - name: pegasus-worker-x86_64_rhel_7
                - name: pegasus-worker-x86_64_ubuntu_16
                - name: pegasus-worker-x86_64_ubuntu_17
                #- name: pegasus-worker-x86_rhel_6
              requirements:
                - capabilityKey: hostname
                  matchType: !equals
                    matchValue: build-1.pegasus.isi.edu
              miscellaneous:
                cleanWorkingDirectoryAfterEachBuild: true
      permissions:
        user:
          mayani:
            -  !permission ADMIN
        group:
          ccg-users:
            -  !permission VIEW
            -  !permission BUILD
        other:
          !userType ANONYMOUS_USERS:
            -  !permission VIEW
          !userType LOGGED_IN_USERS:
            -  !permission VIEW
      triggers:
        - !scheduled
          description: Nightly Build
          cronExpression: "0 0 21 * * ?"
      notifications:
        - !email
          address: pegasus-svn@isi.edu
          event: !event JOB_HUNG
        - !email
          address: pegasus-svn@isi.edu
          event: !event FAILED_BUILDS_AND_FIRST_SUCCESSFUL
      variables:
        - key: TAG_CENTOS_6
          value: centos6
        - key: TAG_CENTOS_7
          value: centos7
        - key: TAG_DEBIAN_8
          value: jessie
        - key: TAG_DEBIAN_9
          value: stretch
        - key: TAG_DEBIAN_10
          value: buster
        - key: TAG_UBUNTU_16
          value: xenial
        - key: TAG_UBUNTU_17
          value: zesty
        - key: TAG_UBUNTU_18
          value: bionic

    - key: TVM49
      name: Tutorial VM (master)
      scm:
        - !git
          name: Pegasus
          url: https://github.com/pegasus-isi/pegasus.git
          branch: master
      stages:
        - name: Build Tutorial VM
          description: Build Tutorial VM
          jobs:
            - key: TV
              name: Tutorial VM
              description: Generate Pegasus Tutorial VMs for VirtualBox and AWS EC2.
              tasks:
                - !checkout
                  description: Checks the Pegasus code out from our source repository
                  forceCleanBuild: true
                  repositories:
                    - name: Pegasus
                - !script
                  description: Build and Deploy VM
                  environmentVariables: PATH=/usr/local/bin
                  workingSubDirectory: release-tools/tutorial_vm
                  inlineScript:
                    interpreter: !scriptInterpreter LEGACY_SH_BAT
                    scriptBody: |
                      set -e
                      set -x

                      export PACKER_CACHE_DIR=~/.packer_cache
                      VERSION=`../getversion`

                      if [ "$USER" == "root" ]; then
                          echo "ERROR: Bamboo agent running as root! Restart as user 'bamboo'"
                          exit 1
                      fi

                      PACKER_LOG=1 ./build-vm.sh "${VERSION}"
                - !script
                  description: Cleanup
                  isFinal: true
                  environmentVariables: PATH=/usr/local/bin
                  inlineScript:
                    interpreter: !scriptInterpreter LEGACY_SH_BAT
                    scriptBody: |
                      VERSION=`release-tools/getversion`

                      echo "#################################################"
                      echo "Cleanup, ignore errors reported beyond this point"
                      echo "#################################################"

                      VBoxManage controlvm    "pegasus-tutorial-base-vm-${VERSION}" poweroff
                      VBoxManage discardstate "pegasus-tutorial-base-vm-${VERSION}"
                      VBoxManage unregistervm --delete "pegasus-tutorial-base-vm-${VERSION}"

                      VBoxManage controlvm    "PegasusTutorialVM-${VERSION}" poweroff
                      VBoxManage discardstate "PegasusTutorialVM-${VERSION}"
                      VBoxManage unregistervm --delete "PegasusTutorialVM-${VERSION}"

                      rm -rf ~/VirtualBox\ VMs/{pegasus-tutorial-base-vm-${VERSION},"PegasusTutorialVM-${VERSION}"}

                      exit 0
              requirements:
                - capabilityKey: awscli.installed
                  matchType: !equals
                    matchValue: 'true'
                - capabilityKey: system.builder.command.packer
                  matchType: !exists exists
                - capabilityKey: virtualbox.installed
                  matchType: !equals
                    matchValue: 'true'
              miscellaneous:
                cleanWorkingDirectoryAfterEachBuild: true
      permissions:
        user:
          mayani:
            -  !permission ADMIN
        group:
          ccg-users:
            -  !permission VIEW
            -  !permission BUILD
        other:
          !userType ANONYMOUS_USERS:
            -  !permission VIEW
          !userType LOGGED_IN_USERS:
            -  !permission VIEW
      triggers:
        - !scheduled
          description: Nightly Build
          cronExpression: "0 0 20 * * ?"
          onlyRunIfOtherPlansArePassing:
            planKeys:
              - PEGASUS-BNT49
      notifications:
        - !email
          address: pegasus-svn@isi.edu
          event: !event JOB_HUNG
        - !email
          address: pegasus-svn@isi.edu
          event: !event FAILED_BUILDS_AND_FIRST_SUCCESSFUL

    - key: WT49
      name: Workflow Tests (master)
      scm:
        - !git
          name: Pegasus
          url: https://github.com/pegasus-isi/pegasus.git
          branch: master
      stages:
        - name: Setup
          description: Setup
          jobs:
            - key: BP
              name: Build Pegasus
              description: Build Pegasus
              tasks:
                - !checkout
                  description: Checks the Pegasus code out from our source repository
                  forceCleanBuild: true
                  repositories:
                    - name: Pegasus
                - !customTask
                  pluginKey: com.atlassian.bamboo.plugins.ant:task.builder.ant
                  description: Binary Packages
                  taskConfig:
                    label: Ant
                    environmentVariables: "PATH=/usr/lib64/mpich/bin:/usr/local/bin:/usr/bin:/usr/local/sbin:/usr/sbin"
                    target: clean dist-worker dist-common compile-pmc
                    buildJdk: JDK
                - !script
                  description: Install Binaries
                  inlineScript:
                    interpreter: !scriptInterpreter LEGACY_SH_BAT
                    scriptBody: |
                      set -e
                      set -x

                      TARGET_DIR=/lizard/scratch-90-days/bamboo/installs

                      NAME=`cd dist && ls | grep -v tar | grep pegasus`
                      echo "Found $NAME"

                      mkdir -p $TARGET_DIR
                      rm -rf $TARGET_DIR/$NAME
                      cp -a dist/$NAME $TARGET_DIR
                - !script
                  description: Create Test Tarball
                  inlineScript:
                    interpreter: !scriptInterpreter LEGACY_SH_BAT
                    scriptBody: |
                      set -e
                      set -x

                      rm -f tests.tar
                      tar cf tests.tar test/
                      cd dist
                      mv pegasus-*/ pegasus

                      # Later on we need to include the worker package
                      #tar rf ../tests.tar pegasus/ pegasus-worker-*.tar.gz
                      tar rf ../tests.tar pegasus/
              requirements:
                - capabilityKey: condor
                  matchType: !exists exists
              artifactDefinitions:
                - name: tests
                  copyPattern: 'tests.tar'
                  isShared: true
              miscellaneous:
                cleanWorkingDirectoryAfterEachBuild: false

        - name: Workflow Tests
          description: Workflow Tests
          jobs:
            - key: CHECKENV
              name: 000-check-env
              description: TODO
              tasks:
                - !script
                  description: Cleanup
                  enabled: false
                  inlineScript:
                    interpreter: !scriptInterpreter LEGACY_SH_BAT
                    scriptBody: "rm -rf pegasus/ test/"
                - !script
                  description: Untar source
                  inlineScript:
                    interpreter: !scriptInterpreter LEGACY_SH_BAT
                    scriptBody: "tar xf tests.tar"
                - !script
                  description: Run Test
                  inlineScript:
                    interpreter: !scriptInterpreter LEGACY_SH_BAT
                    scriptBody: |
                      export PATH=${bamboo_build_working_directory}/pegasus/bin:$PATH
                      test/scripts/launch-bamboo-test-no-jobs ${bamboo_shortJobName}
              requirements:
                - capabilityKey: condor
                  matchType: !exists exists
              artifactDependencies:
                - name: tests
              miscellaneous:
                cleanWorkingDirectoryAfterEachBuild: true
            - key: T1
              name: 001-black-diamond-vanilla-condor
              description: TODO
              tasks:
                - !script
                  description: Cleanup
                  enabled: true
                  inlineScript:
                    interpreter: !scriptInterpreter LEGACY_SH_BAT
                    scriptBody: "rm -rf pegasus/ test/"
                - !script
                  description: Untar source
                  inlineScript:
                    interpreter: !scriptInterpreter LEGACY_SH_BAT
                    scriptBody: "tar xf tests.tar"
                - !script
                  description: Run Test
                  inlineScript:
                    interpreter: !scriptInterpreter LEGACY_SH_BAT
                    scriptBody: |
                      export PATH=${bamboo_build_working_directory}/pegasus/bin:$PATH
                      test/scripts/launch-bamboo-test ${bamboo_shortJobName}
              requirements:
                - capabilityKey: condor
                  matchType: !exists exists
              artifactDependencies:
                - name: tests
              miscellaneous:
                cleanWorkingDirectoryAfterEachBuild: false
            - key: T4N6
              name: 004-montage-condor-io
              description: TODO
              tasks:
                - !script
                  description: Cleanup
                  enabled: true
                  inlineScript:
                    interpreter: !scriptInterpreter LEGACY_SH_BAT
                    scriptBody: "rm -rf pegasus/ test/"
                - !script
                  description: Untar source
                  inlineScript:
                    interpreter: !scriptInterpreter LEGACY_SH_BAT
                    scriptBody: "tar xf tests.tar"
                - !script
                  description: Run Test
                  inlineScript:
                    interpreter: !scriptInterpreter LEGACY_SH_BAT
                    scriptBody: |
                      export PATH=${bamboo_build_working_directory}/pegasus/bin:$PATH
                      test/scripts/launch-bamboo-test ${bamboo_shortJobName}
              requirements:
                - capabilityKey: condor
                  matchType: !exists exists
              artifactDependencies:
                - name: tests
              miscellaneous:
                cleanWorkingDirectoryAfterEachBuild: false
            - key: T4
              name: 004-montage-grid
              description: TODO
              tasks:
                - !script
                  description: Cleanup
                  enabled: true
                  inlineScript:
                    interpreter: !scriptInterpreter LEGACY_SH_BAT
                    scriptBody: "rm -rf pegasus/ test/"
                - !script
                  description: Untar source
                  inlineScript:
                    interpreter: !scriptInterpreter LEGACY_SH_BAT
                    scriptBody: "tar xf tests.tar"
                - !script
                  description: Run Test
                  inlineScript:
                    interpreter: !scriptInterpreter LEGACY_SH_BAT
                    scriptBody: |
                      export PATH=${bamboo_build_working_directory}/pegasus/bin:$PATH
                      test/scripts/launch-bamboo-test ${bamboo_shortJobName}
              requirements:
                - capabilityKey: condor
                  matchType: !exists exists
              artifactDependencies:
                - name: tests
              miscellaneous:
                cleanWorkingDirectoryAfterEachBuild: false
            - key: T4M1
              name: 004-montage-shared-fs
              description: TODO
              tasks:
                - !script
                  description: Cleanup
                  enabled: true
                  inlineScript:
                    interpreter: !scriptInterpreter LEGACY_SH_BAT
                    scriptBody: "rm -rf pegasus/ test/"
                - !script
                  description: Untar source
                  inlineScript:
                    interpreter: !scriptInterpreter LEGACY_SH_BAT
                    scriptBody: "tar xf tests.tar"
                - !script
                  description: Run Test
                  inlineScript:
                    interpreter: !scriptInterpreter LEGACY_SH_BAT
                    scriptBody: |
                      export PATH=${bamboo_build_working_directory}/pegasus/bin:$PATH
                      test/scripts/launch-bamboo-test ${bamboo_shortJobName}
              requirements:
                - capabilityKey: condor
                  matchType: !exists exists
              artifactDependencies:
                - name: tests
              miscellaneous:
                cleanWorkingDirectoryAfterEachBuild: false
            - key: SC004MON
              name: 004-montage-shared-fs-sc
              description: TODO
              tasks:
                - !script
                  description: Cleanup
                  enabled: true
                  inlineScript:
                    interpreter: !scriptInterpreter LEGACY_SH_BAT
                    scriptBody: "rm -rf pegasus/ test/"
                - !script
                  description: Untar source
                  inlineScript:
                    interpreter: !scriptInterpreter LEGACY_SH_BAT
                    scriptBody: "tar xf tests.tar"
                - !script
                  description: Run Test
                  inlineScript:
                    interpreter: !scriptInterpreter LEGACY_SH_BAT
                    scriptBody: |
                      export PATH=${bamboo_build_working_directory}/pegasus/bin:$PATH
                      test/scripts/launch-bamboo-test ${bamboo_shortJobName}
              requirements:
                - capabilityKey: condor
                  matchType: !exists exists
              artifactDependencies:
                - name: tests
              miscellaneous:
                cleanWorkingDirectoryAfterEachBuild: false
            - key: T4N12
              name: 004-montage-staging-site
              description: TODO
              tasks:
                - !script
                  description: Cleanup
                  enabled: true
                  inlineScript:
                    interpreter: !scriptInterpreter LEGACY_SH_BAT
                    scriptBody: "rm -rf pegasus/ test/"
                - !script
                  description: Untar source
                  inlineScript:
                    interpreter: !scriptInterpreter LEGACY_SH_BAT
                    scriptBody: "tar xf tests.tar"
                - !script
                  description: Run Test
                  inlineScript:
                    interpreter: !scriptInterpreter LEGACY_SH_BAT
                    scriptBody: |
                      export PATH=${bamboo_build_working_directory}/pegasus/bin:$PATH
                      test/scripts/launch-bamboo-test ${bamboo_shortJobName}
              requirements:
                - capabilityKey: condor
                  matchType: !exists exists
              artifactDependencies:
                - name: tests
              miscellaneous:
                cleanWorkingDirectoryAfterEachBuild: false
            - key: T4M2
              name: 004-montage-universe-local
              description: TODO
              tasks:
                - !script
                  description: Cleanup
                  enabled: true
                  inlineScript:
                    interpreter: !scriptInterpreter LEGACY_SH_BAT
                    scriptBody: "rm -rf pegasus/ test/"
                - !script
                  description: Untar source
                  inlineScript:
                    interpreter: !scriptInterpreter LEGACY_SH_BAT
                    scriptBody: "tar xf tests.tar"
                - !script
                  description: Run Test
                  inlineScript:
                    interpreter: !scriptInterpreter LEGACY_SH_BAT
                    scriptBody: |
                      export PATH=${bamboo_build_working_directory}/pegasus/bin:$PATH
                      test/scripts/launch-bamboo-test ${bamboo_shortJobName}
              requirements:
                - capabilityKey: condor
                  matchType: !exists exists
              artifactDependencies:
                - name: tests
              miscellaneous:
                cleanWorkingDirectoryAfterEachBuild: false
            - key: T005
              name: 005-galactic-plane
              description: TODO
              enabled: false
              tasks:
                - !script
                  description: Cleanup
                  enabled: true
                  inlineScript:
                    interpreter: !scriptInterpreter LEGACY_SH_BAT
                    scriptBody: "rm -rf pegasus/ test/"
                - !script
                  description: Untar source
                  inlineScript:
                    interpreter: !scriptInterpreter LEGACY_SH_BAT
                    scriptBody: "tar xf tests.tar"
                - !script
                  description: Run Test
                  inlineScript:
                    interpreter: !scriptInterpreter LEGACY_SH_BAT
                    scriptBody: |
                      export PATH=${bamboo_build_working_directory}/pegasus/bin:$PATH
                      test/scripts/launch-bamboo-test ${bamboo_shortJobName}
              requirements:
                - capabilityKey: condor
                  matchType: !exists exists
              artifactDependencies:
                - name: tests
              miscellaneous:
                cleanWorkingDirectoryAfterEachBuild: false
            - key: T6
              name: 006-black-diamond-shell-code-generator
              description: TODO
              tasks:
                - !script
                  description: Cleanup
                  enabled: true
                  inlineScript:
                    interpreter: !scriptInterpreter LEGACY_SH_BAT
                    scriptBody: "rm -rf pegasus/ test/"
                - !script
                  description: Untar source
                  inlineScript:
                    interpreter: !scriptInterpreter LEGACY_SH_BAT
                    scriptBody: "tar xf tests.tar"
                - !script
                  description: Run Test
                  inlineScript:
                    interpreter: !scriptInterpreter LEGACY_SH_BAT
                    scriptBody: |
                      export PATH=${bamboo_build_working_directory}/pegasus/bin:$PATH
                      test/scripts/launch-bamboo-test-no-status ${bamboo_shortJobName}
              requirements:
                - capabilityKey: condor
                  matchType: !exists exists
>>>>>>> 848c7a86
              artifactDependencies:
                - name: pegasus-binary-x86_64_deb_7
                - name: pegasus-binary-x86_64_deb_8
                - name: pegasus-binary-x86_64_macos
                - name: pegasus-binary-x86_64_rhel_6
                - name: pegasus-binary-x86_64_rhel_7
                - name: pegasus-binary-x86_64_ubuntu_14
                - name: pegasus-binary-x86_rhel_6
                - name: pegasus-deb-x86_64_deb_7
                - name: pegasus-deb-x86_64_deb_8
                - name: pegasus-deb-x86_64_ubuntu_14
                - name: pegasus-dmg-x86_64_macos
                - name: pegasus-doc
                - name: pegasus-python-source-versioned
                - name: pegasus-rpm-x86_64_rhel_6
                - name: pegasus-rpm-x86_64_rhel_7
                - name: pegasus-rpm-x86_rhel_6
                - name: pegasus-source
                - name: pegasus-source-versioned
                - name: pegasus-srcrpm
                - name: pegasus-worker-x86_64_deb_7
                - name: pegasus-worker-x86_64_deb_8
                - name: pegasus-worker-x86_64_macos
                - name: pegasus-worker-x86_64_rhel_6
                - name: pegasus-worker-x86_64_rhel_7
                - name: pegasus-worker-x86_64_ubuntu_14
                - name: pegasus-worker-x86_rhel_6
              miscellaneous:
                cleanWorkingDirectoryAfterEachBuild: true
#      permissions:
#        user:
#          mayani: !permission ADMIN
#        other: !userType
#          ANONYMOUS_USERS: !permission VIEW
#          LOGGED_IN_USERS: !permission VIEW

#      triggers:
#        - !scheduled
#          description: Nightly Build
#          cronExpression: "0 0 19 * * ?"

#      notifications:
#        - !email
#          address: pegasus-svn@isi.edu
#          event: !event JOB_HUNG
#        - !email
#          address: pegasus-svn@isi.edu
#          event: !event FAILED_BUILDS_AND_FIRST_SUCCESSFUL
      variables:
        - key: TAG_CENTOS_6
          value: panorama-centos6
        - key: TAG_CENTOS_7
          value: panorama-centos7
        - key: TAG_DEBIAN_7
          value: panorama-wheezy
        - key: TAG_DEBIAN_8
          value: panorama-jessie
        - key: TAG_UBUNTU_12
          value: panorama-precise
        - key: TAG_UBUNTU_14
          value: panorama-trusty

    - key: WTPANORAMA
      name: Workflow Tests (panorama)
      scm:
        - !git
          name: Pegasus
          url: https://github.com/pegasus-isi/pegasus.git
          branch: panorama
      stages:
        - name: Setup
          description: Setup
          jobs:
            - key: BP
              name: Build Pegasus
              description: Build Pegasus
              tasks:
                - !checkout
                  description: Checks the Pegasus code out from our source repository
                  forceCleanBuild: true
                  repositories:
                    - name: Pegasus
                - !customTask
                  pluginKey: com.atlassian.bamboo.plugins.ant:task.builder.ant
                  description: Binary Packages
                  taskConfig:
                    label: Ant
                    environmentVariables: "PATH=/usr/lib64/mpich/bin:/usr/local/bin:/usr/bin:/usr/local/sbin:/usr/sbin"
                    target: clean dist-worker dist-common compile-pmc
                    buildJdk: JDK
                - !script
                  description: Install Binaries
                  inlineScript:
                    interpreter: !scriptInterpreter LEGACY_SH_BAT
                    scriptBody: |
                      set -e
                      set -x

                      TARGET_DIR=/nfs/ccg4/scratch-purge-no-backups/bamboo/installs

                      NAME=`cd dist && ls | grep -v tar | grep pegasus`
                      echo "Found $NAME"

                      mkdir -p $TARGET_DIR
                      rm -rf $TARGET_DIR/$NAME
                      cp -a dist/$NAME $TARGET_DIR
                - !script
                  description: Create Test Tarball
                  inlineScript:
                    interpreter: !scriptInterpreter LEGACY_SH_BAT
                    scriptBody: |
                      set -e
                      set -x

                      rm -f tests.tar
                      tar cf tests.tar test/
                      cd dist
                      mv pegasus-*/ pegasus

                      # Later on we need to include the worker package
                      #tar rf ../tests.tar pegasus/ pegasus-worker-*.tar.gz
                      tar rf ../tests.tar pegasus/
              requirements:
                - capabilityKey: condor
                  matchType: !exists exists
              artifactDefinitions:
                - name: tests
                  copyPattern: 'tests.tar'
                  isShared: true
              miscellaneous:
                cleanWorkingDirectoryAfterEachBuild: false

        - name: Workflow Tests
          description: Workflow Tests
          jobs:
            - key: CHECKENV
              name: 000-check-env
              description: TODO
              tasks:
                - !script
                  description: Cleanup
                  enabled: false
                  inlineScript:
                    interpreter: !scriptInterpreter LEGACY_SH_BAT
                    scriptBody: "rm -rf pegasus/ test/"
                - !script
                  description: Untar source
                  inlineScript:
                    interpreter: !scriptInterpreter LEGACY_SH_BAT
                    scriptBody: "tar xf tests.tar"
                - !script
                  description: Run Test
                  inlineScript:
                    interpreter: !scriptInterpreter LEGACY_SH_BAT
                    scriptBody: |
                      export PATH=${bamboo_build_working_directory}/pegasus/bin:$PATH
                      test/scripts/launch-bamboo-test-no-jobs ${bamboo_shortJobName}
              requirements:
                - capabilityKey: condor
                  matchType: !exists exists
              artifactDependencies:
                - name: tests
              miscellaneous:
                cleanWorkingDirectoryAfterEachBuild: true
            - key: T1
              name: 001-black-diamond-vanilla-condor
              description: TODO
              tasks:
                - !script
                  description: Cleanup
                  enabled: false
                  inlineScript:
                    interpreter: !scriptInterpreter LEGACY_SH_BAT
                    scriptBody: "rm -rf pegasus/ test/"
                - !script
                  description: Untar source
                  inlineScript:
                    interpreter: !scriptInterpreter LEGACY_SH_BAT
                    scriptBody: "tar xf tests.tar"
                - !script
                  description: Run Test
                  inlineScript:
                    interpreter: !scriptInterpreter LEGACY_SH_BAT
                    scriptBody: |
                      export PATH=${bamboo_build_working_directory}/pegasus/bin:$PATH
                      test/scripts/launch-bamboo-test ${bamboo_shortJobName}
              requirements:
                - capabilityKey: condor
                  matchType: !exists exists
              artifactDependencies:
                - name: tests
              miscellaneous:
                cleanWorkingDirectoryAfterEachBuild: true
            - key: T4N6
              name: 004-montage-condor-io
              description: TODO
              tasks:
                - !script
                  description: Cleanup
                  enabled: false
                  inlineScript:
                    interpreter: !scriptInterpreter LEGACY_SH_BAT
                    scriptBody: "rm -rf pegasus/ test/"
                - !script
                  description: Untar source
                  inlineScript:
                    interpreter: !scriptInterpreter LEGACY_SH_BAT
                    scriptBody: "tar xf tests.tar"
                - !script
                  description: Run Test
                  inlineScript:
                    interpreter: !scriptInterpreter LEGACY_SH_BAT
                    scriptBody: |
                      export PATH=${bamboo_build_working_directory}/pegasus/bin:$PATH
                      test/scripts/launch-bamboo-test ${bamboo_shortJobName}
              requirements:
                - capabilityKey: condor
                  matchType: !exists exists
              artifactDependencies:
                - name: tests
              miscellaneous:
                cleanWorkingDirectoryAfterEachBuild: true
            - key: T4
              name: 004-montage-grid
              description: TODO
              tasks:
                - !script
                  description: Cleanup
                  enabled: false
                  inlineScript:
                    interpreter: !scriptInterpreter LEGACY_SH_BAT
                    scriptBody: "rm -rf pegasus/ test/"
                - !script
                  description: Untar source
                  inlineScript:
                    interpreter: !scriptInterpreter LEGACY_SH_BAT
                    scriptBody: "tar xf tests.tar"
                - !script
                  description: Run Test
                  inlineScript:
                    interpreter: !scriptInterpreter LEGACY_SH_BAT
                    scriptBody: |
                      export PATH=${bamboo_build_working_directory}/pegasus/bin:$PATH
                      test/scripts/launch-bamboo-test ${bamboo_shortJobName}
              requirements:
                - capabilityKey: condor
                  matchType: !exists exists
              artifactDependencies:
                - name: tests
              miscellaneous:
                cleanWorkingDirectoryAfterEachBuild: true
            - key: T4M1
              name: 004-montage-shared-fs
              description: TODO
              tasks:
                - !script
                  description: Cleanup
                  enabled: false
                  inlineScript:
                    interpreter: !scriptInterpreter LEGACY_SH_BAT
                    scriptBody: "rm -rf pegasus/ test/"
                - !script
                  description: Untar source
                  inlineScript:
                    interpreter: !scriptInterpreter LEGACY_SH_BAT
                    scriptBody: "tar xf tests.tar"
                - !script
                  description: Run Test
                  inlineScript:
                    interpreter: !scriptInterpreter LEGACY_SH_BAT
                    scriptBody: |
                      export PATH=${bamboo_build_working_directory}/pegasus/bin:$PATH
                      test/scripts/launch-bamboo-test ${bamboo_shortJobName}
              requirements:
                - capabilityKey: condor
                  matchType: !exists exists
              artifactDependencies:
                - name: tests
              miscellaneous:
                cleanWorkingDirectoryAfterEachBuild: true
            - key: SC004MON
              name: 004-montage-shared-fs-sc
              description: TODO
              tasks:
                - !script
                  description: Cleanup
                  enabled: false
                  inlineScript:
                    interpreter: !scriptInterpreter LEGACY_SH_BAT
                    scriptBody: "rm -rf pegasus/ test/"
                - !script
                  description: Untar source
                  inlineScript:
                    interpreter: !scriptInterpreter LEGACY_SH_BAT
                    scriptBody: "tar xf tests.tar"
                - !script
                  description: Run Test
                  inlineScript:
                    interpreter: !scriptInterpreter LEGACY_SH_BAT
                    scriptBody: |
                      export PATH=${bamboo_build_working_directory}/pegasus/bin:$PATH
                      test/scripts/launch-bamboo-test ${bamboo_shortJobName}
              requirements:
                - capabilityKey: condor
                  matchType: !exists exists
              artifactDependencies:
                - name: tests
              miscellaneous:
                cleanWorkingDirectoryAfterEachBuild: true
            - key: T4N12
              name: 004-montage-staging-site
              description: TODO
              tasks:
                - !script
                  description: Cleanup
                  enabled: false
                  inlineScript:
                    interpreter: !scriptInterpreter LEGACY_SH_BAT
                    scriptBody: "rm -rf pegasus/ test/"
                - !script
                  description: Untar source
                  inlineScript:
                    interpreter: !scriptInterpreter LEGACY_SH_BAT
                    scriptBody: "tar xf tests.tar"
                - !script
                  description: Run Test
                  inlineScript:
                    interpreter: !scriptInterpreter LEGACY_SH_BAT
                    scriptBody: |
                      export PATH=${bamboo_build_working_directory}/pegasus/bin:$PATH
                      test/scripts/launch-bamboo-test ${bamboo_shortJobName}
              requirements:
                - capabilityKey: condor
                  matchType: !exists exists
              artifactDependencies:
                - name: tests
              miscellaneous:
                cleanWorkingDirectoryAfterEachBuild: true
            - key: T4M2
              name: 004-montage-universe-local
              description: TODO
              tasks:
                - !script
                  description: Cleanup
                  enabled: false
                  inlineScript:
                    interpreter: !scriptInterpreter LEGACY_SH_BAT
                    scriptBody: "rm -rf pegasus/ test/"
                - !script
                  description: Untar source
                  inlineScript:
                    interpreter: !scriptInterpreter LEGACY_SH_BAT
                    scriptBody: "tar xf tests.tar"
                - !script
                  description: Run Test
                  inlineScript:
                    interpreter: !scriptInterpreter LEGACY_SH_BAT
                    scriptBody: |
                      export PATH=${bamboo_build_working_directory}/pegasus/bin:$PATH
                      test/scripts/launch-bamboo-test ${bamboo_shortJobName}
              requirements:
                - capabilityKey: condor
                  matchType: !exists exists
              artifactDependencies:
                - name: tests
              miscellaneous:
                cleanWorkingDirectoryAfterEachBuild: true
            - key: T005
              name: 005-galactic-plane
              description: TODO
              tasks:
                - !script
                  description: Cleanup
                  enabled: false
                  inlineScript:
                    interpreter: !scriptInterpreter LEGACY_SH_BAT
                    scriptBody: "rm -rf pegasus/ test/"
                - !script
                  description: Untar source
                  inlineScript:
                    interpreter: !scriptInterpreter LEGACY_SH_BAT
                    scriptBody: "tar xf tests.tar"
                - !script
                  description: Run Test
                  inlineScript:
                    interpreter: !scriptInterpreter LEGACY_SH_BAT
                    scriptBody: |
                      export PATH=${bamboo_build_working_directory}/pegasus/bin:$PATH
                      test/scripts/launch-bamboo-test ${bamboo_shortJobName}
              requirements:
                - capabilityKey: condor
                  matchType: !exists exists
              artifactDependencies:
                - name: tests
              miscellaneous:
                cleanWorkingDirectoryAfterEachBuild: true
            - key: T6
              name: 006-black-diamond-shell-code-generator
              description: TODO
              tasks:
                - !script
                  description: Cleanup
                  enabled: false
                  inlineScript:
                    interpreter: !scriptInterpreter LEGACY_SH_BAT
                    scriptBody: "rm -rf pegasus/ test/"
                - !script
                  description: Untar source
                  inlineScript:
                    interpreter: !scriptInterpreter LEGACY_SH_BAT
                    scriptBody: "tar xf tests.tar"
                - !script
                  description: Run Test
                  inlineScript:
                    interpreter: !scriptInterpreter LEGACY_SH_BAT
                    scriptBody: |
                      export PATH=${bamboo_build_working_directory}/pegasus/bin:$PATH
                      test/scripts/launch-bamboo-test-no-status ${bamboo_shortJobName}
              requirements:
                - capabilityKey: condor
                  matchType: !exists exists
              artifactDependencies:
                - name: tests
              miscellaneous:
                cleanWorkingDirectoryAfterEachBuild: true
            - key: T7
              name: 007-black-diamond-pegasuslite-local
              description: TODO
              tasks:
                - !script
                  description: Cleanup
                  enabled: false
                  inlineScript:
                    interpreter: !scriptInterpreter LEGACY_SH_BAT
                    scriptBody: "rm -rf pegasus/ test/"
                - !script
                  description: Untar source
                  inlineScript:
                    interpreter: !scriptInterpreter LEGACY_SH_BAT
                    scriptBody: "tar xf tests.tar"
                - !script
                  description: Run Test
                  inlineScript:
                    interpreter: !scriptInterpreter LEGACY_SH_BAT
                    scriptBody: |
                      export PATH=${bamboo_build_working_directory}/pegasus/bin:$PATH
                      test/scripts/launch-bamboo-test ${bamboo_shortJobName}
              requirements:
                - capabilityKey: condor
                  matchType: !exists exists
              artifactDependencies:
                - name: tests
              miscellaneous:
                cleanWorkingDirectoryAfterEachBuild: true
            - key: T8
              name: 008-black-diamond-pegasuslite-condorio
              description: TODO
              tasks:
                - !script
                  description: Cleanup
                  enabled: false
                  inlineScript:
                    interpreter: !scriptInterpreter LEGACY_SH_BAT
                    scriptBody: "rm -rf pegasus/ test/"
                - !script
                  description: Untar source
                  inlineScript:
                    interpreter: !scriptInterpreter LEGACY_SH_BAT
                    scriptBody: "tar xf tests.tar"
                - !script
                  description: Run Test
                  inlineScript:
                    interpreter: !scriptInterpreter LEGACY_SH_BAT
                    scriptBody: |
                      export PATH=${bamboo_build_working_directory}/pegasus/bin:$PATH
                      test/scripts/launch-bamboo-test ${bamboo_shortJobName}
              requirements:
                - capabilityKey: condor
                  matchType: !exists exists
              artifactDependencies:
                - name: tests
              miscellaneous:
                cleanWorkingDirectoryAfterEachBuild: true
            - key: T9
              name: 009-black-diamond-pegasuslite-pegasustransfer
              description: TODO
              tasks:
                - !script
                  description: Cleanup
                  enabled: false
                  inlineScript:
                    interpreter: !scriptInterpreter LEGACY_SH_BAT
                    scriptBody: "rm -rf pegasus/ test/"
                - !script
                  description: Untar source
                  inlineScript:
                    interpreter: !scriptInterpreter LEGACY_SH_BAT
                    scriptBody: "tar xf tests.tar"
                - !script
                  description: Run Test
                  inlineScript:
                    interpreter: !scriptInterpreter LEGACY_SH_BAT
                    scriptBody: |
                      export PATH=${bamboo_build_working_directory}/pegasus/bin:$PATH
                      test/scripts/launch-bamboo-test ${bamboo_shortJobName}
              requirements:
                - capabilityKey: condor
                  matchType: !exists exists
              artifactDependencies:
                - name: tests
              miscellaneous:
                cleanWorkingDirectoryAfterEachBuild: true
            - key: T9A
              name: 009-black-diamond-pegasuslite-pegasustransfer-a
              description: TODO
              tasks:
                - !script
                  description: Cleanup
                  enabled: false
                  inlineScript:
                    interpreter: !scriptInterpreter LEGACY_SH_BAT
                    scriptBody: "rm -rf pegasus/ test/"
                - !script
                  description: Untar source
                  inlineScript:
                    interpreter: !scriptInterpreter LEGACY_SH_BAT
                    scriptBody: "tar xf tests.tar"
                - !script
                  description: Run Test
                  inlineScript:
                    interpreter: !scriptInterpreter LEGACY_SH_BAT
                    scriptBody: |
                      export PATH=${bamboo_build_working_directory}/pegasus/bin:$PATH
                      test/scripts/launch-bamboo-test ${bamboo_shortJobName}
              requirements:
                - capabilityKey: condor
                  matchType: !exists exists
              artifactDependencies:
                - name: tests
              miscellaneous:
                cleanWorkingDirectoryAfterEachBuild: true
            - key: T10A
              name: 010-runtime-clustering - CondorIO
              description: TODO
              tasks:
                - !script
                  description: Cleanup
                  enabled: false
                  inlineScript:
                    interpreter: !scriptInterpreter LEGACY_SH_BAT
                    scriptBody: "rm -rf pegasus/ test/"
                - !script
                  description: Untar source
                  inlineScript:
                    interpreter: !scriptInterpreter LEGACY_SH_BAT
                    scriptBody: "tar xf tests.tar"
                - !script
                  description: Run Test
                  inlineScript:
                    interpreter: !scriptInterpreter LEGACY_SH_BAT
                    scriptBody: |
                      export PATH=${bamboo_build_working_directory}/pegasus/bin:$PATH
                      test/scripts/launch-bamboo-test 010-runtime-clustering runtime-condorio
              requirements:
                - capabilityKey: condor
                  matchType: !exists exists
              artifactDependencies:
                - name: tests
              miscellaneous:
                cleanWorkingDirectoryAfterEachBuild: true
            - key: T10B
              name: 010-runtime-clustering - Non-SharedFS
              description: TODO
              tasks:
                - !script
                  description: Cleanup
                  enabled: false
                  inlineScript:
                    interpreter: !scriptInterpreter LEGACY_SH_BAT
                    scriptBody: "rm -rf pegasus/ test/"
                - !script
                  description: Untar source
                  inlineScript:
                    interpreter: !scriptInterpreter LEGACY_SH_BAT
                    scriptBody: "tar xf tests.tar"
                - !script
                  description: Run Test
                  inlineScript:
                    interpreter: !scriptInterpreter LEGACY_SH_BAT
                    scriptBody: |
                      export PATH=${bamboo_build_working_directory}/pegasus/bin:$PATH
                      test/scripts/launch-bamboo-test 010-runtime-clustering runtime-nonsharedfs
              requirements:
                - capabilityKey: condor
                  matchType: !exists exists
              artifactDependencies:
                - name: tests
              miscellaneous:
                cleanWorkingDirectoryAfterEachBuild: true
            - key: T10C
              name: 010-runtime-clustering - SharedFS
              description: TODO
              tasks:
                - !script
                  description: Cleanup
                  enabled: false
                  inlineScript:
                    interpreter: !scriptInterpreter LEGACY_SH_BAT
                    scriptBody: "rm -rf pegasus/ test/"
                - !script
                  description: Untar source
                  inlineScript:
                    interpreter: !scriptInterpreter LEGACY_SH_BAT
                    scriptBody: "tar xf tests.tar"
                - !script
                  description: Run Test
                  inlineScript:
                    interpreter: !scriptInterpreter LEGACY_SH_BAT
                    scriptBody: |
                      export PATH=${bamboo_build_working_directory}/pegasus/bin:$PATH
                      test/scripts/launch-bamboo-test 010-runtime-clustering runtime-sharedfs
              requirements:
                - capabilityKey: condor
                  matchType: !exists exists
              artifactDependencies:
                - name: tests
              miscellaneous:
                cleanWorkingDirectoryAfterEachBuild: true
            - key: T10D
              name: 010-runtime-clustering SharedFS Staging and No Kickstart
              description: TODO
              tasks:
                - !script
                  description: Cleanup
                  enabled: false
                  inlineScript:
                    interpreter: !scriptInterpreter LEGACY_SH_BAT
                    scriptBody: "rm -rf pegasus/ test/"
                - !script
                  description: Untar source
                  inlineScript:
                    interpreter: !scriptInterpreter LEGACY_SH_BAT
                    scriptBody: "tar xf tests.tar"
                - !script
                  description: Run Test
                  inlineScript:
                    interpreter: !scriptInterpreter LEGACY_SH_BAT
                    scriptBody: |
                      export PATH=${bamboo_build_working_directory}/pegasus/bin:$PATH
                      test/scripts/launch-bamboo-test 010-runtime-clustering runtime-sharedfs-all-staging-nogridstart
              requirements:
                - capabilityKey: condor
                  matchType: !exists exists
              artifactDependencies:
                - name: tests
              miscellaneous:
                cleanWorkingDirectoryAfterEachBuild: true
            - key: T11
              name: 011-rosetta-staging-site
              description: TODO
              tasks:
                - !script
                  description: Cleanup
                  enabled: false
                  inlineScript:
                    interpreter: !scriptInterpreter LEGACY_SH_BAT
                    scriptBody: "rm -rf pegasus/ test/"
                - !script
                  description: Untar source
                  inlineScript:
                    interpreter: !scriptInterpreter LEGACY_SH_BAT
                    scriptBody: "tar xf tests.tar"
                - !script
                  description: Run Test
                  inlineScript:
                    interpreter: !scriptInterpreter LEGACY_SH_BAT
                    scriptBody: |
                      export PATH=${bamboo_build_working_directory}/pegasus/bin:$PATH
                      test/scripts/launch-bamboo-test ${bamboo_shortJobName}
              requirements:
                - capabilityKey: condor
                  matchType: !exists exists
              artifactDependencies:
                - name: tests
              miscellaneous:
                cleanWorkingDirectoryAfterEachBuild: true
            - key: T12
              name: 012-blackdiamond-invoke
              description: TODO
              tasks:
                - !script
                  description: Cleanup
                  enabled: false
                  inlineScript:
                    interpreter: !scriptInterpreter LEGACY_SH_BAT
                    scriptBody: "rm -rf pegasus/ test/"
                - !script
                  description: Untar source
                  inlineScript:
                    interpreter: !scriptInterpreter LEGACY_SH_BAT
                    scriptBody: "tar xf tests.tar"
                - !script
                  description: Run Test
                  inlineScript:
                    interpreter: !scriptInterpreter LEGACY_SH_BAT
                    scriptBody: |
                      export PATH=${bamboo_build_working_directory}/pegasus/bin:$PATH
                      test/scripts/launch-bamboo-test ${bamboo_shortJobName}
              requirements:
                - capabilityKey: condor
                  matchType: !exists exists
              artifactDependencies:
                - name: tests
              miscellaneous:
                cleanWorkingDirectoryAfterEachBuild: true
            - key: TESTMPIDAG
              name: 013-pegasus-mpi-cluster
              description: TODO
              tasks:
                - !script
                  description: Cleanup
                  enabled: false
                  inlineScript:
                    interpreter: !scriptInterpreter LEGACY_SH_BAT
                    scriptBody: "rm -rf pegasus/ test/"
                - !script
                  description: Untar source
                  inlineScript:
                    interpreter: !scriptInterpreter LEGACY_SH_BAT
                    scriptBody: "tar xf tests.tar"
                - !script
                  description: Run Test
                  environmentVariables: "PATH=/usr/lib64/mpich/bin:/usr/local/bin:/usr/bin:/usr/local/sbin:/usr/sbin"
                  inlineScript:
                    interpreter: !scriptInterpreter LEGACY_SH_BAT
                    scriptBody: |
                      export PATH=${bamboo_build_working_directory}/pegasus/bin:$PATH
                      test/scripts/launch-bamboo-test ${bamboo_shortJobName}
              requirements:
                - capabilityKey: condor
                  matchType: !exists exists
              artifactDependencies:
                - name: tests
              miscellaneous:
                cleanWorkingDirectoryAfterEachBuild: true
            - key: T15
              name: 015-shell-hierarchic-workflow
              description: TODO
              tasks:
                - !script
                  description: Cleanup
                  enabled: false
                  inlineScript:
                    interpreter: !scriptInterpreter LEGACY_SH_BAT
                    scriptBody: "rm -rf pegasus/ test/"
                - !script
                  description: Untar source
                  inlineScript:
                    interpreter: !scriptInterpreter LEGACY_SH_BAT
                    scriptBody: "tar xf tests.tar"
                - !script
                  description: Run Test
                  inlineScript:
                    interpreter: !scriptInterpreter LEGACY_SH_BAT
                    scriptBody: |
                      export PATH=${bamboo_build_working_directory}/pegasus/bin:$PATH
                      test/scripts/launch-bamboo-test-no-status ${bamboo_shortJobName}
              requirements:
                - capabilityKey: condor
                  matchType: !exists exists
              artifactDependencies:
                - name: tests
              miscellaneous:
                cleanWorkingDirectoryAfterEachBuild: true
            - key: T016
              name: 016-pegasus-transfer
              description: TODO
              tasks:
                - !script
                  description: Cleanup
                  enabled: false
                  inlineScript:
                    interpreter: !scriptInterpreter LEGACY_SH_BAT
                    scriptBody: "rm -rf pegasus/ test/"
                - !script
                  description: Untar source
                  inlineScript:
                    interpreter: !scriptInterpreter LEGACY_SH_BAT
                    scriptBody: "tar xf tests.tar"
                - !script
                  description: Run Test
                  inlineScript:
                    interpreter: !scriptInterpreter LEGACY_SH_BAT
                    scriptBody: |
                      export PATH=${bamboo_build_working_directory}/pegasus/bin:$PATH
                      test/scripts/launch-bamboo-test-no-jobs ${bamboo_shortJobName}
              requirements:
                - capabilityKey: condor
                  matchType: !exists exists
              artifactDependencies:
                - name: tests
              miscellaneous:
                cleanWorkingDirectoryAfterEachBuild: true
            - key: PEGASUSGRIDFTP
              name: 017-pegasus-gridftp
              description: TODO
              tasks:
                - !script
                  description: Cleanup
                  enabled: false
                  inlineScript:
                    interpreter: !scriptInterpreter LEGACY_SH_BAT
                    scriptBody: "rm -rf pegasus/ test/"
                - !script
                  description: Untar source
                  inlineScript:
                    interpreter: !scriptInterpreter LEGACY_SH_BAT
                    scriptBody: "tar xf tests.tar"
                - !script
                  description: Run Test
                  inlineScript:
                    interpreter: !scriptInterpreter LEGACY_SH_BAT
                    scriptBody: |
                      export PATH=${bamboo_build_working_directory}/pegasus/bin:$PATH
                      test/scripts/launch-bamboo-test-no-jobs ${bamboo_shortJobName}
              requirements:
                - capabilityKey: condor
                  matchType: !exists exists
              artifactDependencies:
                - name: tests
              miscellaneous:
                cleanWorkingDirectoryAfterEachBuild: true
            - key: T18A
              name: 018-black-condorc-condor-io
              description: TODO
              enabled: false
              tasks:
                - !script
                  description: Cleanup
                  enabled: false
                  inlineScript:
                    interpreter: !scriptInterpreter LEGACY_SH_BAT
                    scriptBody: "rm -rf pegasus/ test/"
                - !script
                  description: Untar source
                  inlineScript:
                    interpreter: !scriptInterpreter LEGACY_SH_BAT
                    scriptBody: "tar xf tests.tar"
                - !script
                  description: Run Test
                  inlineScript:
                    interpreter: !scriptInterpreter LEGACY_SH_BAT
                    scriptBody: |
                      export PATH=${bamboo_build_working_directory}/pegasus/bin:$PATH
                      test/scripts/launch-bamboo-test ${bamboo_shortJobName}
              requirements:
                - capabilityKey: condor
                  matchType: !exists exists
              artifactDependencies:
                - name: tests
              miscellaneous:
                cleanWorkingDirectoryAfterEachBuild: true
            - key: T18C
              name: 018-black-condorc-hybrid
              description: TODO
              enabled: false
              tasks:
                - !script
                  description: Cleanup
                  enabled: false
                  inlineScript:
                    interpreter: !scriptInterpreter LEGACY_SH_BAT
                    scriptBody: "rm -rf pegasus/ test/"
                - !script
                  description: Untar source
                  inlineScript:
                    interpreter: !scriptInterpreter LEGACY_SH_BAT
                    scriptBody: "tar xf tests.tar"
                - !script
                  description: Run Test
                  inlineScript:
                    interpreter: !scriptInterpreter LEGACY_SH_BAT
                    scriptBody: |
                      export PATH=${bamboo_build_working_directory}/pegasus/bin:$PATH
                      test/scripts/launch-bamboo-test ${bamboo_shortJobName}
              requirements:
                - capabilityKey: condor
                  matchType: !exists exists
              artifactDependencies:
                - name: tests
              miscellaneous:
                cleanWorkingDirectoryAfterEachBuild: true
            - key: T18B
              name: 018-black-condorc-staging-site
              description: TODO
              enabled: false
              tasks:
                - !script
                  description: Cleanup
                  enabled: false
                  inlineScript:
                    interpreter: !scriptInterpreter LEGACY_SH_BAT
                    scriptBody: "rm -rf pegasus/ test/"
                - !script
                  description: Untar source
                  inlineScript:
                    interpreter: !scriptInterpreter LEGACY_SH_BAT
                    scriptBody: "tar xf tests.tar"
                - !script
                  description: Run Test
                  inlineScript:
                    interpreter: !scriptInterpreter LEGACY_SH_BAT
                    scriptBody: |
                      export PATH=${bamboo_build_working_directory}/pegasus/bin:$PATH
                      test/scripts/launch-bamboo-test ${bamboo_shortJobName}
              requirements:
                - capabilityKey: condor
                  matchType: !exists exists
              artifactDependencies:
                - name: tests
              miscellaneous:
                cleanWorkingDirectoryAfterEachBuild: true
            - key: T19A
              name: 019-black-label
              description: TODO
              tasks:
                - !script
                  description: Cleanup
                  enabled: false
                  inlineScript:
                    interpreter: !scriptInterpreter LEGACY_SH_BAT
                    scriptBody: "rm -rf pegasus/ test/"
                - !script
                  description: Untar source
                  inlineScript:
                    interpreter: !scriptInterpreter LEGACY_SH_BAT
                    scriptBody: "tar xf tests.tar"
                - !script
                  description: Run Test
                  inlineScript:
                    interpreter: !scriptInterpreter LEGACY_SH_BAT
                    scriptBody: |
                      export PATH=${bamboo_build_working_directory}/pegasus/bin:$PATH
                      test/scripts/launch-bamboo-test ${bamboo_shortJobName}
              requirements:
                - capabilityKey: condor
                  matchType: !exists exists
              artifactDependencies:
                - name: tests
              miscellaneous:
                cleanWorkingDirectoryAfterEachBuild: true
            - key: PMCONLY
              name: 020-pmc-only
              description: TODO
              tasks:
                - !script
                  description: Cleanup
                  enabled: false
                  inlineScript:
                    interpreter: !scriptInterpreter LEGACY_SH_BAT
                    scriptBody: "rm -rf pegasus/ test/"
                - !script
                  description: Untar source
                  inlineScript:
                    interpreter: !scriptInterpreter LEGACY_SH_BAT
                    scriptBody: "tar xf tests.tar"
                - !script
                  description: Run Test
                  environmentVariables: "PATH=/usr/lib64/mpich/bin:/usr/local/bin:/usr/bin:/usr/local/sbin:/usr/sbin"
                  inlineScript:
                    interpreter: !scriptInterpreter LEGACY_SH_BAT
                    scriptBody: |
                      export PATH=${bamboo_build_working_directory}/pegasus/bin:$PATH
                      test/scripts/launch-bamboo-test-no-status ${bamboo_shortJobName}
              requirements:
                - capabilityKey: condor
                  matchType: !exists exists
              artifactDependencies:
                - name: tests
              miscellaneous:
                cleanWorkingDirectoryAfterEachBuild: true
            - key: T21A
              name: 021-black-dir
              description: TODO
              tasks:
                - !script
                  description: Cleanup
                  enabled: false
                  inlineScript:
                    interpreter: !scriptInterpreter LEGACY_SH_BAT
                    scriptBody: "rm -rf pegasus/ test/"
                - !script
                  description: Untar source
                  inlineScript:
                    interpreter: !scriptInterpreter LEGACY_SH_BAT
                    scriptBody: "tar xf tests.tar"
                - !script
                  description: Run Test
                  inlineScript:
                    interpreter: !scriptInterpreter LEGACY_SH_BAT
                    scriptBody: |
                      export PATH=${bamboo_build_working_directory}/pegasus/bin:$PATH
                      test/scripts/launch-bamboo-test ${bamboo_shortJobName}
              requirements:
                - capabilityKey: condor
                  matchType: !exists exists
              artifactDependencies:
                - name: tests
              miscellaneous:
                cleanWorkingDirectoryAfterEachBuild: true
            - key: BNT22A
              name: 022-data-reuse-full-a
              description: TODO
              tasks:
                - !script
                  description: Cleanup
                  enabled: false
                  inlineScript:
                    interpreter: !scriptInterpreter LEGACY_SH_BAT
                    scriptBody: "rm -rf pegasus/ test/"
                - !script
                  description: Untar source
                  inlineScript:
                    interpreter: !scriptInterpreter LEGACY_SH_BAT
                    scriptBody: "tar xf tests.tar"
                - !script
                  description: Run Test
                  inlineScript:
                    interpreter: !scriptInterpreter LEGACY_SH_BAT
                    scriptBody: |
                      export PATH=${bamboo_build_working_directory}/pegasus/bin:$PATH
                      test/scripts/launch-bamboo-test ${bamboo_shortJobName}
              requirements:
                - capabilityKey: condor
                  matchType: !exists exists
              artifactDependencies:
                - name: tests
              miscellaneous:
                cleanWorkingDirectoryAfterEachBuild: true
            - key: BNT022B
              name: 022-data-reuse-full-b
              description: TODO
              tasks:
                - !script
                  description: Cleanup
                  enabled: false
                  inlineScript:
                    interpreter: !scriptInterpreter LEGACY_SH_BAT
                    scriptBody: "rm -rf pegasus/ test/"
                - !script
                  description: Untar source
                  inlineScript:
                    interpreter: !scriptInterpreter LEGACY_SH_BAT
                    scriptBody: "tar xf tests.tar"
                - !script
                  description: Run Test
                  inlineScript:
                    interpreter: !scriptInterpreter LEGACY_SH_BAT
                    scriptBody: |
                      export PATH=${bamboo_build_working_directory}/pegasus/bin:$PATH
                      test/scripts/launch-bamboo-test ${bamboo_shortJobName}
              requirements:
                - capabilityKey: condor
                  matchType: !exists exists
              artifactDependencies:
                - name: tests
              miscellaneous:
                cleanWorkingDirectoryAfterEachBuild: true
            - key: T22
              name: 022-data-reuse-regexrc
              description: TODO
              tasks:
                - !script
                  description: Cleanup
                  enabled: false
                  inlineScript:
                    interpreter: !scriptInterpreter LEGACY_SH_BAT
                    scriptBody: "rm -rf pegasus/ test/"
                - !script
                  description: Untar source
                  inlineScript:
                    interpreter: !scriptInterpreter LEGACY_SH_BAT
                    scriptBody: "tar xf tests.tar"
                - !script
                  description: Run Test
                  inlineScript:
                    interpreter: !scriptInterpreter LEGACY_SH_BAT
                    scriptBody: |
                      export PATH=${bamboo_build_working_directory}/pegasus/bin:$PATH
                      test/scripts/launch-bamboo-test-planner-only ${bamboo_shortJobName}
              requirements:
                - capabilityKey: condor
                  matchType: !exists exists
              artifactDependencies:
                - name: tests
              miscellaneous:
                cleanWorkingDirectoryAfterEachBuild: true
            - key: T023
              name: 023-sc4-ssh-http
              description: TODO
              tasks:
                - !script
                  description: Cleanup
                  enabled: false
                  inlineScript:
                    interpreter: !scriptInterpreter LEGACY_SH_BAT
                    scriptBody: "rm -rf pegasus/ test/"
                - !script
                  description: Untar source
                  inlineScript:
                    interpreter: !scriptInterpreter LEGACY_SH_BAT
                    scriptBody: "tar xf tests.tar"
                - !script
                  description: Run Test
                  inlineScript:
                    interpreter: !scriptInterpreter LEGACY_SH_BAT
                    scriptBody: |
                      export PATH=${bamboo_build_working_directory}/pegasus/bin:$PATH
                      test/scripts/launch-bamboo-test ${bamboo_shortJobName}
              requirements:
                - capabilityKey: condor
                  matchType: !exists exists
              artifactDependencies:
                - name: tests
              miscellaneous:
                cleanWorkingDirectoryAfterEachBuild: true
            - key: T024
              name: 024-sc4-gridftp-http
              description: TODO
              tasks:
                - !script
                  description: Cleanup
                  enabled: false
                  inlineScript:
                    interpreter: !scriptInterpreter LEGACY_SH_BAT
                    scriptBody: "rm -rf pegasus/ test/"
                - !script
                  description: Untar source
                  inlineScript:
                    interpreter: !scriptInterpreter LEGACY_SH_BAT
                    scriptBody: "tar xf tests.tar"
                - !script
                  description: Run Test
                  inlineScript:
                    interpreter: !scriptInterpreter LEGACY_SH_BAT
                    scriptBody: |
                      export PATH=${bamboo_build_working_directory}/pegasus/bin:$PATH
                      test/scripts/launch-bamboo-test ${bamboo_shortJobName}
              requirements:
                - capabilityKey: condor
                  matchType: !exists exists
              artifactDependencies:
                - name: tests
              miscellaneous:
                cleanWorkingDirectoryAfterEachBuild: true
            - key: T025
              name: 025-sc4-file-http
              description: TODO
              tasks:
                - !script
                  description: Cleanup
                  enabled: false
                  inlineScript:
                    interpreter: !scriptInterpreter LEGACY_SH_BAT
                    scriptBody: "rm -rf pegasus/ test/"
                - !script
                  description: Untar source
                  inlineScript:
                    interpreter: !scriptInterpreter LEGACY_SH_BAT
                    scriptBody: "tar xf tests.tar"
                - !script
                  description: Run Test
                  inlineScript:
                    interpreter: !scriptInterpreter LEGACY_SH_BAT
                    scriptBody: |
                      export PATH=${bamboo_build_working_directory}/pegasus/bin:$PATH
                      test/scripts/launch-bamboo-test ${bamboo_shortJobName}
              requirements:
                - capabilityKey: condor
                  matchType: !exists exists
              artifactDependencies:
                - name: tests
              miscellaneous:
                cleanWorkingDirectoryAfterEachBuild: true
            - key: T26
              name: 026-cache-url-check
              description: TODO
              tasks:
                - !script
                  description: Cleanup
                  enabled: false
                  inlineScript:
                    interpreter: !scriptInterpreter LEGACY_SH_BAT
                    scriptBody: "rm -rf pegasus/ test/"
                - !script
                  description: Untar source
                  inlineScript:
                    interpreter: !scriptInterpreter LEGACY_SH_BAT
                    scriptBody: "tar xf tests.tar"
                - !script
                  description: Run Test
                  inlineScript:
                    interpreter: !scriptInterpreter LEGACY_SH_BAT
                    scriptBody: |
                      export PATH=${bamboo_build_working_directory}/pegasus/bin:$PATH
                      test/scripts/launch-bamboo-test ${bamboo_shortJobName}
              requirements:
                - capabilityKey: condor
                  matchType: !exists exists
              artifactDependencies:
                - name: tests
              miscellaneous:
                cleanWorkingDirectoryAfterEachBuild: true
            - key: T27A
              name: 027-montage-bypass-staging-site
              description: TODO
              tasks:
                - !script
                  description: Cleanup
                  enabled: false
                  inlineScript:
                    interpreter: !scriptInterpreter LEGACY_SH_BAT
                    scriptBody: "rm -rf pegasus/ test/"
                - !script
                  description: Untar source
                  inlineScript:
                    interpreter: !scriptInterpreter LEGACY_SH_BAT
                    scriptBody: "tar xf tests.tar"
                - !script
                  description: Run Test
                  inlineScript:
                    interpreter: !scriptInterpreter LEGACY_SH_BAT
                    scriptBody: |
                      export PATH=${bamboo_build_working_directory}/pegasus/bin:$PATH
                      test/scripts/launch-bamboo-test ${bamboo_shortJobName}
              requirements:
                - capabilityKey: condor
                  matchType: !exists exists
              artifactDependencies:
                - name: tests
              miscellaneous:
                cleanWorkingDirectoryAfterEachBuild: true
            - key: T27B
              name: 027-montage-bypass-staging-site-condorio
              description: TODO
              tasks:
                - !script
                  description: Cleanup
                  enabled: false
                  inlineScript:
                    interpreter: !scriptInterpreter LEGACY_SH_BAT
                    scriptBody: "rm -rf pegasus/ test/"
                - !script
                  description: Untar source
                  inlineScript:
                    interpreter: !scriptInterpreter LEGACY_SH_BAT
                    scriptBody: "tar xf tests.tar"
                - !script
                  description: Run Test
                  inlineScript:
                    interpreter: !scriptInterpreter LEGACY_SH_BAT
                    scriptBody: |
                      export PATH=${bamboo_build_working_directory}/pegasus/bin:$PATH
                      test/scripts/launch-bamboo-test ${bamboo_shortJobName}
              requirements:
                - capabilityKey: condor
                  matchType: !exists exists
              artifactDependencies:
                - name: tests
              miscellaneous:
                cleanWorkingDirectoryAfterEachBuild: true
            - key: T28A
              name: 028-dynamic-hierarchy
              description: TODO
              tasks:
                - !script
                  description: Cleanup
                  enabled: false
                  inlineScript:
                    interpreter: !scriptInterpreter LEGACY_SH_BAT
                    scriptBody: "rm -rf pegasus/ test/"
                - !script
                  description: Untar source
                  inlineScript:
                    interpreter: !scriptInterpreter LEGACY_SH_BAT
                    scriptBody: "tar xf tests.tar"
                - !script
                  description: Run Test
                  inlineScript:
                    interpreter: !scriptInterpreter LEGACY_SH_BAT
                    scriptBody: |
                      export PATH=${bamboo_build_working_directory}/pegasus/bin:$PATH
                      test/scripts/launch-bamboo-test ${bamboo_shortJobName}
              requirements:
                - capabilityKey: condor
                  matchType: !exists exists
              artifactDependencies:
                - name: tests
              miscellaneous:
                cleanWorkingDirectoryAfterEachBuild: true
            - key: T028B
              name: 028-dynamic-hierarchy-b
              description: TODO
              tasks:
                - !script
                  description: Cleanup
                  enabled: false
                  inlineScript:
                    interpreter: !scriptInterpreter LEGACY_SH_BAT
                    scriptBody: "rm -rf pegasus/ test/"
                - !script
                  description: Untar source
                  inlineScript:
                    interpreter: !scriptInterpreter LEGACY_SH_BAT
                    scriptBody: "tar xf tests.tar"
                - !script
                  description: Run Test
                  inlineScript:
                    interpreter: !scriptInterpreter LEGACY_SH_BAT
                    scriptBody: |
                      export PATH=${bamboo_build_working_directory}/pegasus/bin:$PATH
                      test/scripts/launch-bamboo-test ${bamboo_shortJobName}
              requirements:
                - capabilityKey: condor
                  matchType: !exists exists
              artifactDependencies:
                - name: tests
              miscellaneous:
                cleanWorkingDirectoryAfterEachBuild: true
            - key: T29A
              name: 029-black-quiet
              description: TODO
              tasks:
                - !script
                  description: Cleanup
                  enabled: false
                  inlineScript:
                    interpreter: !scriptInterpreter LEGACY_SH_BAT
                    scriptBody: "rm -rf pegasus/ test/"
                - !script
                  description: Untar source
                  inlineScript:
                    interpreter: !scriptInterpreter LEGACY_SH_BAT
                    scriptBody: "tar xf tests.tar"
                - !script
                  description: Run Test
                  inlineScript:
                    interpreter: !scriptInterpreter LEGACY_SH_BAT
                    scriptBody: |
                      export PATH=${bamboo_build_working_directory}/pegasus/bin:$PATH
                      test/scripts/launch-bamboo-test-no-jobs ${bamboo_shortJobName}
              requirements:
                - capabilityKey: condor
                  matchType: !exists exists
              artifactDependencies:
                - name: tests
              miscellaneous:
                cleanWorkingDirectoryAfterEachBuild: true
            - key: PEG030GS
              name: 030-pegasuslite-gs
              description: TODO
              tasks:
                - !script
                  description: Cleanup
                  enabled: false
                  inlineScript:
                    interpreter: !scriptInterpreter LEGACY_SH_BAT
                    scriptBody: "rm -rf pegasus/ test/"
                - !script
                  description: Untar source
                  inlineScript:
                    interpreter: !scriptInterpreter LEGACY_SH_BAT
                    scriptBody: "tar xf tests.tar"
                - !script
                  description: Run Test
                  inlineScript:
                    interpreter: !scriptInterpreter LEGACY_SH_BAT
                    scriptBody: |
                      export PATH=${bamboo_build_working_directory}/pegasus/bin:$PATH
                      test/scripts/launch-bamboo-test ${bamboo_shortJobName}
              requirements:
                - capabilityKey: condor
                  matchType: !exists exists
              artifactDependencies:
                - name: tests
              miscellaneous:
                cleanWorkingDirectoryAfterEachBuild: true
            - key: PEG030
              name: 030-pegasuslite-irods
              description: TODO
              enabled: false
              tasks:
                - !script
                  description: Cleanup
                  enabled: false
                  inlineScript:
                    interpreter: !scriptInterpreter LEGACY_SH_BAT
                    scriptBody: "rm -rf pegasus/ test/"
                - !script
                  description: Untar source
                  inlineScript:
                    interpreter: !scriptInterpreter LEGACY_SH_BAT
                    scriptBody: "tar xf tests.tar"
                - !script
                  description: Run Test
                  inlineScript:
                    interpreter: !scriptInterpreter LEGACY_SH_BAT
                    scriptBody: |
                      export PATH=${bamboo_build_working_directory}/pegasus/bin:$PATH
                      test/scripts/launch-bamboo-test ${bamboo_shortJobName}
              requirements:
                - capabilityKey: condor
                  matchType: !exists exists
              artifactDependencies:
                - name: tests
              miscellaneous:
                cleanWorkingDirectoryAfterEachBuild: true
            - key: PEG030S3
              name: 030-pegasuslite-s3
              description: TODO
              tasks:
                - !script
                  description: Cleanup
                  enabled: false
                  inlineScript:
                    interpreter: !scriptInterpreter LEGACY_SH_BAT
                    scriptBody: "rm -rf pegasus/ test/"
                - !script
                  description: Untar source
                  inlineScript:
                    interpreter: !scriptInterpreter LEGACY_SH_BAT
                    scriptBody: "tar xf tests.tar"
                - !script
                  description: Run Test
                  inlineScript:
                    interpreter: !scriptInterpreter LEGACY_SH_BAT
                    scriptBody: |
                      export PATH=${bamboo_build_working_directory}/pegasus/bin:$PATH
                      test/scripts/launch-bamboo-test ${bamboo_shortJobName}
              requirements:
                - capabilityKey: condor
                  matchType: !exists exists
              artifactDependencies:
                - name: tests
              miscellaneous:
                cleanWorkingDirectoryAfterEachBuild: true
            - key: SSHFTP030
              name: 030-pegasuslite-sshftp
              description: TODO
              tasks:
                - !script
                  description: Cleanup
                  enabled: false
                  inlineScript:
                    interpreter: !scriptInterpreter LEGACY_SH_BAT
                    scriptBody: "rm -rf pegasus/ test/"
                - !script
                  description: Untar source
                  inlineScript:
                    interpreter: !scriptInterpreter LEGACY_SH_BAT
                    scriptBody: "tar xf tests.tar"
                - !script
                  description: Run Test
                  inlineScript:
                    interpreter: !scriptInterpreter LEGACY_SH_BAT
                    scriptBody: |
                      export PATH=${bamboo_build_working_directory}/pegasus/bin:$PATH
                      test/scripts/launch-bamboo-test ${bamboo_shortJobName}
              requirements:
                - capabilityKey: condor
                  matchType: !exists exists
              artifactDependencies:
                - name: tests
              miscellaneous:
                cleanWorkingDirectoryAfterEachBuild: true
            - key: RC031MON
              name: 031-montage-condor-io-jdbcrc
              description: TODO
              tasks:
                - !script
                  description: Cleanup
                  enabled: false
                  inlineScript:
                    interpreter: !scriptInterpreter LEGACY_SH_BAT
                    scriptBody: "rm -rf pegasus/ test/"
                - !script
                  description: Untar source
                  inlineScript:
                    interpreter: !scriptInterpreter LEGACY_SH_BAT
                    scriptBody: "tar xf tests.tar"
                - !script
                  description: Run Test
                  inlineScript:
                    interpreter: !scriptInterpreter LEGACY_SH_BAT
                    scriptBody: |
                      export PATH=${bamboo_build_working_directory}/pegasus/bin:$PATH
                      test/scripts/launch-bamboo-test ${bamboo_shortJobName}
              requirements:
                - capabilityKey: condor
                  matchType: !exists exists
              artifactDependencies:
                - name: tests
              miscellaneous:
                cleanWorkingDirectoryAfterEachBuild: true
            - key: T31A
              name: 031-montage-jdbcrc-sqlite
              description: TODO
              tasks:
                - !script
                  description: Cleanup
                  enabled: false
                  inlineScript:
                    interpreter: !scriptInterpreter LEGACY_SH_BAT
                    scriptBody: "rm -rf pegasus/ test/"
                - !script
                  description: Untar source
                  inlineScript:
                    interpreter: !scriptInterpreter LEGACY_SH_BAT
                    scriptBody: "tar xf tests.tar"
                - !script
                  description: Run Test
                  inlineScript:
                    interpreter: !scriptInterpreter LEGACY_SH_BAT
                    scriptBody: |
                      export PATH=${bamboo_build_working_directory}/pegasus/bin:$PATH
                      test/scripts/launch-bamboo-test ${bamboo_shortJobName}
              requirements:
                - capabilityKey: condor
                  matchType: !exists exists
              artifactDependencies:
                - name: tests
              miscellaneous:
                cleanWorkingDirectoryAfterEachBuild: true
            - key: T32A
              name: 032-black-chkpoint
              description: TODO
              tasks:
                - !script
                  description: Cleanup
                  enabled: false
                  inlineScript:
                    interpreter: !scriptInterpreter LEGACY_SH_BAT
                    scriptBody: "rm -rf pegasus/ test/"
                - !script
                  description: Untar source
                  inlineScript:
                    interpreter: !scriptInterpreter LEGACY_SH_BAT
                    scriptBody: "tar xf tests.tar"
                - !script
                  description: Run Test
                  inlineScript:
                    interpreter: !scriptInterpreter LEGACY_SH_BAT
                    scriptBody: |
                      export PATH=${bamboo_build_working_directory}/pegasus/bin:$PATH
                      test/scripts/launch-bamboo-test ${bamboo_shortJobName}
              requirements:
                - capabilityKey: condor
                  matchType: !exists exists
              artifactDependencies:
                - name: tests
              miscellaneous:
                cleanWorkingDirectoryAfterEachBuild: true
            - key: T33
              name: 033-pegasuslite-multi
              description: TODO
              tasks:
                - !script
                  description: Cleanup
                  enabled: false
                  inlineScript:
                    interpreter: !scriptInterpreter LEGACY_SH_BAT
                    scriptBody: "rm -rf pegasus/ test/"
                - !script
                  description: Untar source
                  inlineScript:
                    interpreter: !scriptInterpreter LEGACY_SH_BAT
                    scriptBody: "tar xf tests.tar"
                - !script
                  description: Run Test
                  inlineScript:
                    interpreter: !scriptInterpreter LEGACY_SH_BAT
                    scriptBody: |
                      export PATH=${bamboo_build_working_directory}/pegasus/bin:$PATH
                      test/scripts/launch-bamboo-test ${bamboo_shortJobName}
              requirements:
                - capabilityKey: condor
                  matchType: !exists exists
              artifactDependencies:
                - name: tests
              miscellaneous:
                cleanWorkingDirectoryAfterEachBuild: true
            - key: T33A
              name: 033-pegasuslite-multi-wp-a
              description: TODO
              tasks:
                - !script
                  description: Cleanup
                  enabled: false
                  inlineScript:
                    interpreter: !scriptInterpreter LEGACY_SH_BAT
                    scriptBody: "rm -rf pegasus/ test/"
                - !script
                  description: Untar source
                  inlineScript:
                    interpreter: !scriptInterpreter LEGACY_SH_BAT
                    scriptBody: "tar xf tests.tar"
                - !script
                  description: Run Test
                  inlineScript:
                    interpreter: !scriptInterpreter LEGACY_SH_BAT
                    scriptBody: |
                      export PATH=${bamboo_build_working_directory}/pegasus/bin:$PATH
                      test/scripts/launch-bamboo-test ${bamboo_shortJobName}
              requirements:
                - capabilityKey: condor
                  matchType: !exists exists
              artifactDependencies:
                - name: tests
              miscellaneous:
                cleanWorkingDirectoryAfterEachBuild: true
            - key: T33B
              name: 033-pegasuslite-multi-wp-b
              description: TODO
              tasks:
                - !script
                  description: Cleanup
                  enabled: false
                  inlineScript:
                    interpreter: !scriptInterpreter LEGACY_SH_BAT
                    scriptBody: "rm -rf pegasus/ test/"
                - !script
                  description: Untar source
                  inlineScript:
                    interpreter: !scriptInterpreter LEGACY_SH_BAT
                    scriptBody: "tar xf tests.tar"
                - !script
                  description: Run Test
                  inlineScript:
                    interpreter: !scriptInterpreter LEGACY_SH_BAT
                    scriptBody: |
                      export PATH=${bamboo_build_working_directory}/pegasus/bin:$PATH
                      test/scripts/launch-bamboo-test ${bamboo_shortJobName}
              requirements:
                - capabilityKey: condor
                  matchType: !exists exists
              artifactDependencies:
                - name: tests
              miscellaneous:
                cleanWorkingDirectoryAfterEachBuild: true
            - key: T33C
              name: 033-pegasuslite-multi-wp-c
              description: TODO
              tasks:
                - !script
                  description: Cleanup
                  enabled: false
                  inlineScript:
                    interpreter: !scriptInterpreter LEGACY_SH_BAT
                    scriptBody: "rm -rf pegasus/ test/"
                - !script
                  description: Untar source
                  inlineScript:
                    interpreter: !scriptInterpreter LEGACY_SH_BAT
                    scriptBody: "tar xf tests.tar"
                - !script
                  description: Run Test
                  inlineScript:
                    interpreter: !scriptInterpreter LEGACY_SH_BAT
                    scriptBody: |
                      export PATH=${bamboo_build_working_directory}/pegasus/bin:$PATH
                      test/scripts/launch-bamboo-test ${bamboo_shortJobName}
              requirements:
                - capabilityKey: condor
                  matchType: !exists exists
              artifactDependencies:
                - name: tests
              miscellaneous:
                cleanWorkingDirectoryAfterEachBuild: true
            - key: T34C
              name: 034-recursive-cluster-condorio
              description: TODO
              tasks:
                - !script
                  description: Cleanup
                  enabled: false
                  inlineScript:
                    interpreter: !scriptInterpreter LEGACY_SH_BAT
                    scriptBody: "rm -rf pegasus/ test/"
                - !script
                  description: Untar source
                  inlineScript:
                    interpreter: !scriptInterpreter LEGACY_SH_BAT
                    scriptBody: "tar xf tests.tar"
                - !script
                  description: Run Test
                  inlineScript:
                    interpreter: !scriptInterpreter LEGACY_SH_BAT
                    scriptBody: |
                      export PATH=${bamboo_build_working_directory}/pegasus/bin:$PATH
                      test/scripts/launch-bamboo-test ${bamboo_shortJobName}
              requirements:
                - capabilityKey: condor
                  matchType: !exists exists
              artifactDependencies:
                - name: tests
              miscellaneous:
                cleanWorkingDirectoryAfterEachBuild: true
            - key: T34B
              name: 034-recursive-cluster-nonsharedfs
              description: TODO
              tasks:
                - !script
                  description: Cleanup
                  enabled: false
                  inlineScript:
                    interpreter: !scriptInterpreter LEGACY_SH_BAT
                    scriptBody: "rm -rf pegasus/ test/"
                - !script
                  description: Untar source
                  inlineScript:
                    interpreter: !scriptInterpreter LEGACY_SH_BAT
                    scriptBody: "tar xf tests.tar"
                - !script
                  description: Run Test
                  inlineScript:
                    interpreter: !scriptInterpreter LEGACY_SH_BAT
                    scriptBody: |
                      export PATH=${bamboo_build_working_directory}/pegasus/bin:$PATH
                      test/scripts/launch-bamboo-test ${bamboo_shortJobName}
              requirements:
                - capabilityKey: condor
                  matchType: !exists exists
              artifactDependencies:
                - name: tests
              miscellaneous:
                cleanWorkingDirectoryAfterEachBuild: true
            - key: T34A
              name: 034-recursive-cluster-sharedfs
              description: TODO
              tasks:
                - !script
                  description: Cleanup
                  enabled: false
                  inlineScript:
                    interpreter: !scriptInterpreter LEGACY_SH_BAT
                    scriptBody: "rm -rf pegasus/ test/"
                - !script
                  description: Untar source
                  inlineScript:
                    interpreter: !scriptInterpreter LEGACY_SH_BAT
                    scriptBody: "tar xf tests.tar"
                - !script
                  description: Run Test
                  inlineScript:
                    interpreter: !scriptInterpreter LEGACY_SH_BAT
                    scriptBody: |
                      export PATH=${bamboo_build_working_directory}/pegasus/bin:$PATH
                      test/scripts/launch-bamboo-test ${bamboo_shortJobName}
              requirements:
                - capabilityKey: condor
                  matchType: !exists exists
              artifactDependencies:
                - name: tests
              miscellaneous:
                cleanWorkingDirectoryAfterEachBuild: true
            - key: T35
              name: 035-black-transfer
              description: TODO
              tasks:
                - !script
                  description: Cleanup
                  enabled: false
                  inlineScript:
                    interpreter: !scriptInterpreter LEGACY_SH_BAT
                    scriptBody: "rm -rf pegasus/ test/"
                - !script
                  description: Untar source
                  inlineScript:
                    interpreter: !scriptInterpreter LEGACY_SH_BAT
                    scriptBody: "tar xf tests.tar"
                - !script
                  description: Run Test
                  inlineScript:
                    interpreter: !scriptInterpreter LEGACY_SH_BAT
                    scriptBody: |
                      export PATH=${bamboo_build_working_directory}/pegasus/bin:$PATH
                      test/scripts/launch-bamboo-test ${bamboo_shortJobName}
              requirements:
                - capabilityKey: condor
                  matchType: !exists exists
              artifactDependencies:
                - name: tests
              miscellaneous:
                cleanWorkingDirectoryAfterEachBuild: true
            - key: T36
              name: 036-condorio-no-outputs
              description: TODO
              tasks:
                - !script
                  description: Cleanup
                  enabled: false
                  inlineScript:
                    interpreter: !scriptInterpreter LEGACY_SH_BAT
                    scriptBody: "rm -rf pegasus/ test/"
                - !script
                  description: Untar source
                  inlineScript:
                    interpreter: !scriptInterpreter LEGACY_SH_BAT
                    scriptBody: "tar xf tests.tar"
                - !script
                  description: Run Test
                  inlineScript:
                    interpreter: !scriptInterpreter LEGACY_SH_BAT
                    scriptBody: |
                      export PATH=${bamboo_build_working_directory}/pegasus/bin:$PATH
                      test/scripts/launch-bamboo-test ${bamboo_shortJobName}
              requirements:
                - capabilityKey: condor
                  matchType: !exists exists
              artifactDependencies:
                - name: tests
              miscellaneous:
                cleanWorkingDirectoryAfterEachBuild: true
            - key: T37
              name: 037-black-hints
              description: TODO
              tasks:
                - !script
                  description: Cleanup
                  enabled: false
                  inlineScript:
                    interpreter: !scriptInterpreter LEGACY_SH_BAT
                    scriptBody: "rm -rf pegasus/ test/"
                - !script
                  description: Untar source
                  inlineScript:
                    interpreter: !scriptInterpreter LEGACY_SH_BAT
                    scriptBody: "tar xf tests.tar"
                - !script
                  description: Run Test
                  inlineScript:
                    interpreter: !scriptInterpreter LEGACY_SH_BAT
                    scriptBody: |
                      export PATH=${bamboo_build_working_directory}/pegasus/bin:$PATH
                      test/scripts/launch-bamboo-test ${bamboo_shortJobName}
              requirements:
                - capabilityKey: condor
                  matchType: !exists exists
              artifactDependencies:
                - name: tests
              miscellaneous:
                cleanWorkingDirectoryAfterEachBuild: true
            - key: T038
              name: 038-halt-continue
              description: TODO
              tasks:
                - !script
                  description: Cleanup
                  enabled: false
                  inlineScript:
                    interpreter: !scriptInterpreter LEGACY_SH_BAT
                    scriptBody: "rm -rf pegasus/ test/"
                - !script
                  description: Untar source
                  inlineScript:
                    interpreter: !scriptInterpreter LEGACY_SH_BAT
                    scriptBody: "tar xf tests.tar"
                - !script
                  description: Run Test
                  inlineScript:
                    interpreter: !scriptInterpreter LEGACY_SH_BAT
                    scriptBody: |
                      export PATH=${bamboo_build_working_directory}/pegasus/bin:$PATH
                      test/scripts/launch-bamboo-test-no-jobs ${bamboo_shortJobName}
              requirements:
                - capabilityKey: condor
                  matchType: !exists exists
              artifactDependencies:
                - name: tests
              miscellaneous:
                cleanWorkingDirectoryAfterEachBuild: true
            - key: T1D
              name: blackdiamond - pl-condorio
              description: TODO
              tasks:
                - !script
                  description: Cleanup
                  enabled: false
                  inlineScript:
                    interpreter: !scriptInterpreter LEGACY_SH_BAT
                    scriptBody: "rm -rf pegasus/ test/"
                - !script
                  description: Untar source
                  inlineScript:
                    interpreter: !scriptInterpreter LEGACY_SH_BAT
                    scriptBody: "tar xf tests.tar"
                - !script
                  description: Run Test
                  inlineScript:
                    interpreter: !scriptInterpreter LEGACY_SH_BAT
                    scriptBody: |
                      export PATH=${bamboo_build_working_directory}/pegasus/bin:$PATH
                      test/scripts/launch-bamboo-test blackdiamond pl-condorio
              requirements:
                - capabilityKey: condor
                  matchType: !exists exists
              artifactDependencies:
                - name: tests
              miscellaneous:
                cleanWorkingDirectoryAfterEachBuild: true
            - key: T1B
              name: blackdiamond - pl-condorio-local
              description: TODO
              tasks:
                - !script
                  description: Cleanup
                  enabled: false
                  inlineScript:
                    interpreter: !scriptInterpreter LEGACY_SH_BAT
                    scriptBody: "rm -rf pegasus/ test/"
                - !script
                  description: Untar source
                  inlineScript:
                    interpreter: !scriptInterpreter LEGACY_SH_BAT
                    scriptBody: "tar xf tests.tar"
                - !script
                  description: Run Test
                  inlineScript:
                    interpreter: !scriptInterpreter LEGACY_SH_BAT
                    scriptBody: |
                      export PATH=${bamboo_build_working_directory}/pegasus/bin:$PATH
                      test/scripts/launch-bamboo-test blackdiamond pl-condorio-local
              requirements:
                - capabilityKey: condor
                  matchType: !exists exists
              artifactDependencies:
                - name: tests
              miscellaneous:
                cleanWorkingDirectoryAfterEachBuild: true
            - key: T1E
              name: blackdiamond - pl-pt
              description: TODO
              tasks:
                - !script
                  description: Cleanup
                  enabled: false
                  inlineScript:
                    interpreter: !scriptInterpreter LEGACY_SH_BAT
                    scriptBody: "rm -rf pegasus/ test/"
                - !script
                  description: Untar source
                  inlineScript:
                    interpreter: !scriptInterpreter LEGACY_SH_BAT
                    scriptBody: "tar xf tests.tar"
                - !script
                  description: Run Test
                  inlineScript:
                    interpreter: !scriptInterpreter LEGACY_SH_BAT
                    scriptBody: |
                      export PATH=${bamboo_build_working_directory}/pegasus/bin:$PATH
                      test/scripts/launch-bamboo-test blackdiamond pl-pt
              requirements:
                - capabilityKey: condor
                  matchType: !exists exists
              artifactDependencies:
                - name: tests
              miscellaneous:
                cleanWorkingDirectoryAfterEachBuild: true
            - key: T1C
              name: blackdiamond - pl-pt-local
              description: TODO
              tasks:
                - !script
                  description: Cleanup
                  enabled: false
                  inlineScript:
                    interpreter: !scriptInterpreter LEGACY_SH_BAT
                    scriptBody: "rm -rf pegasus/ test/"
                - !script
                  description: Untar source
                  inlineScript:
                    interpreter: !scriptInterpreter LEGACY_SH_BAT
                    scriptBody: "tar xf tests.tar"
                - !script
                  description: Run Test
                  inlineScript:
                    interpreter: !scriptInterpreter LEGACY_SH_BAT
                    scriptBody: |
                      export PATH=${bamboo_build_working_directory}/pegasus/bin:$PATH
                      test/scripts/launch-bamboo-test blackdiamond pl-pt-local
              requirements:
                - capabilityKey: condor
                  matchType: !exists exists
              artifactDependencies:
                - name: tests
              miscellaneous:
                cleanWorkingDirectoryAfterEachBuild: true
            - key: T1F
              name: blackdiamond - sharedfs-symlink-nogridstart
              description: TODO
              tasks:
                - !script
                  description: Cleanup
                  enabled: false
                  inlineScript:
                    interpreter: !scriptInterpreter LEGACY_SH_BAT
                    scriptBody: "rm -rf pegasus/ test/"
                - !script
                  description: Untar source
                  inlineScript:
                    interpreter: !scriptInterpreter LEGACY_SH_BAT
                    scriptBody: "tar xf tests.tar"
                - !script
                  description: Run Test
                  inlineScript:
                    interpreter: !scriptInterpreter LEGACY_SH_BAT
                    scriptBody: |
                      export PATH=${bamboo_build_working_directory}/pegasus/bin:$PATH
                      test/scripts/launch-bamboo-test blackdiamond sharedfs-symlink-nogridstart
              requirements:
                - capabilityKey: condor
                  matchType: !exists exists
              artifactDependencies:
                - name: tests
              miscellaneous:
                cleanWorkingDirectoryAfterEachBuild: true
            - key: T1G
              name: blackdiamond - sharedfs-worker-staging-cleanup
              description: TODO
              tasks:
                - !script
                  description: Cleanup
                  enabled: false
                  inlineScript:
                    interpreter: !scriptInterpreter LEGACY_SH_BAT
                    scriptBody: "rm -rf pegasus/ test/"
                - !script
                  description: Untar source
                  inlineScript:
                    interpreter: !scriptInterpreter LEGACY_SH_BAT
                    scriptBody: "tar xf tests.tar"
                - !script
                  description: Run Test
                  inlineScript:
                    interpreter: !scriptInterpreter LEGACY_SH_BAT
                    scriptBody: |
                      export PATH=${bamboo_build_working_directory}/pegasus/bin:$PATH
                      test/scripts/launch-bamboo-test blackdiamond sharedfs-worker-staging-cleanup
              requirements:
                - capabilityKey: condor
                  matchType: !exists exists
              artifactDependencies:
                - name: tests
              miscellaneous:
                cleanWorkingDirectoryAfterEachBuild: true
            - key: T1A
              name: blackdiamond - vanilla-condor
              description: TODO
              tasks:
                - !script
                  description: Cleanup
                  enabled: false
                  inlineScript:
                    interpreter: !scriptInterpreter LEGACY_SH_BAT
                    scriptBody: "rm -rf pegasus/ test/"
                - !script
                  description: Untar source
                  inlineScript:
                    interpreter: !scriptInterpreter LEGACY_SH_BAT
                    scriptBody: "tar xf tests.tar"
                - !script
                  description: Run Test
                  inlineScript:
                    interpreter: !scriptInterpreter LEGACY_SH_BAT
                    scriptBody: |
                      export PATH=${bamboo_build_working_directory}/pegasus/bin:$PATH
                      test/scripts/launch-bamboo-test blackdiamond vanilla-condor
              requirements:
                - capabilityKey: condor
                  matchType: !exists exists
              artifactDependencies:
                - name: tests
              miscellaneous:
                cleanWorkingDirectoryAfterEachBuild: true

        - name: Performance Tests
          description: Performance Tests
          jobs:
            - key: T014
              name: 014-planner-performance
              description: Planner performance
              tasks:
                - !script
                  description: Cleanup
                  enabled: false
                  inlineScript:
                    interpreter: !scriptInterpreter LEGACY_SH_BAT
                    scriptBody: "rm -rf pegasus/ test/"
                - !script
                  description: Untar source
                  inlineScript:
                    interpreter: !scriptInterpreter LEGACY_SH_BAT
                    scriptBody: "tar xf tests.tar"
                - !script
                  description: Run Test
                  inlineScript:
                    interpreter: !scriptInterpreter LEGACY_SH_BAT
                    scriptBody: |
                      export PATH=${bamboo_build_working_directory}/pegasus/bin:$PATH
                      test/scripts/launch-bamboo-test-planner-only ${bamboo_shortJobName}
              requirements:
                - capabilityKey: condor
                  matchType: !exists exists
                - capabilityKey: performance
                  matchType: !exists exists
              artifactDependencies:
                - name: tests
              miscellaneous:
                cleanWorkingDirectoryAfterEachBuild: false
            - key: T014C
              name: 014-planner-performance-ahope
              description: A LIGO ahope test case with Shell code generator
              tasks:
                - !script
                  description: Cleanup
                  enabled: false
                  inlineScript:
                    interpreter: !scriptInterpreter LEGACY_SH_BAT
                    scriptBody: "rm -rf pegasus/ test/"
                - !script
                  description: Untar source
                  inlineScript:
                    interpreter: !scriptInterpreter LEGACY_SH_BAT
                    scriptBody: "tar xf tests.tar"
                - !script
                  description: Run Test
                  inlineScript:
                    interpreter: !scriptInterpreter LEGACY_SH_BAT
                    scriptBody: |
                      export PATH=${bamboo_build_working_directory}/pegasus/bin:$PATH
                      test/scripts/launch-bamboo-test-planner-only ${bamboo_shortJobName}
              requirements:
                - capabilityKey: condor
                  matchType: !exists exists
                - capabilityKey: performance
                  matchType: !exists exists
              artifactDependencies:
                - name: tests
              miscellaneous:
                cleanWorkingDirectoryAfterEachBuild: false
            - key: T014HCC
              name: 014-planner-performance-hcc
              description: Planner performance HCC
              tasks:
                - !script
                  description: Cleanup
                  enabled: false
                  inlineScript:
                    interpreter: !scriptInterpreter LEGACY_SH_BAT
                    scriptBody: "rm -rf pegasus/ test/"
                - !script
                  description: Untar source
                  inlineScript:
                    interpreter: !scriptInterpreter LEGACY_SH_BAT
                    scriptBody: "tar xf tests.tar"
                - !script
                  description: Run Test
                  inlineScript:
                    interpreter: !scriptInterpreter LEGACY_SH_BAT
                    scriptBody: |
                      export PATH=${bamboo_build_working_directory}/pegasus/bin:$PATH
                      test/scripts/launch-bamboo-test-planner-only ${bamboo_shortJobName}
              requirements:
                - capabilityKey: condor
                  matchType: !exists exists
                - capabilityKey: performance
                  matchType: !exists exists
              artifactDependencies:
                - name: tests
              miscellaneous:
                cleanWorkingDirectoryAfterEachBuild: false
<<<<<<< HEAD
#      permissions:
#        user:
#          mayani: !permission ADMIN
#        other: !userType
#          ANONYMOUS_USERS: !permission VIEW
#          LOGGED_IN_USERS: !permission VIEW

#      triggers:
#        - !scheduled
#          description: Nightly Build
#          cronExpression: "0 0 20 * * ?"

#      notifications:
#        - !email
#          address: pegasus-svn@isi.edu
#          event: !event JOB_HUNG
#        - !email
#          address: pegasus-svn@isi.edu
#          event: !event FAILED_BUILDS_AND_FIRST_SUCCESSFUL
=======
            - key: JDBCPERF
              name: 041-jdbcrc-performance
              description: JDBC RC performance
              tasks:
                - !script
                  description: Cleanup
                  enabled: true
                  inlineScript:
                    interpreter: !scriptInterpreter LEGACY_SH_BAT
                    scriptBody: "rm -rf pegasus/ test/"
                - !script
                  description: Untar source
                  inlineScript:
                    interpreter: !scriptInterpreter LEGACY_SH_BAT
                    scriptBody: "tar xf tests.tar"
                - !script
                  description: Run Test
                  inlineScript:
                    interpreter: !scriptInterpreter LEGACY_SH_BAT
                    scriptBody: |
                      export PATH=${bamboo_build_working_directory}/pegasus/bin:$PATH
                      test/scripts/launch-bamboo-test-no-jobs ${bamboo_shortJobName}
              requirements:
                - capabilityKey: condor
                  matchType: !exists exists
                - capabilityKey: performance
                  matchType: !exists exists
              artifactDependencies:
                - name: tests
              miscellaneous:
                cleanWorkingDirectoryAfterEachBuild: false
      permissions:
        user:
          mayani:
            -  !permission ADMIN
        group:
          ccg-users:
            -  !permission VIEW
            -  !permission BUILD
        other:
          !userType ANONYMOUS_USERS:
            -  !permission VIEW
          !userType LOGGED_IN_USERS:
            -  !permission VIEW
      triggers:
        - !scheduled
          description: Nightly Build
          cronExpression: "0 0 1 * * ?"
          onlyRunIfOtherPlansArePassing:
            planKeys:
              - PEGASUS-BNT49
      notifications:
        - !email
          address: pegasus-svn@isi.edu
          event: !event JOB_HUNG
        - !email
          address: pegasus-svn@isi.edu
          event: !event FAILED_BUILDS_AND_FIRST_SUCCESSFUL
>>>>>>> 848c7a86
<|MERGE_RESOLUTION|>--- conflicted
+++ resolved
@@ -39,12 +39,6 @@
                       (cd pegasus-source && ant clean)
 
                       # We need a versioned copy to put on the website that
-<<<<<<< HEAD
-                      # excludes git files
-                      cp -a pegasus-source pegasus-source-$VERSION
-                      #tar -czf pegasus-source-$VERSION.tar.gz --exclude=.git --exclude=.gitignore pegasus-source-$VERSION
-                      tar -czf pegasus-source-$VERSION.tar.gz pegasus-source-$VERSION
-=======
                       # excludes git files, but include the generated docs
                       (cd pegasus-source && ant dist-source swamp-tarballs && mv dist/pegasus-$VERSION.tar.gz dist/pegasus-swamp*-$VERSION.tar.gz ..)
 
@@ -52,22 +46,10 @@
                       # make this a copy of the generated source tarball to keep everyhing
                       # consistent
                       (cd pegasus-source/dist && tar xzf ../../pegasus-$VERSION.tar.gz && mv pegasus-$VERSION pegasus-source && tar -czf ../../pegasus-source.tar.gz pegasus-source && rm -rf pegasus-source)
->>>>>>> 848c7a86
 
                       # Create the source tarball for python source files using setup.py
                       (cd pegasus-source && ant dist-python-source && mv dist/pegasus-python-source-$VERSION.tar.gz ..)
 
-<<<<<<< HEAD
-
-                      # Create a source tarball with documentation and
-                      # setup files to be used as the input to later
-                      # build stages so we don't have to build the documentation
-                      # multiple times
-                      (cd pegasus-source && ant doc dist-clean)
-                      #tar -czf pegasus-source.tar.gz --exclude=.git --exclude=.gitignore pegasus-source
-                      tar -czf pegasus-source.tar.gz pegasus-source
-=======
->>>>>>> 848c7a86
               artifactDefinitions:
                 - name: pegasus-python-source-versioned
                   copyPattern: 'pegasus-python-source-*.tar.gz'
@@ -93,13 +75,8 @@
         - name: Unit Tests
           description: Run Unit Tests on Code and Binaries
           jobs:
-<<<<<<< HEAD
-            - key: CUT
-              name: C Unit Tests
-=======
             - key: D9CUT
               name: Debian 9 Unit Tests
->>>>>>> 848c7a86
               tasks:
                 - !script
                   description: Untar source
@@ -127,6 +104,403 @@
                   matchType: !exists exists
               requirements:
                 - capabilityKey: mpi
+                  matchType: !exists exists
+              miscellaneous:
+                cleanWorkingDirectoryAfterEachBuild: true
+
+                      /opt/docker/docker-bamboo-wrapper pull pegasus/pegasus:${TAG}
+
+                      /opt/docker/docker-bamboo-wrapper run \
+                      --rm \
+                      --entrypoint ant \
+                      --env "USER=bamboo" \
+                      --volume ${bamboo_build_working_directory}/pegasus-source:/home/bamboo/pegasus-source \
+                      pegasus/pegasus:${TAG} test-python
+              artifactDependencies:
+                - name: pegasus-source
+              requirements:
+                - capabilityKey: system.docker.executable
+                  matchType: !exists exists
+              miscellaneous:
+                cleanWorkingDirectoryAfterEachBuild: true
+            - key: D10CUT
+              name: Debian 10 Unit Tests
+              tasks:
+                - !script
+                  description: Untar source
+                  inlineScript:
+                    interpreter: !scriptInterpreter LEGACY_SH_BAT
+                    scriptBody: "tar xzf pegasus-source.tar.gz"
+                - !script
+                  description: Unit Tests
+                  inlineScript:
+                    interpreter: !scriptInterpreter LEGACY_SH_BAT
+                    scriptBody: |
+                      TAG=${bamboo_TAG_DEBIAN_10}
+
+                      /opt/docker/docker-bamboo-wrapper pull pegasus/pegasus:${TAG}
+
+                      /opt/docker/docker-bamboo-wrapper run \
+                      --rm \
+                      --volume ${bamboo_build_working_directory}/pegasus-source:/home/bamboo/pegasus-source \
+                      --entrypoint ant \
+                      pegasus/pegasus:${TAG} test-kickstart test-pmc test-transfer
+              artifactDependencies:
+                - name: pegasus-source
+              requirements:
+                - capabilityKey: system.docker.executable
+                  matchType: !exists exists
+              miscellaneous:
+                cleanWorkingDirectoryAfterEachBuild: true
+            - key: D10JUT
+              name: Debian 10 Java Unit Tests
+              tasks:
+                - !script
+                  description: Untar source
+                  inlineScript:
+                    interpreter: !scriptInterpreter LEGACY_SH_BAT
+                    scriptBody: "tar xzf pegasus-source.tar.gz"
+                - !script
+                  description: Java Unit Tests
+                  inlineScript:
+                    interpreter: !scriptInterpreter LEGACY_SH_BAT
+                    scriptBody: |
+                      TAG=${bamboo_TAG_DEBIAN_10}
+
+                      /opt/docker/docker-bamboo-wrapper pull pegasus/pegasus:${TAG}
+
+                      /opt/docker/docker-bamboo-wrapper run \
+                      --rm \
+                      --entrypoint ant \
+                      --env "USER=bamboo" \
+                      --volume ${bamboo_build_working_directory}/pegasus-source:/home/bamboo/pegasus-source \
+                      pegasus/pegasus:${TAG} test-java
+              artifactDependencies:
+                - name: pegasus-source
+              requirements:
+                - capabilityKey: system.docker.executable
+                  matchType: !exists exists
+              miscellaneous:
+                cleanWorkingDirectoryAfterEachBuild: true
+            - key: D10PUT
+              name: Debian 10 Python Unit Tests
+              tasks:
+                - !script
+                  description: Untar source
+                  inlineScript:
+                    interpreter: !scriptInterpreter LEGACY_SH_BAT
+                    scriptBody: "tar xzf pegasus-source.tar.gz"
+                - !script
+                  description: Python Unit Tests
+                  inlineScript:
+                    interpreter: !scriptInterpreter LEGACY_SH_BAT
+                    scriptBody: |
+                      TAG=${bamboo_TAG_DEBIAN_10}
+
+                      /opt/docker/docker-bamboo-wrapper pull pegasus/pegasus:${TAG}
+
+                      /opt/docker/docker-bamboo-wrapper run \
+                      --rm \
+                      --entrypoint ant \
+                      --env "USER=bamboo" \
+                      --volume ${bamboo_build_working_directory}/pegasus-source:/home/bamboo/pegasus-source \
+                      pegasus/pegasus:${TAG} test-python
+              artifactDependencies:
+                - name: pegasus-source
+              requirements:
+                - capabilityKey: system.docker.executable
+                  matchType: !exists exists
+              miscellaneous:
+                cleanWorkingDirectoryAfterEachBuild: true
+            - key: OCUT
+              name: OSX Unit Tests
+              tasks:
+                - !script
+                  description: Untar source
+                  inlineScript:
+                    interpreter: !scriptInterpreter LEGACY_SH_BAT
+                    scriptBody: "tar xzf pegasus-source.tar.gz"
+                - !script
+                  description: Unit Tests
+                  inlineScript:
+                    interpreter: !scriptInterpreter LEGACY_SH_BAT
+                    scriptBody: |
+                      # We need /usr/local/bin because of homebrew
+                      export PATH=$PATH:/usr/local/bin:/Library/TeX/texbin
+                      cd pegasus-source
+                      ant test-kickstart test-transfer
+              artifactDependencies:
+                - name: pegasus-source
+              requirements:
+                - capabilityKey: platform
+                  matchType: !equals
+                    matchValue: macos
+              miscellaneous:
+                cleanWorkingDirectoryAfterEachBuild: true
+            - key:  R6CUT
+              name: RHEL 6 Unit Tests
+              tasks:
+                - !script
+                  description: Untar source
+                  inlineScript:
+                    interpreter: !scriptInterpreter LEGACY_SH_BAT
+                    scriptBody: "tar xzf pegasus-source.tar.gz"
+                - !script
+                  description: Unit Tests
+                  inlineScript:
+                    interpreter: !scriptInterpreter LEGACY_SH_BAT
+                    scriptBody: |
+                      TAG=${bamboo_TAG_CENTOS_6}
+
+                      /opt/docker/docker-bamboo-wrapper pull pegasus/pegasus:${TAG}
+
+                      /opt/docker/docker-bamboo-wrapper run \
+                      --rm \
+                      --volume ${bamboo_build_working_directory}/pegasus-source:/home/bamboo/pegasus-source \
+                      --entrypoint ant \
+                      pegasus/pegasus:${TAG} test-kickstart test-pmc test-transfer
+              artifactDependencies:
+                - name: pegasus-source
+              requirements:
+                - capabilityKey: system.docker.executable
+                  matchType: !exists exists
+              miscellaneous:
+                cleanWorkingDirectoryAfterEachBuild: true
+            - key: R6JUT
+              name: RHEL 6 Java Unit Tests
+              tasks:
+                - !script
+                  description: Untar source
+                  inlineScript:
+                    interpreter: !scriptInterpreter LEGACY_SH_BAT
+                    scriptBody: "tar xzf pegasus-source.tar.gz"
+                - !script
+                  description: Java Unit Tests
+                  inlineScript:
+                    interpreter: !scriptInterpreter LEGACY_SH_BAT
+                    scriptBody: |
+                      TAG=${bamboo_TAG_CENTOS_6}
+
+                      /opt/docker/docker-bamboo-wrapper pull pegasus/pegasus:${TAG}
+
+                      /opt/docker/docker-bamboo-wrapper run \
+                      --rm \
+                      --entrypoint ant \
+                      --env "USER=bamboo" \
+                      --volume ${bamboo_build_working_directory}/pegasus-source:/home/bamboo/pegasus-source \
+                      pegasus/pegasus:${TAG} test-java
+              artifactDependencies:
+                - name: pegasus-source
+              requirements:
+                - capabilityKey: system.docker.executable
+                  matchType: !exists exists
+              miscellaneous:
+                cleanWorkingDirectoryAfterEachBuild: true
+            - key: R6PUT
+              name: RHEL 6 Python Unit Tests
+              tasks:
+                - !script
+                  description: Untar source
+                  inlineScript:
+                    interpreter: !scriptInterpreter LEGACY_SH_BAT
+                    scriptBody: "tar xzf pegasus-source.tar.gz"
+                - !script
+                  description: Python Unit Tests
+                  inlineScript:
+                    interpreter: !scriptInterpreter LEGACY_SH_BAT
+                    scriptBody: |
+                      TAG=${bamboo_TAG_CENTOS_6}
+
+                      /opt/docker/docker-bamboo-wrapper pull pegasus/pegasus:${TAG}
+
+                      /opt/docker/docker-bamboo-wrapper run \
+                      --rm \
+                      --entrypoint ant \
+                      --env "USER=bamboo" \
+                      --volume ${bamboo_build_working_directory}/pegasus-source:/home/bamboo/pegasus-source \
+                      pegasus/pegasus:${TAG} test-python
+              artifactDependencies:
+                - name: pegasus-source
+              requirements:
+                - capabilityKey: system.docker.executable
+                  matchType: !exists exists
+              miscellaneous:
+                cleanWorkingDirectoryAfterEachBuild: true
+            - key: R7CUT
+              name: RHEL 7 Unit Tests
+              tasks:
+                - !script
+                  description: Untar source
+                  inlineScript:
+                    interpreter: !scriptInterpreter LEGACY_SH_BAT
+                    scriptBody: "tar xzf pegasus-source.tar.gz"
+                - !script
+                  description: Unit Tests
+                  inlineScript:
+                    interpreter: !scriptInterpreter LEGACY_SH_BAT
+                    scriptBody: |
+                      TAG=${bamboo_TAG_CENTOS_7}
+
+                      /opt/docker/docker-bamboo-wrapper pull pegasus/pegasus:${TAG}
+
+                      /opt/docker/docker-bamboo-wrapper run \
+                      --rm \
+                      --volume ${bamboo_build_working_directory}/pegasus-source:/home/bamboo/pegasus-source \
+                      --entrypoint ant \
+                      pegasus/pegasus:${TAG} test-kickstart test-pmc test-transfer
+              artifactDependencies:
+                - name: pegasus-source
+              requirements:
+                - capabilityKey: system.docker.executable
+                  matchType: !exists exists
+              miscellaneous:
+                cleanWorkingDirectoryAfterEachBuild: true
+            - key: R7JUT
+              name: RHEL 7 Java Unit Tests
+              tasks:
+                - !script
+                  description: Untar source
+                  inlineScript:
+                    interpreter: !scriptInterpreter LEGACY_SH_BAT
+                    scriptBody: "tar xzf pegasus-source.tar.gz"
+                - !script
+                  description: Java Unit Tests
+                  inlineScript:
+                    interpreter: !scriptInterpreter LEGACY_SH_BAT
+                    scriptBody: |
+                      TAG=${bamboo_TAG_CENTOS_7}
+
+                      /opt/docker/docker-bamboo-wrapper pull pegasus/pegasus:${TAG}
+
+                      /opt/docker/docker-bamboo-wrapper run \
+                      --rm \
+                      --entrypoint ant \
+                      --env "USER=bamboo" \
+                      --volume ${bamboo_build_working_directory}/pegasus-source:/home/bamboo/pegasus-source \
+                      pegasus/pegasus:${TAG} test-java
+              artifactDependencies:
+                - name: pegasus-source
+              requirements:
+                - capabilityKey: system.docker.executable
+                  matchType: !exists exists
+              miscellaneous:
+                cleanWorkingDirectoryAfterEachBuild: true
+            - key: R7PUT
+              name: RHEL 7 Python Unit Tests
+              tasks:
+                - !script
+                  description: Untar source
+                  inlineScript:
+                    interpreter: !scriptInterpreter LEGACY_SH_BAT
+                    scriptBody: "tar xzf pegasus-source.tar.gz"
+                - !script
+                  description: Python Unit Tests
+                  inlineScript:
+                    interpreter: !scriptInterpreter LEGACY_SH_BAT
+                    scriptBody: |
+                      TAG=${bamboo_TAG_CENTOS_7}
+
+                      /opt/docker/docker-bamboo-wrapper pull pegasus/pegasus:${TAG}
+
+                      /opt/docker/docker-bamboo-wrapper run \
+                      --rm \
+                      --entrypoint ant \
+                      --env "USER=bamboo" \
+                      --volume ${bamboo_build_working_directory}/pegasus-source:/home/bamboo/pegasus-source \
+                      pegasus/pegasus:${TAG} test-python
+              artifactDependencies:
+                - name: pegasus-source
+              requirements:
+                - capabilityKey: system.docker.executable
+                  matchType: !exists exists
+              miscellaneous:
+                cleanWorkingDirectoryAfterEachBuild: true
+            - key: UTCUZ
+              name: Ubuntu Zesty Unit Tests
+              tasks:
+                - !script
+                  description: Untar source
+                  inlineScript:
+                    interpreter: !scriptInterpreter LEGACY_SH_BAT
+                    scriptBody: "tar xzf pegasus-source.tar.gz"
+                - !script
+                  description: Unit Tests
+                  inlineScript:
+                    interpreter: !scriptInterpreter LEGACY_SH_BAT
+                    scriptBody: |
+                      TAG=${bamboo_TAG_UBUNTU_17}
+
+                      /opt/docker/docker-bamboo-wrapper pull pegasus/pegasus:${TAG}
+
+                      /opt/docker/docker-bamboo-wrapper run \
+                      --rm \
+                      --volume ${bamboo_build_working_directory}/pegasus-source:/home/bamboo/pegasus-source \
+                      --entrypoint ant \
+                      pegasus/pegasus:${TAG} test-kickstart test-pmc test-transfer
+              artifactDependencies:
+                - name: pegasus-source
+              requirements:
+                - capabilityKey: system.docker.executable
+                  matchType: !exists exists
+              miscellaneous:
+                cleanWorkingDirectoryAfterEachBuild: true
+            - key: UTJUZ
+              name: Ubuntu Zesty Java Unit Tests
+              tasks:
+                - !script
+                  description: Untar source
+                  inlineScript:
+                    interpreter: !scriptInterpreter LEGACY_SH_BAT
+                    scriptBody: "tar xzf pegasus-source.tar.gz"
+                - !script
+                  description: Java Unit Tests
+                  inlineScript:
+                    interpreter: !scriptInterpreter LEGACY_SH_BAT
+                    scriptBody: |
+                      TAG=${bamboo_TAG_UBUNTU_17}
+
+                      /opt/docker/docker-bamboo-wrapper pull pegasus/pegasus:${TAG}
+
+                      /opt/docker/docker-bamboo-wrapper run \
+                      --rm \
+                      --entrypoint ant \
+                      --env "USER=bamboo" \
+                      --volume ${bamboo_build_working_directory}/pegasus-source:/home/bamboo/pegasus-source \
+                      pegasus/pegasus:${TAG} test-java
+              artifactDependencies:
+                - name: pegasus-source
+              requirements:
+                - capabilityKey: system.docker.executable
+                  matchType: !exists exists
+              miscellaneous:
+                cleanWorkingDirectoryAfterEachBuild: true
+            - key: UTPUZ
+              name: Ubuntu Zesty Python Unit Tests
+              tasks:
+                - !script
+                  description: Untar source
+                  inlineScript:
+                    interpreter: !scriptInterpreter LEGACY_SH_BAT
+                    scriptBody: "tar xzf pegasus-source.tar.gz"
+                - !script
+                  description: Python Unit Tests
+                  inlineScript:
+                    interpreter: !scriptInterpreter LEGACY_SH_BAT
+                    scriptBody: |
+                      TAG=${bamboo_TAG_UBUNTU_17}
+
+                      /opt/docker/docker-bamboo-wrapper pull pegasus/pegasus:${TAG}
+
+                      /opt/docker/docker-bamboo-wrapper run \
+                      --rm \
+                      --entrypoint ant \
+                      --env "USER=bamboo" \
+                      --volume ${bamboo_build_working_directory}/pegasus-source:/home/bamboo/pegasus-source \
+                      pegasus/pegasus:${TAG} test-python
+              artifactDependencies:
+                - name: pegasus-source
+              requirements:
+                - capabilityKey: system.docker.executable
                   matchType: !exists exists
               miscellaneous:
                 cleanWorkingDirectoryAfterEachBuild: true
@@ -162,110 +536,15 @@
                   matchType: !exists exists
               miscellaneous:
                 cleanWorkingDirectoryAfterEachBuild: true
-<<<<<<< HEAD
             - key: BXR632
               name: Build x86 RHEL 6
               enabled: false
-=======
-            - key: D10CUT
-              name: Debian 10 Unit Tests
               tasks:
                 - !script
                   description: Untar source
                   inlineScript:
                     interpreter: !scriptInterpreter LEGACY_SH_BAT
                     scriptBody: "tar xzf pegasus-source.tar.gz"
-                - !script
-                  description: Unit Tests
-                  inlineScript:
-                    interpreter: !scriptInterpreter LEGACY_SH_BAT
-                    scriptBody: |
-                      TAG=${bamboo_TAG_DEBIAN_10}
-
-                      /opt/docker/docker-bamboo-wrapper pull pegasus/pegasus:${TAG}
-
-                      /opt/docker/docker-bamboo-wrapper run \
-                      --rm \
-                      --volume ${bamboo_build_working_directory}/pegasus-source:/home/bamboo/pegasus-source \
-                      --entrypoint ant \
-                      pegasus/pegasus:${TAG} test-kickstart test-pmc test-transfer
-              artifactDependencies:
-                - name: pegasus-source
-              requirements:
-                - capabilityKey: system.docker.executable
-                  matchType: !exists exists
-              miscellaneous:
-                cleanWorkingDirectoryAfterEachBuild: true
-            - key: D10JUT
-              name: Debian 10 Java Unit Tests
-              tasks:
-                - !script
-                  description: Untar source
-                  inlineScript:
-                    interpreter: !scriptInterpreter LEGACY_SH_BAT
-                    scriptBody: "tar xzf pegasus-source.tar.gz"
-                - !script
-                  description: Java Unit Tests
-                  inlineScript:
-                    interpreter: !scriptInterpreter LEGACY_SH_BAT
-                    scriptBody: |
-                      TAG=${bamboo_TAG_DEBIAN_10}
-
-                      /opt/docker/docker-bamboo-wrapper pull pegasus/pegasus:${TAG}
-
-                      /opt/docker/docker-bamboo-wrapper run \
-                      --rm \
-                      --entrypoint ant \
-                      --env "USER=bamboo" \
-                      --volume ${bamboo_build_working_directory}/pegasus-source:/home/bamboo/pegasus-source \
-                      pegasus/pegasus:${TAG} test-java
-              artifactDependencies:
-                - name: pegasus-source
-              requirements:
-                - capabilityKey: system.docker.executable
-                  matchType: !exists exists
-              miscellaneous:
-                cleanWorkingDirectoryAfterEachBuild: true
-            - key: D10PUT
-              name: Debian 10 Python Unit Tests
-              tasks:
-                - !script
-                  description: Untar source
-                  inlineScript:
-                    interpreter: !scriptInterpreter LEGACY_SH_BAT
-                    scriptBody: "tar xzf pegasus-source.tar.gz"
-                - !script
-                  description: Python Unit Tests
-                  inlineScript:
-                    interpreter: !scriptInterpreter LEGACY_SH_BAT
-                    scriptBody: |
-                      TAG=${bamboo_TAG_DEBIAN_10}
-
-                      /opt/docker/docker-bamboo-wrapper pull pegasus/pegasus:${TAG}
-
-                      /opt/docker/docker-bamboo-wrapper run \
-                      --rm \
-                      --entrypoint ant \
-                      --env "USER=bamboo" \
-                      --volume ${bamboo_build_working_directory}/pegasus-source:/home/bamboo/pegasus-source \
-                      pegasus/pegasus:${TAG} test-python
-              artifactDependencies:
-                - name: pegasus-source
-              requirements:
-                - capabilityKey: system.docker.executable
-                  matchType: !exists exists
-              miscellaneous:
-                cleanWorkingDirectoryAfterEachBuild: true
-            - key: OCUT
-              name: OSX Unit Tests
->>>>>>> 848c7a86
-              tasks:
-                - !script
-                  description: Untar source
-                  inlineScript:
-                    interpreter: !scriptInterpreter LEGACY_SH_BAT
-                    scriptBody: "tar xzf pegasus-source.tar.gz"
-<<<<<<< HEAD
                 - !customTask
                   pluginKey: com.atlassian.bamboo.plugins.ant:task.builder.ant
                   description: Binary Packages
@@ -287,17 +566,6 @@
                   copyPattern: 'pegasus-worker-*-x86_rhel_6.tar.gz'
                   location: pegasus-source/dist
                   isShared: true
-=======
-                - !script
-                  description: Unit Tests
-                  inlineScript:
-                    interpreter: !scriptInterpreter LEGACY_SH_BAT
-                    scriptBody: |
-                      # We need /usr/local/bin because of homebrew
-                      export PATH=$PATH:/usr/local/bin:/Library/TeX/texbin
-                      cd pegasus-source
-                      ant test-kickstart test-transfer
->>>>>>> 848c7a86
               artifactDependencies:
                 - name: pegasus-source
               requirements:
@@ -312,13 +580,8 @@
                     regex: 6.*
               miscellaneous:
                 cleanWorkingDirectoryAfterEachBuild: true
-<<<<<<< HEAD
             - key: BXR6
               name: Build x86_64 RHEL 6
-=======
-            - key:  R6CUT
-              name: RHEL 6 Unit Tests
->>>>>>> 848c7a86
               tasks:
                 - !script
                   description: Untar source
@@ -326,11 +589,7 @@
                     interpreter: !scriptInterpreter LEGACY_SH_BAT
                     scriptBody: "tar xzf pegasus-source.tar.gz"
                 - !script
-<<<<<<< HEAD
                   description: Binary Packages
-=======
-                  description: Unit Tests
->>>>>>> 848c7a86
                   inlineScript:
                     interpreter: !scriptInterpreter LEGACY_SH_BAT
                     scriptBody: |
@@ -342,7 +601,6 @@
                       --rm \
                       --volume ${bamboo_build_working_directory}/pegasus-source:/home/bamboo/pegasus-source \
                       --entrypoint ant \
-<<<<<<< HEAD
                       pegasus/pegasus:${TAG} \
                       dist-rpm dist-worker dist-release
               artifactDefinitions:
@@ -362,9 +620,6 @@
                   copyPattern: 'pegasus-worker-*-x86_64_rhel_6.tar.gz'
                   location: pegasus-source/dist
                   isShared: true
-=======
-                      pegasus/pegasus:${TAG} test-kickstart test-pmc test-transfer
->>>>>>> 848c7a86
               artifactDependencies:
                 - name: pegasus-source
               requirements:
@@ -458,13 +713,8 @@
                   matchType: !exists exists
               miscellaneous:
                 cleanWorkingDirectoryAfterEachBuild: true
-<<<<<<< HEAD
             - key: BXDJ
               name: Build x86_64 Debian 8
-=======
-            - key: R7CUT
-              name: RHEL 7 Unit Tests
->>>>>>> 848c7a86
               tasks:
                 - !script
                   description: Untar source
@@ -472,11 +722,7 @@
                     interpreter: !scriptInterpreter LEGACY_SH_BAT
                     scriptBody: "tar xzf pegasus-source.tar.gz"
                 - !script
-<<<<<<< HEAD
                   description: Binary Packages
-=======
-                  description: Unit Tests
->>>>>>> 848c7a86
                   inlineScript:
                     interpreter: !scriptInterpreter LEGACY_SH_BAT
                     scriptBody: |
@@ -488,7 +734,6 @@
                       --rm \
                       --volume ${bamboo_build_working_directory}/pegasus-source:/home/bamboo/pegasus-source \
                       --entrypoint ant \
-<<<<<<< HEAD
                       pegasus/pegasus:${TAG} \
                       clean dist-deb dist-worker dist-release
               artifactDefinitions:
@@ -504,9 +749,49 @@
                   copyPattern: 'pegasus-worker-*-x86_64_deb_8.tar.gz'
                   location: pegasus-source/dist
                   isShared: true
-=======
-                      pegasus/pegasus:${TAG} test-kickstart test-pmc test-transfer
->>>>>>> 848c7a86
+              artifactDependencies:
+                - name: pegasus-source
+              requirements:
+                - capabilityKey: system.docker.executable
+                  matchType: !exists exists
+              miscellaneous:
+                cleanWorkingDirectoryAfterEachBuild: true
+            - key: BDEB10
+              name: Build x86_64 Debian 10
+              tasks:
+                - !script
+                  description: Untar source
+                  inlineScript:
+                    interpreter: !scriptInterpreter LEGACY_SH_BAT
+                    scriptBody: "tar xzf pegasus-source.tar.gz"
+                - !script
+                  description: Binary Packages
+                  inlineScript:
+                    interpreter: !scriptInterpreter LEGACY_SH_BAT
+                    scriptBody: |
+                      TAG=${bamboo_TAG_DEBIAN_10}
+
+                      /opt/docker/docker-bamboo-wrapper pull pegasus/pegasus:${TAG}
+
+                      /opt/docker/docker-bamboo-wrapper run \
+                      --rm \
+                      --volume ${bamboo_build_working_directory}/pegasus-source:/home/bamboo/pegasus-source \
+                      --entrypoint ant \
+                      pegasus/pegasus:${TAG} \
+                      clean dist-deb dist-worker dist-release
+              artifactDefinitions:
+                - name: pegasus-binary-x86_64_deb_10
+                  copyPattern: 'pegasus-binary-*-x86_64_deb_10.tar.gz'
+                  location: pegasus-source/dist
+                  isShared: true
+                - name: pegasus-deb-x86_64_deb_10
+                  copyPattern: '*.deb'
+                  location: pegasus-source/dist
+                  isShared: true
+                - name: pegasus-worker-x86_64_deb_10
+                  copyPattern: 'pegasus-worker-*-x86_64_deb_10.tar.gz'
+                  location: pegasus-source/dist
+                  isShared: true
               artifactDependencies:
                 - name: pegasus-source
               requirements:
@@ -601,7 +886,6 @@
                   matchType: !exists exists
               miscellaneous:
                 cleanWorkingDirectoryAfterEachBuild: true
-<<<<<<< HEAD
 
         - name: Deploy
           description: Deploy Artifacts
@@ -611,569 +895,12 @@
               tasks:
                 - !script
                   description: Organize artifacts for upload
-=======
-            - key: UTCUZ
-              name: Ubuntu Zesty Unit Tests
-              tasks:
-                - !script
-                  description: Untar source
-                  inlineScript:
-                    interpreter: !scriptInterpreter LEGACY_SH_BAT
-                    scriptBody: "tar xzf pegasus-source.tar.gz"
-                - !script
-                  description: Unit Tests
->>>>>>> 848c7a86
                   inlineScript:
                     interpreter: !scriptInterpreter LEGACY_SH_BAT
                     scriptBody: |
                       set -e
                       set -x
 
-<<<<<<< HEAD
-=======
-                      /opt/docker/docker-bamboo-wrapper pull pegasus/pegasus:${TAG}
-
-                      /opt/docker/docker-bamboo-wrapper run \
-                      --rm \
-                      --volume ${bamboo_build_working_directory}/pegasus-source:/home/bamboo/pegasus-source \
-                      --entrypoint ant \
-                      pegasus/pegasus:${TAG} test-kickstart test-pmc test-transfer
-              artifactDependencies:
-                - name: pegasus-source
-              requirements:
-                - capabilityKey: system.docker.executable
-                  matchType: !exists exists
-              miscellaneous:
-                cleanWorkingDirectoryAfterEachBuild: true
-            - key: UTJUZ
-              name: Ubuntu Zesty Java Unit Tests
-              tasks:
-                - !script
-                  description: Untar source
-                  inlineScript:
-                    interpreter: !scriptInterpreter LEGACY_SH_BAT
-                    scriptBody: "tar xzf pegasus-source.tar.gz"
-                - !script
-                  description: Java Unit Tests
-                  inlineScript:
-                    interpreter: !scriptInterpreter LEGACY_SH_BAT
-                    scriptBody: |
-                      TAG=${bamboo_TAG_UBUNTU_17}
-
-                      /opt/docker/docker-bamboo-wrapper pull pegasus/pegasus:${TAG}
-
-                      /opt/docker/docker-bamboo-wrapper run \
-                      --rm \
-                      --entrypoint ant \
-                      --env "USER=bamboo" \
-                      --volume ${bamboo_build_working_directory}/pegasus-source:/home/bamboo/pegasus-source \
-                      pegasus/pegasus:${TAG} test-java
-              artifactDependencies:
-                - name: pegasus-source
-              requirements:
-                - capabilityKey: system.docker.executable
-                  matchType: !exists exists
-              miscellaneous:
-                cleanWorkingDirectoryAfterEachBuild: true
-            - key: UTPUZ
-              name: Ubuntu Zesty Python Unit Tests
-              tasks:
-                - !script
-                  description: Untar source
-                  inlineScript:
-                    interpreter: !scriptInterpreter LEGACY_SH_BAT
-                    scriptBody: "tar xzf pegasus-source.tar.gz"
-                - !script
-                  description: Python Unit Tests
-                  inlineScript:
-                    interpreter: !scriptInterpreter LEGACY_SH_BAT
-                    scriptBody: |
-                      TAG=${bamboo_TAG_UBUNTU_17}
-
-                      /opt/docker/docker-bamboo-wrapper pull pegasus/pegasus:${TAG}
-
-                      /opt/docker/docker-bamboo-wrapper run \
-                      --rm \
-                      --entrypoint ant \
-                      --env "USER=bamboo" \
-                      --volume ${bamboo_build_working_directory}/pegasus-source:/home/bamboo/pegasus-source \
-                      pegasus/pegasus:${TAG} test-python
-              artifactDependencies:
-                - name: pegasus-source
-              requirements:
-                - capabilityKey: system.docker.executable
-                  matchType: !exists exists
-              miscellaneous:
-                cleanWorkingDirectoryAfterEachBuild: true
-
-        - name: Build
-          description: Build Pegasus
-          jobs:
-            - key: DOCGEN
-              name: Build Docs
-              tasks:
-                - !script
-                  description: Untar source
-                  inlineScript:
-                    interpreter: !scriptInterpreter LEGACY_SH_BAT
-                    scriptBody: "tar xzf pegasus-source.tar.gz"
-                - !customTask
-                  pluginKey: com.atlassian.bamboo.plugins.ant:task.builder.ant
-                  description: Build Documentation
-                  taskConfig:
-                    label: Ant
-                    target: dist-doc
-                    buildJdk: JDK
-                    workingSubDirectory: pegasus-source
-              artifactDefinitions:
-                - name: pegasus-doc
-                  copyPattern: 'pegasus-doc-*.tar.gz'
-                  location: pegasus-source/dist
-                  isShared: true
-              artifactDependencies:
-                - name: pegasus-source
-              requirements:
-                - capabilityKey: docbuild
-                  matchType: !exists exists
-              miscellaneous:
-                cleanWorkingDirectoryAfterEachBuild: true
-            - key: BR
-              name: Build R
-              tasks:
-                - !script
-                  description: Untar source
-                  inlineScript:
-                    interpreter: !scriptInterpreter LEGACY_SH_BAT
-                    scriptBody: "tar xzf pegasus-source.tar.gz"
-                - !customTask
-                  pluginKey: com.atlassian.bamboo.plugins.ant:task.builder.ant
-                  description: Build R DAX Package
-                  taskConfig:
-                    label: Ant
-                    target: dist-r
-                    buildJdk: JDK
-                    workingSubDirectory: pegasus-source
-              artifactDefinitions:
-                - name: pegasus-r-dax3
-                  copyPattern: 'pegasus-r-dax3*.tar.gz'
-                  location: pegasus-source/dist
-                  isShared: true
-              artifactDependencies:
-                - name: pegasus-source
-              requirements:
-                - capabilityKey: docbuild
-                  matchType: !exists exists
-              miscellaneous:
-                cleanWorkingDirectoryAfterEachBuild: true
-            - key: BXR632
-              name: Build x86 RHEL 6
-              enabled: false
-              tasks:
-                - !script
-                  description: Untar source
-                  inlineScript:
-                    interpreter: !scriptInterpreter LEGACY_SH_BAT
-                    scriptBody: "tar xzf pegasus-source.tar.gz"
-                - !customTask
-                  pluginKey: com.atlassian.bamboo.plugins.ant:task.builder.ant
-                  description: Binary Packages
-                  taskConfig:
-                    label: Ant
-                    target: dist-rpm dist-worker dist-release
-                    buildJdk: JDK
-                    workingSubDirectory: pegasus-source
-              artifactDefinitions:
-                - name: pegasus-binary-x86_rhel_6
-                  copyPattern: 'pegasus-binary-*-x86_rhel_6.tar.gz'
-                  location: pegasus-source/dist
-                  isShared: true
-                - name: pegasus-rpm-x86_rhel_6
-                  copyPattern: 'pegasus-*i?86.rpm'
-                  location: pegasus-source/dist
-                  isShared: true
-                - name: pegasus-worker-x86_rhel_6
-                  copyPattern: 'pegasus-worker-*-x86_rhel_6.tar.gz'
-                  location: pegasus-source/dist
-                  isShared: true
-              artifactDependencies:
-                - name: pegasus-source
-              requirements:
-                - capabilityKey: arch
-                  matchType: !equals
-                    matchValue: x86
-                - capabilityKey: platform
-                  matchType: !equals
-                    matchValue: rhel
-                - capabilityKey: release
-                  matchType: !matches
-                    regex: 6.*
-              miscellaneous:
-                cleanWorkingDirectoryAfterEachBuild: true
-            - key: BXR6
-              name: Build x86_64 RHEL 6
-              tasks:
-                - !script
-                  description: Untar source
-                  inlineScript:
-                    interpreter: !scriptInterpreter LEGACY_SH_BAT
-                    scriptBody: "tar xzf pegasus-source.tar.gz"
-                - !script
-                  description: Binary Packages
-                  inlineScript:
-                    interpreter: !scriptInterpreter LEGACY_SH_BAT
-                    scriptBody: |
-                      TAG=${bamboo_TAG_CENTOS_6}
-
-                      /opt/docker/docker-bamboo-wrapper pull pegasus/pegasus:${TAG}
-
-                      /opt/docker/docker-bamboo-wrapper run \
-                      --rm \
-                      --volume ${bamboo_build_working_directory}/pegasus-source:/home/bamboo/pegasus-source \
-                      --entrypoint ant \
-                      pegasus/pegasus:${TAG} \
-                      dist-rpm dist-worker dist-release
-              artifactDefinitions:
-                - name: pegasus-binary-x86_64_rhel_6
-                  copyPattern: 'pegasus-binary-*-x86_64_rhel_6.tar.gz'
-                  location: pegasus-source/dist
-                  isShared: true
-                - name: pegasus-rpm-x86_64_rhel_6
-                  copyPattern: '*x86_64.rpm'
-                  location: pegasus-source/dist
-                  isShared: true
-                - name: pegasus-srcrpm
-                  copyPattern: '*.src.rpm'
-                  location: pegasus-source/dist
-                  isShared: true
-                - name: pegasus-worker-x86_64_rhel_6
-                  copyPattern: 'pegasus-worker-*-x86_64_rhel_6.tar.gz'
-                  location: pegasus-source/dist
-                  isShared: true
-              artifactDependencies:
-                - name: pegasus-source
-              requirements:
-                - capabilityKey: system.docker.executable
-                  matchType: !exists exists
-              miscellaneous:
-                cleanWorkingDirectoryAfterEachBuild: true
-            - key: BXR7
-              name: Build x86_64 RHEL 7
-              tasks:
-                - !script
-                  description: Untar source
-                  inlineScript:
-                    interpreter: !scriptInterpreter LEGACY_SH_BAT
-                    scriptBody: "tar xzf pegasus-source.tar.gz"
-                - !script
-                  description: Binary Packages
-                  inlineScript:
-                    interpreter: !scriptInterpreter LEGACY_SH_BAT
-                    scriptBody: |
-                      TAG=${bamboo_TAG_CENTOS_7}
-
-                      /opt/docker/docker-bamboo-wrapper pull pegasus/pegasus:${TAG}
-
-                      /opt/docker/docker-bamboo-wrapper run \
-                      --rm \
-                      --volume ${bamboo_build_working_directory}/pegasus-source:/home/bamboo/pegasus-source \
-                      --entrypoint ant \
-                      pegasus/pegasus:${TAG} \
-                      dist-rpm dist-worker dist-release
-              artifactDefinitions:
-                - name: pegasus-binary-x86_64_rhel_7
-                  copyPattern: 'pegasus-binary-*-x86_64_rhel_7.tar.gz'
-                  location: pegasus-source/dist
-                  isShared: true
-                - name: pegasus-rpm-x86_64_rhel_7
-                  copyPattern: '*x86_64.rpm'
-                  location: pegasus-source/dist
-                  isShared: true
-                - name: pegasus-worker-x86_64_rhel_7
-                  copyPattern: 'pegasus-worker-*-x86_64_rhel_7.tar.gz'
-                  location: pegasus-source/dist
-                  isShared: true
-              artifactDependencies:
-                - name: pegasus-source
-              requirements:
-                - capabilityKey: system.docker.executable
-                  matchType: !exists exists
-              miscellaneous:
-                cleanWorkingDirectoryAfterEachBuild: true
-            - key: BXDJ
-              name: Build x86_64 Debian 8
-              tasks:
-                - !script
-                  description: Untar source
-                  inlineScript:
-                    interpreter: !scriptInterpreter LEGACY_SH_BAT
-                    scriptBody: "tar xzf pegasus-source.tar.gz"
-                - !script
-                  description: Binary Packages
-                  inlineScript:
-                    interpreter: !scriptInterpreter LEGACY_SH_BAT
-                    scriptBody: |
-                      TAG=${bamboo_TAG_DEBIAN_8}
-
-                      /opt/docker/docker-bamboo-wrapper pull pegasus/pegasus:${TAG}
-
-                      /opt/docker/docker-bamboo-wrapper run \
-                      --rm \
-                      --volume ${bamboo_build_working_directory}/pegasus-source:/home/bamboo/pegasus-source \
-                      --entrypoint ant \
-                      pegasus/pegasus:${TAG} \
-                      clean dist-deb dist-worker dist-release
-              artifactDefinitions:
-                - name: pegasus-binary-x86_64_deb_8
-                  copyPattern: 'pegasus-binary-*-x86_64_deb_8.tar.gz'
-                  location: pegasus-source/dist
-                  isShared: true
-                - name: pegasus-deb-x86_64_deb_8
-                  copyPattern: '*.deb'
-                  location: pegasus-source/dist
-                  isShared: true
-                - name: pegasus-worker-x86_64_deb_8
-                  copyPattern: 'pegasus-worker-*-x86_64_deb_8.tar.gz'
-                  location: pegasus-source/dist
-                  isShared: true
-              artifactDependencies:
-                - name: pegasus-source
-              requirements:
-                - capabilityKey: system.docker.executable
-                  matchType: !exists exists
-              miscellaneous:
-                cleanWorkingDirectoryAfterEachBuild: true
-            - key: BXDS
-              name: Build x86_64 Debian 9
-              tasks:
-                - !script
-                  description: Untar source
-                  inlineScript:
-                    interpreter: !scriptInterpreter LEGACY_SH_BAT
-                    scriptBody: "tar xzf pegasus-source.tar.gz"
-                - !script
-                  description: Binary Packages
-                  inlineScript:
-                    interpreter: !scriptInterpreter LEGACY_SH_BAT
-                    scriptBody: |
-                      TAG=${bamboo_TAG_DEBIAN_9}
-
-                      /opt/docker/docker-bamboo-wrapper pull pegasus/pegasus:${TAG}
-
-                      /opt/docker/docker-bamboo-wrapper run \
-                      --rm \
-                      --volume ${bamboo_build_working_directory}/pegasus-source:/home/bamboo/pegasus-source \
-                      --entrypoint ant \
-                      pegasus/pegasus:${TAG} \
-                      clean dist-deb dist-worker dist-release
-              artifactDefinitions:
-                - name: pegasus-binary-x86_64_deb_9
-                  copyPattern: 'pegasus-binary-*-x86_64_deb_9.tar.gz'
-                  location: pegasus-source/dist
-                  isShared: true
-                - name: pegasus-deb-x86_64_deb_9
-                  copyPattern: '*.deb'
-                  location: pegasus-source/dist
-                  isShared: true
-                - name: pegasus-worker-x86_64_deb_9
-                  copyPattern: 'pegasus-worker-*-x86_64_deb_9.tar.gz'
-                  location: pegasus-source/dist
-                  isShared: true
-              artifactDependencies:
-                - name: pegasus-source
-              requirements:
-                - capabilityKey: system.docker.executable
-                  matchType: !exists exists
-              miscellaneous:
-                cleanWorkingDirectoryAfterEachBuild: true
-            - key: BDEB10
-              name: Build x86_64 Debian 10
-              tasks:
-                - !script
-                  description: Untar source
-                  inlineScript:
-                    interpreter: !scriptInterpreter LEGACY_SH_BAT
-                    scriptBody: "tar xzf pegasus-source.tar.gz"
-                - !script
-                  description: Binary Packages
-                  inlineScript:
-                    interpreter: !scriptInterpreter LEGACY_SH_BAT
-                    scriptBody: |
-                      TAG=${bamboo_TAG_DEBIAN_10}
-
-                      /opt/docker/docker-bamboo-wrapper pull pegasus/pegasus:${TAG}
-
-                      /opt/docker/docker-bamboo-wrapper run \
-                      --rm \
-                      --volume ${bamboo_build_working_directory}/pegasus-source:/home/bamboo/pegasus-source \
-                      --entrypoint ant \
-                      pegasus/pegasus:${TAG} \
-                      clean dist-deb dist-worker dist-release
-              artifactDefinitions:
-                - name: pegasus-binary-x86_64_deb_10
-                  copyPattern: 'pegasus-binary-*-x86_64_deb_10.tar.gz'
-                  location: pegasus-source/dist
-                  isShared: true
-                - name: pegasus-deb-x86_64_deb_10
-                  copyPattern: '*.deb'
-                  location: pegasus-source/dist
-                  isShared: true
-                - name: pegasus-worker-x86_64_deb_10
-                  copyPattern: 'pegasus-worker-*-x86_64_deb_10.tar.gz'
-                  location: pegasus-source/dist
-                  isShared: true
-              artifactDependencies:
-                - name: pegasus-source
-              requirements:
-                - capabilityKey: system.docker.executable
-                  matchType: !exists exists
-              miscellaneous:
-                cleanWorkingDirectoryAfterEachBuild: true
-            - key: BXOSX
-              name: Build x86_64 OSX
-              tasks:
-                - !script
-                  description: Untar source
-                  inlineScript:
-                    interpreter: !scriptInterpreter LEGACY_SH_BAT
-                    scriptBody: "tar xzf pegasus-source.tar.gz"
-                - !customTask
-                  pluginKey: com.atlassian.bamboo.plugins.ant:task.builder.ant
-                  description: Binary Packages
-                  taskConfig:
-                    label: Ant
-                    environmentVariables: "PATH=${PATH}:/usr/local/bin:/Library/TeX/texbin"
-                    target: dist-worker dist-release dist-macos
-                    buildJdk: JDK
-                    workingSubDirectory: pegasus-source
-              artifactDefinitions:
-                - name: pegasus-binary-x86_64_macos
-                  copyPattern: 'pegasus-binary-*.tar.gz'
-                  location: pegasus-source/dist
-                  isShared: true
-                - name: pegasus-dmg-x86_64_macos
-                  copyPattern: '*.dmg'
-                  location: pegasus-source/dist
-                  isShared: true
-                - name: pegasus-worker-x86_64_macos
-                  copyPattern: 'pegasus-worker-*.tar.gz'
-                  location: pegasus-source/dist
-                  isShared: true
-              artifactDependencies:
-                - name: pegasus-source
-              requirements:
-                - capabilityKey: arch
-                  matchType: !equals
-                    matchValue: x86_64
-                - capabilityKey: platform
-                  matchType: !equals
-                    matchValue: macos
-                - capabilityKey: release
-                  matchType: !matches
-                    regex: 10.*
-              miscellaneous:
-                cleanWorkingDirectoryAfterEachBuild: true
-            - key: BXUX
-              name: Build x86_64 Ubuntu Xenial
-              tasks:
-                - !script
-                  description: Untar source
-                  inlineScript:
-                    interpreter: !scriptInterpreter LEGACY_SH_BAT
-                    scriptBody: "tar xzf pegasus-source.tar.gz"
-                - !script
-                  description: Binary Packages
-                  inlineScript:
-                    interpreter: !scriptInterpreter LEGACY_SH_BAT
-                    scriptBody: |
-                      TAG=${bamboo_TAG_UBUNTU_16}
-
-                      /opt/docker/docker-bamboo-wrapper pull pegasus/pegasus:${TAG}
-
-                      /opt/docker/docker-bamboo-wrapper run \
-                      --rm \
-                      --volume ${bamboo_build_working_directory}/pegasus-source:/home/bamboo/pegasus-source \
-                      --entrypoint ant \
-                      pegasus/pegasus:${TAG} \
-                      clean dist-deb dist-worker dist-release
-              artifactDefinitions:
-                - name: pegasus-binary-x86_64_ubuntu_16
-                  copyPattern: 'pegasus-binary-*-x86_64_ubuntu_16.tar.gz'
-                  location: pegasus-source/dist
-                  isShared: true
-                - name: pegasus-deb-x86_64_ubuntu_16
-                  copyPattern: '*.deb'
-                  location: pegasus-source/dist
-                  isShared: true
-                - name: pegasus-worker-x86_64_ubuntu_16
-                  copyPattern: 'pegasus-worker-*-x86_64_ubuntu_16.tar.gz'
-                  location: pegasus-source/dist
-                  isShared: true
-              artifactDependencies:
-                - name: pegasus-source
-              requirements:
-                - capabilityKey: system.docker.executable
-                  matchType: !exists exists
-              miscellaneous:
-                cleanWorkingDirectoryAfterEachBuild: true
-            - key: BXUZ
-              name: Build x86_64 Ubuntu Zesty
-              tasks:
-                - !script
-                  description: Untar source
-                  inlineScript:
-                    interpreter: !scriptInterpreter LEGACY_SH_BAT
-                    scriptBody: "tar xzf pegasus-source.tar.gz"
-                - !script
-                  description: Binary Packages
-                  inlineScript:
-                    interpreter: !scriptInterpreter LEGACY_SH_BAT
-                    scriptBody: |
-                      TAG=${bamboo_TAG_UBUNTU_17}
-
-                      /opt/docker/docker-bamboo-wrapper pull pegasus/pegasus:${TAG}
-
-                      /opt/docker/docker-bamboo-wrapper run \
-                      --rm \
-                      --volume ${bamboo_build_working_directory}/pegasus-source:/home/bamboo/pegasus-source \
-                      --entrypoint ant \
-                      pegasus/pegasus:${TAG} \
-                      clean dist-deb dist-worker dist-release
-              artifactDefinitions:
-                - name: pegasus-binary-x86_64_ubuntu_17
-                  copyPattern: 'pegasus-binary-*-x86_64_ubuntu_17.tar.gz'
-                  location: pegasus-source/dist
-                  isShared: true
-                - name: pegasus-deb-x86_64_ubuntu_17
-                  copyPattern: '*.deb'
-                  location: pegasus-source/dist
-                  isShared: true
-                - name: pegasus-worker-x86_64_ubuntu_17
-                  copyPattern: 'pegasus-worker-*-x86_64_ubuntu_17.tar.gz'
-                  location: pegasus-source/dist
-                  isShared: true
-              artifactDependencies:
-                - name: pegasus-source
-              requirements:
-                - capabilityKey: system.docker.executable
-                  matchType: !exists exists
-              miscellaneous:
-                cleanWorkingDirectoryAfterEachBuild: true
-
-        - name: Deploy
-          description: Deploy Artifacts
-          jobs:
-            - key: DA
-              name: Deploy Artifacts
-              tasks:
-                - !script
-                  description: Organize artifacts for upload
-                  inlineScript:
-                    interpreter: !scriptInterpreter LEGACY_SH_BAT
-                    scriptBody: |
-                      set -e
-                      set -x
-
->>>>>>> 848c7a86
                       echo
                       echo "Available artifacts are:"
                       ls -lh
@@ -1191,12 +918,8 @@
 
                       DOWNLOADS=pegasus/$VERSION
                       mkdir -p $DOWNLOADS
-<<<<<<< HEAD
-                      mv pegasus-source-*.tar.gz $DOWNLOADS/
-=======
                       mv pegasus-4*.tar.gz $DOWNLOADS/
                       mv pegasus-swamp-*.tar.gz $DOWNLOADS/
->>>>>>> 848c7a86
                       mv pegasus-python-source-*.tar.gz $DOWNLOADS/
                       mv pegasus-binary-*.tar.gz $DOWNLOADS/
                       mv pegasus-worker-*.tar.gz $DOWNLOADS/
@@ -1206,8 +929,6 @@
                       mv *.dmg $DOWNLOADS/
                       mv pegasus-r-dax3*.tar.gz $DOWNLOADS/
 
-<<<<<<< HEAD
-=======
                       # debian
                       mkdir -p $DOWNLOADS/debian/dists/jessie/main/binary-amd64
                       cp $DOWNLOADS/pegasus_*deb8_amd64.deb $DOWNLOADS/debian/dists/jessie/main/binary-amd64/
@@ -1241,7 +962,6 @@
                       cd ../..
 
                       # no files should be left behind
->>>>>>> 848c7a86
                       ls -l
 
                       scp -r $DOWNLOADS download.pegasus.isi.edu:/srv/download.pegasus.isi.edu/public_html/pegasus/
@@ -1249,18 +969,17 @@
                       # new wordpress site
                       ssh pegasus.isi.edu "mkdir -p /srv/pegasus.isi.edu/public_html/docs/$VERSION"
                       scp -r docs/pegasus-*/share/doc/pegasus/wordpress/* pegasus.isi.edu:/srv/pegasus.isi.edu/public_html/docs/$VERSION/
-<<<<<<< HEAD
-=======
-              artifactDependencies:
+              artifactDependencies:
+                - name: pegasus-binary-x86_64_deb_7
                 - name: pegasus-binary-x86_64_deb_8
                 - name: pegasus-binary-x86_64_deb_9
                 - name: pegasus-binary-x86_64_deb_10
                 - name: pegasus-binary-x86_64_macos
                 - name: pegasus-binary-x86_64_rhel_6
                 - name: pegasus-binary-x86_64_rhel_7
-                - name: pegasus-binary-x86_64_ubuntu_16
-                - name: pegasus-binary-x86_64_ubuntu_17
-                #- name: pegasus-binary-x86_rhel_6
+                - name: pegasus-binary-x86_64_ubuntu_14
+                - name: pegasus-binary-x86_rhel_6
+                - name: pegasus-deb-x86_64_deb_7
                 - name: pegasus-deb-x86_64_deb_8
                 - name: pegasus-deb-x86_64_deb_9
                 - name: pegasus-deb-x86_64_deb_10
@@ -1269,29 +988,24 @@
                 - name: pegasus-dmg-x86_64_macos
                 - name: pegasus-doc
                 - name: pegasus-python-source-versioned
-                - name: pegasus-r-dax3
                 - name: pegasus-rpm-x86_64_rhel_6
                 - name: pegasus-rpm-x86_64_rhel_7
-                #- name: pegasus-rpm-x86_rhel_6
+                - name: pegasus-rpm-x86_rhel_6
                 - name: pegasus-source
                 - name: pegasus-source-versioned
                 - name: pegasus-source-versioned-swamp-c
                 - name: pegasus-source-versioned-swamp-java
                 - name: pegasus-source-versioned-swamp-python
                 - name: pegasus-srcrpm
+                - name: pegasus-worker-x86_64_deb_7
                 - name: pegasus-worker-x86_64_deb_8
                 - name: pegasus-worker-x86_64_deb_9
                 - name: pegasus-worker-x86_64_deb_10
                 - name: pegasus-worker-x86_64_macos
                 - name: pegasus-worker-x86_64_rhel_6
                 - name: pegasus-worker-x86_64_rhel_7
-                - name: pegasus-worker-x86_64_ubuntu_16
-                - name: pegasus-worker-x86_64_ubuntu_17
-                #- name: pegasus-worker-x86_rhel_6
-              requirements:
-                - capabilityKey: hostname
-                  matchType: !equals
-                    matchValue: build-1.pegasus.isi.edu
+                - name: pegasus-worker-x86_64_ubuntu_14
+                - name: pegasus-worker-x86_rhel_6
               miscellaneous:
                 cleanWorkingDirectoryAfterEachBuild: true
       permissions:
@@ -1320,9 +1034,11 @@
           event: !event FAILED_BUILDS_AND_FIRST_SUCCESSFUL
       variables:
         - key: TAG_CENTOS_6
-          value: centos6
+          value: panorama-centos6
         - key: TAG_CENTOS_7
-          value: centos7
+          value: panorama-centos7
+        - key: TAG_DEBIAN_7
+          value: panorama-wheezy
         - key: TAG_DEBIAN_8
           value: jessie
         - key: TAG_DEBIAN_9
@@ -1336,13 +1052,13 @@
         - key: TAG_UBUNTU_18
           value: bionic
 
-    - key: TVM49
-      name: Tutorial VM (master)
+    - key: WTPANORAMA
+      name: Workflow Tests (panorama)
       scm:
         - !git
           name: Pegasus
           url: https://github.com/pegasus-isi/pegasus.git
-          branch: master
+          branch: panorama
       stages:
         - name: Build Tutorial VM
           description: Build Tutorial VM
@@ -1546,629 +1262,207 @@
               tasks:
                 - !script
                   description: Cleanup
-                  enabled: true
-                  inlineScript:
-                    interpreter: !scriptInterpreter LEGACY_SH_BAT
-                    scriptBody: "rm -rf pegasus/ test/"
-                - !script
-                  description: Untar source
-                  inlineScript:
-                    interpreter: !scriptInterpreter LEGACY_SH_BAT
-                    scriptBody: "tar xf tests.tar"
-                - !script
-                  description: Run Test
-                  inlineScript:
-                    interpreter: !scriptInterpreter LEGACY_SH_BAT
-                    scriptBody: |
-                      export PATH=${bamboo_build_working_directory}/pegasus/bin:$PATH
-                      test/scripts/launch-bamboo-test ${bamboo_shortJobName}
-              requirements:
-                - capabilityKey: condor
-                  matchType: !exists exists
-              artifactDependencies:
-                - name: tests
-              miscellaneous:
-                cleanWorkingDirectoryAfterEachBuild: false
+                  enabled: false
+                  inlineScript:
+                    interpreter: !scriptInterpreter LEGACY_SH_BAT
+                    scriptBody: "rm -rf pegasus/ test/"
+                - !script
+                  description: Untar source
+                  inlineScript:
+                    interpreter: !scriptInterpreter LEGACY_SH_BAT
+                    scriptBody: "tar xf tests.tar"
+                - !script
+                  description: Run Test
+                  inlineScript:
+                    interpreter: !scriptInterpreter LEGACY_SH_BAT
+                    scriptBody: |
+                      export PATH=${bamboo_build_working_directory}/pegasus/bin:$PATH
+                      test/scripts/launch-bamboo-test ${bamboo_shortJobName}
+              requirements:
+                - capabilityKey: condor
+                  matchType: !exists exists
+              artifactDependencies:
+                - name: tests
+              miscellaneous:
+                cleanWorkingDirectoryAfterEachBuild: true
             - key: T4N6
               name: 004-montage-condor-io
               description: TODO
               tasks:
                 - !script
                   description: Cleanup
-                  enabled: true
-                  inlineScript:
-                    interpreter: !scriptInterpreter LEGACY_SH_BAT
-                    scriptBody: "rm -rf pegasus/ test/"
-                - !script
-                  description: Untar source
-                  inlineScript:
-                    interpreter: !scriptInterpreter LEGACY_SH_BAT
-                    scriptBody: "tar xf tests.tar"
-                - !script
-                  description: Run Test
-                  inlineScript:
-                    interpreter: !scriptInterpreter LEGACY_SH_BAT
-                    scriptBody: |
-                      export PATH=${bamboo_build_working_directory}/pegasus/bin:$PATH
-                      test/scripts/launch-bamboo-test ${bamboo_shortJobName}
-              requirements:
-                - capabilityKey: condor
-                  matchType: !exists exists
-              artifactDependencies:
-                - name: tests
-              miscellaneous:
-                cleanWorkingDirectoryAfterEachBuild: false
+                  enabled: false
+                  inlineScript:
+                    interpreter: !scriptInterpreter LEGACY_SH_BAT
+                    scriptBody: "rm -rf pegasus/ test/"
+                - !script
+                  description: Untar source
+                  inlineScript:
+                    interpreter: !scriptInterpreter LEGACY_SH_BAT
+                    scriptBody: "tar xf tests.tar"
+                - !script
+                  description: Run Test
+                  inlineScript:
+                    interpreter: !scriptInterpreter LEGACY_SH_BAT
+                    scriptBody: |
+                      export PATH=${bamboo_build_working_directory}/pegasus/bin:$PATH
+                      test/scripts/launch-bamboo-test ${bamboo_shortJobName}
+              requirements:
+                - capabilityKey: condor
+                  matchType: !exists exists
+              artifactDependencies:
+                - name: tests
+              miscellaneous:
+                cleanWorkingDirectoryAfterEachBuild: true
             - key: T4
               name: 004-montage-grid
               description: TODO
               tasks:
                 - !script
                   description: Cleanup
-                  enabled: true
-                  inlineScript:
-                    interpreter: !scriptInterpreter LEGACY_SH_BAT
-                    scriptBody: "rm -rf pegasus/ test/"
-                - !script
-                  description: Untar source
-                  inlineScript:
-                    interpreter: !scriptInterpreter LEGACY_SH_BAT
-                    scriptBody: "tar xf tests.tar"
-                - !script
-                  description: Run Test
-                  inlineScript:
-                    interpreter: !scriptInterpreter LEGACY_SH_BAT
-                    scriptBody: |
-                      export PATH=${bamboo_build_working_directory}/pegasus/bin:$PATH
-                      test/scripts/launch-bamboo-test ${bamboo_shortJobName}
-              requirements:
-                - capabilityKey: condor
-                  matchType: !exists exists
-              artifactDependencies:
-                - name: tests
-              miscellaneous:
-                cleanWorkingDirectoryAfterEachBuild: false
+                  enabled: false
+                  inlineScript:
+                    interpreter: !scriptInterpreter LEGACY_SH_BAT
+                    scriptBody: "rm -rf pegasus/ test/"
+                - !script
+                  description: Untar source
+                  inlineScript:
+                    interpreter: !scriptInterpreter LEGACY_SH_BAT
+                    scriptBody: "tar xf tests.tar"
+                - !script
+                  description: Run Test
+                  inlineScript:
+                    interpreter: !scriptInterpreter LEGACY_SH_BAT
+                    scriptBody: |
+                      export PATH=${bamboo_build_working_directory}/pegasus/bin:$PATH
+                      test/scripts/launch-bamboo-test ${bamboo_shortJobName}
+              requirements:
+                - capabilityKey: condor
+                  matchType: !exists exists
+              artifactDependencies:
+                - name: tests
+              miscellaneous:
+                cleanWorkingDirectoryAfterEachBuild: true
             - key: T4M1
               name: 004-montage-shared-fs
               description: TODO
               tasks:
                 - !script
                   description: Cleanup
-                  enabled: true
-                  inlineScript:
-                    interpreter: !scriptInterpreter LEGACY_SH_BAT
-                    scriptBody: "rm -rf pegasus/ test/"
-                - !script
-                  description: Untar source
-                  inlineScript:
-                    interpreter: !scriptInterpreter LEGACY_SH_BAT
-                    scriptBody: "tar xf tests.tar"
-                - !script
-                  description: Run Test
-                  inlineScript:
-                    interpreter: !scriptInterpreter LEGACY_SH_BAT
-                    scriptBody: |
-                      export PATH=${bamboo_build_working_directory}/pegasus/bin:$PATH
-                      test/scripts/launch-bamboo-test ${bamboo_shortJobName}
-              requirements:
-                - capabilityKey: condor
-                  matchType: !exists exists
-              artifactDependencies:
-                - name: tests
-              miscellaneous:
-                cleanWorkingDirectoryAfterEachBuild: false
+                  enabled: false
+                  inlineScript:
+                    interpreter: !scriptInterpreter LEGACY_SH_BAT
+                    scriptBody: "rm -rf pegasus/ test/"
+                - !script
+                  description: Untar source
+                  inlineScript:
+                    interpreter: !scriptInterpreter LEGACY_SH_BAT
+                    scriptBody: "tar xf tests.tar"
+                - !script
+                  description: Run Test
+                  inlineScript:
+                    interpreter: !scriptInterpreter LEGACY_SH_BAT
+                    scriptBody: |
+                      export PATH=${bamboo_build_working_directory}/pegasus/bin:$PATH
+                      test/scripts/launch-bamboo-test ${bamboo_shortJobName}
+              requirements:
+                - capabilityKey: condor
+                  matchType: !exists exists
+              artifactDependencies:
+                - name: tests
+              miscellaneous:
+                cleanWorkingDirectoryAfterEachBuild: true
             - key: SC004MON
               name: 004-montage-shared-fs-sc
               description: TODO
               tasks:
                 - !script
                   description: Cleanup
-                  enabled: true
-                  inlineScript:
-                    interpreter: !scriptInterpreter LEGACY_SH_BAT
-                    scriptBody: "rm -rf pegasus/ test/"
-                - !script
-                  description: Untar source
-                  inlineScript:
-                    interpreter: !scriptInterpreter LEGACY_SH_BAT
-                    scriptBody: "tar xf tests.tar"
-                - !script
-                  description: Run Test
-                  inlineScript:
-                    interpreter: !scriptInterpreter LEGACY_SH_BAT
-                    scriptBody: |
-                      export PATH=${bamboo_build_working_directory}/pegasus/bin:$PATH
-                      test/scripts/launch-bamboo-test ${bamboo_shortJobName}
-              requirements:
-                - capabilityKey: condor
-                  matchType: !exists exists
-              artifactDependencies:
-                - name: tests
-              miscellaneous:
-                cleanWorkingDirectoryAfterEachBuild: false
+                  enabled: false
+                  inlineScript:
+                    interpreter: !scriptInterpreter LEGACY_SH_BAT
+                    scriptBody: "rm -rf pegasus/ test/"
+                - !script
+                  description: Untar source
+                  inlineScript:
+                    interpreter: !scriptInterpreter LEGACY_SH_BAT
+                    scriptBody: "tar xf tests.tar"
+                - !script
+                  description: Run Test
+                  inlineScript:
+                    interpreter: !scriptInterpreter LEGACY_SH_BAT
+                    scriptBody: |
+                      export PATH=${bamboo_build_working_directory}/pegasus/bin:$PATH
+                      test/scripts/launch-bamboo-test ${bamboo_shortJobName}
+              requirements:
+                - capabilityKey: condor
+                  matchType: !exists exists
+              artifactDependencies:
+                - name: tests
+              miscellaneous:
+                cleanWorkingDirectoryAfterEachBuild: true
             - key: T4N12
               name: 004-montage-staging-site
               description: TODO
               tasks:
                 - !script
                   description: Cleanup
-                  enabled: true
-                  inlineScript:
-                    interpreter: !scriptInterpreter LEGACY_SH_BAT
-                    scriptBody: "rm -rf pegasus/ test/"
-                - !script
-                  description: Untar source
-                  inlineScript:
-                    interpreter: !scriptInterpreter LEGACY_SH_BAT
-                    scriptBody: "tar xf tests.tar"
-                - !script
-                  description: Run Test
-                  inlineScript:
-                    interpreter: !scriptInterpreter LEGACY_SH_BAT
-                    scriptBody: |
-                      export PATH=${bamboo_build_working_directory}/pegasus/bin:$PATH
-                      test/scripts/launch-bamboo-test ${bamboo_shortJobName}
-              requirements:
-                - capabilityKey: condor
-                  matchType: !exists exists
-              artifactDependencies:
-                - name: tests
-              miscellaneous:
-                cleanWorkingDirectoryAfterEachBuild: false
+                  enabled: false
+                  inlineScript:
+                    interpreter: !scriptInterpreter LEGACY_SH_BAT
+                    scriptBody: "rm -rf pegasus/ test/"
+                - !script
+                  description: Untar source
+                  inlineScript:
+                    interpreter: !scriptInterpreter LEGACY_SH_BAT
+                    scriptBody: "tar xf tests.tar"
+                - !script
+                  description: Run Test
+                  inlineScript:
+                    interpreter: !scriptInterpreter LEGACY_SH_BAT
+                    scriptBody: |
+                      export PATH=${bamboo_build_working_directory}/pegasus/bin:$PATH
+                      test/scripts/launch-bamboo-test ${bamboo_shortJobName}
+              requirements:
+                - capabilityKey: condor
+                  matchType: !exists exists
+              artifactDependencies:
+                - name: tests
+              miscellaneous:
+                cleanWorkingDirectoryAfterEachBuild: true
             - key: T4M2
               name: 004-montage-universe-local
               description: TODO
               tasks:
                 - !script
                   description: Cleanup
-                  enabled: true
-                  inlineScript:
-                    interpreter: !scriptInterpreter LEGACY_SH_BAT
-                    scriptBody: "rm -rf pegasus/ test/"
-                - !script
-                  description: Untar source
-                  inlineScript:
-                    interpreter: !scriptInterpreter LEGACY_SH_BAT
-                    scriptBody: "tar xf tests.tar"
-                - !script
-                  description: Run Test
-                  inlineScript:
-                    interpreter: !scriptInterpreter LEGACY_SH_BAT
-                    scriptBody: |
-                      export PATH=${bamboo_build_working_directory}/pegasus/bin:$PATH
-                      test/scripts/launch-bamboo-test ${bamboo_shortJobName}
-              requirements:
-                - capabilityKey: condor
-                  matchType: !exists exists
-              artifactDependencies:
-                - name: tests
-              miscellaneous:
-                cleanWorkingDirectoryAfterEachBuild: false
+                  enabled: false
+                  inlineScript:
+                    interpreter: !scriptInterpreter LEGACY_SH_BAT
+                    scriptBody: "rm -rf pegasus/ test/"
+                - !script
+                  description: Untar source
+                  inlineScript:
+                    interpreter: !scriptInterpreter LEGACY_SH_BAT
+                    scriptBody: "tar xf tests.tar"
+                - !script
+                  description: Run Test
+                  inlineScript:
+                    interpreter: !scriptInterpreter LEGACY_SH_BAT
+                    scriptBody: |
+                      export PATH=${bamboo_build_working_directory}/pegasus/bin:$PATH
+                      test/scripts/launch-bamboo-test ${bamboo_shortJobName}
+              requirements:
+                - capabilityKey: condor
+                  matchType: !exists exists
+              artifactDependencies:
+                - name: tests
+              miscellaneous:
+                cleanWorkingDirectoryAfterEachBuild: true
             - key: T005
               name: 005-galactic-plane
               description: TODO
               enabled: false
-              tasks:
-                - !script
-                  description: Cleanup
-                  enabled: true
-                  inlineScript:
-                    interpreter: !scriptInterpreter LEGACY_SH_BAT
-                    scriptBody: "rm -rf pegasus/ test/"
-                - !script
-                  description: Untar source
-                  inlineScript:
-                    interpreter: !scriptInterpreter LEGACY_SH_BAT
-                    scriptBody: "tar xf tests.tar"
-                - !script
-                  description: Run Test
-                  inlineScript:
-                    interpreter: !scriptInterpreter LEGACY_SH_BAT
-                    scriptBody: |
-                      export PATH=${bamboo_build_working_directory}/pegasus/bin:$PATH
-                      test/scripts/launch-bamboo-test ${bamboo_shortJobName}
-              requirements:
-                - capabilityKey: condor
-                  matchType: !exists exists
-              artifactDependencies:
-                - name: tests
-              miscellaneous:
-                cleanWorkingDirectoryAfterEachBuild: false
-            - key: T6
-              name: 006-black-diamond-shell-code-generator
-              description: TODO
-              tasks:
-                - !script
-                  description: Cleanup
-                  enabled: true
-                  inlineScript:
-                    interpreter: !scriptInterpreter LEGACY_SH_BAT
-                    scriptBody: "rm -rf pegasus/ test/"
-                - !script
-                  description: Untar source
-                  inlineScript:
-                    interpreter: !scriptInterpreter LEGACY_SH_BAT
-                    scriptBody: "tar xf tests.tar"
-                - !script
-                  description: Run Test
-                  inlineScript:
-                    interpreter: !scriptInterpreter LEGACY_SH_BAT
-                    scriptBody: |
-                      export PATH=${bamboo_build_working_directory}/pegasus/bin:$PATH
-                      test/scripts/launch-bamboo-test-no-status ${bamboo_shortJobName}
-              requirements:
-                - capabilityKey: condor
-                  matchType: !exists exists
->>>>>>> 848c7a86
-              artifactDependencies:
-                - name: pegasus-binary-x86_64_deb_7
-                - name: pegasus-binary-x86_64_deb_8
-                - name: pegasus-binary-x86_64_macos
-                - name: pegasus-binary-x86_64_rhel_6
-                - name: pegasus-binary-x86_64_rhel_7
-                - name: pegasus-binary-x86_64_ubuntu_14
-                - name: pegasus-binary-x86_rhel_6
-                - name: pegasus-deb-x86_64_deb_7
-                - name: pegasus-deb-x86_64_deb_8
-                - name: pegasus-deb-x86_64_ubuntu_14
-                - name: pegasus-dmg-x86_64_macos
-                - name: pegasus-doc
-                - name: pegasus-python-source-versioned
-                - name: pegasus-rpm-x86_64_rhel_6
-                - name: pegasus-rpm-x86_64_rhel_7
-                - name: pegasus-rpm-x86_rhel_6
-                - name: pegasus-source
-                - name: pegasus-source-versioned
-                - name: pegasus-srcrpm
-                - name: pegasus-worker-x86_64_deb_7
-                - name: pegasus-worker-x86_64_deb_8
-                - name: pegasus-worker-x86_64_macos
-                - name: pegasus-worker-x86_64_rhel_6
-                - name: pegasus-worker-x86_64_rhel_7
-                - name: pegasus-worker-x86_64_ubuntu_14
-                - name: pegasus-worker-x86_rhel_6
-              miscellaneous:
-                cleanWorkingDirectoryAfterEachBuild: true
-#      permissions:
-#        user:
-#          mayani: !permission ADMIN
-#        other: !userType
-#          ANONYMOUS_USERS: !permission VIEW
-#          LOGGED_IN_USERS: !permission VIEW
-
-#      triggers:
-#        - !scheduled
-#          description: Nightly Build
-#          cronExpression: "0 0 19 * * ?"
-
-#      notifications:
-#        - !email
-#          address: pegasus-svn@isi.edu
-#          event: !event JOB_HUNG
-#        - !email
-#          address: pegasus-svn@isi.edu
-#          event: !event FAILED_BUILDS_AND_FIRST_SUCCESSFUL
-      variables:
-        - key: TAG_CENTOS_6
-          value: panorama-centos6
-        - key: TAG_CENTOS_7
-          value: panorama-centos7
-        - key: TAG_DEBIAN_7
-          value: panorama-wheezy
-        - key: TAG_DEBIAN_8
-          value: panorama-jessie
-        - key: TAG_UBUNTU_12
-          value: panorama-precise
-        - key: TAG_UBUNTU_14
-          value: panorama-trusty
-
-    - key: WTPANORAMA
-      name: Workflow Tests (panorama)
-      scm:
-        - !git
-          name: Pegasus
-          url: https://github.com/pegasus-isi/pegasus.git
-          branch: panorama
-      stages:
-        - name: Setup
-          description: Setup
-          jobs:
-            - key: BP
-              name: Build Pegasus
-              description: Build Pegasus
-              tasks:
-                - !checkout
-                  description: Checks the Pegasus code out from our source repository
-                  forceCleanBuild: true
-                  repositories:
-                    - name: Pegasus
-                - !customTask
-                  pluginKey: com.atlassian.bamboo.plugins.ant:task.builder.ant
-                  description: Binary Packages
-                  taskConfig:
-                    label: Ant
-                    environmentVariables: "PATH=/usr/lib64/mpich/bin:/usr/local/bin:/usr/bin:/usr/local/sbin:/usr/sbin"
-                    target: clean dist-worker dist-common compile-pmc
-                    buildJdk: JDK
-                - !script
-                  description: Install Binaries
-                  inlineScript:
-                    interpreter: !scriptInterpreter LEGACY_SH_BAT
-                    scriptBody: |
-                      set -e
-                      set -x
-
-                      TARGET_DIR=/nfs/ccg4/scratch-purge-no-backups/bamboo/installs
-
-                      NAME=`cd dist && ls | grep -v tar | grep pegasus`
-                      echo "Found $NAME"
-
-                      mkdir -p $TARGET_DIR
-                      rm -rf $TARGET_DIR/$NAME
-                      cp -a dist/$NAME $TARGET_DIR
-                - !script
-                  description: Create Test Tarball
-                  inlineScript:
-                    interpreter: !scriptInterpreter LEGACY_SH_BAT
-                    scriptBody: |
-                      set -e
-                      set -x
-
-                      rm -f tests.tar
-                      tar cf tests.tar test/
-                      cd dist
-                      mv pegasus-*/ pegasus
-
-                      # Later on we need to include the worker package
-                      #tar rf ../tests.tar pegasus/ pegasus-worker-*.tar.gz
-                      tar rf ../tests.tar pegasus/
-              requirements:
-                - capabilityKey: condor
-                  matchType: !exists exists
-              artifactDefinitions:
-                - name: tests
-                  copyPattern: 'tests.tar'
-                  isShared: true
-              miscellaneous:
-                cleanWorkingDirectoryAfterEachBuild: false
-
-        - name: Workflow Tests
-          description: Workflow Tests
-          jobs:
-            - key: CHECKENV
-              name: 000-check-env
-              description: TODO
-              tasks:
-                - !script
-                  description: Cleanup
-                  enabled: false
-                  inlineScript:
-                    interpreter: !scriptInterpreter LEGACY_SH_BAT
-                    scriptBody: "rm -rf pegasus/ test/"
-                - !script
-                  description: Untar source
-                  inlineScript:
-                    interpreter: !scriptInterpreter LEGACY_SH_BAT
-                    scriptBody: "tar xf tests.tar"
-                - !script
-                  description: Run Test
-                  inlineScript:
-                    interpreter: !scriptInterpreter LEGACY_SH_BAT
-                    scriptBody: |
-                      export PATH=${bamboo_build_working_directory}/pegasus/bin:$PATH
-                      test/scripts/launch-bamboo-test-no-jobs ${bamboo_shortJobName}
-              requirements:
-                - capabilityKey: condor
-                  matchType: !exists exists
-              artifactDependencies:
-                - name: tests
-              miscellaneous:
-                cleanWorkingDirectoryAfterEachBuild: true
-            - key: T1
-              name: 001-black-diamond-vanilla-condor
-              description: TODO
-              tasks:
-                - !script
-                  description: Cleanup
-                  enabled: false
-                  inlineScript:
-                    interpreter: !scriptInterpreter LEGACY_SH_BAT
-                    scriptBody: "rm -rf pegasus/ test/"
-                - !script
-                  description: Untar source
-                  inlineScript:
-                    interpreter: !scriptInterpreter LEGACY_SH_BAT
-                    scriptBody: "tar xf tests.tar"
-                - !script
-                  description: Run Test
-                  inlineScript:
-                    interpreter: !scriptInterpreter LEGACY_SH_BAT
-                    scriptBody: |
-                      export PATH=${bamboo_build_working_directory}/pegasus/bin:$PATH
-                      test/scripts/launch-bamboo-test ${bamboo_shortJobName}
-              requirements:
-                - capabilityKey: condor
-                  matchType: !exists exists
-              artifactDependencies:
-                - name: tests
-              miscellaneous:
-                cleanWorkingDirectoryAfterEachBuild: true
-            - key: T4N6
-              name: 004-montage-condor-io
-              description: TODO
-              tasks:
-                - !script
-                  description: Cleanup
-                  enabled: false
-                  inlineScript:
-                    interpreter: !scriptInterpreter LEGACY_SH_BAT
-                    scriptBody: "rm -rf pegasus/ test/"
-                - !script
-                  description: Untar source
-                  inlineScript:
-                    interpreter: !scriptInterpreter LEGACY_SH_BAT
-                    scriptBody: "tar xf tests.tar"
-                - !script
-                  description: Run Test
-                  inlineScript:
-                    interpreter: !scriptInterpreter LEGACY_SH_BAT
-                    scriptBody: |
-                      export PATH=${bamboo_build_working_directory}/pegasus/bin:$PATH
-                      test/scripts/launch-bamboo-test ${bamboo_shortJobName}
-              requirements:
-                - capabilityKey: condor
-                  matchType: !exists exists
-              artifactDependencies:
-                - name: tests
-              miscellaneous:
-                cleanWorkingDirectoryAfterEachBuild: true
-            - key: T4
-              name: 004-montage-grid
-              description: TODO
-              tasks:
-                - !script
-                  description: Cleanup
-                  enabled: false
-                  inlineScript:
-                    interpreter: !scriptInterpreter LEGACY_SH_BAT
-                    scriptBody: "rm -rf pegasus/ test/"
-                - !script
-                  description: Untar source
-                  inlineScript:
-                    interpreter: !scriptInterpreter LEGACY_SH_BAT
-                    scriptBody: "tar xf tests.tar"
-                - !script
-                  description: Run Test
-                  inlineScript:
-                    interpreter: !scriptInterpreter LEGACY_SH_BAT
-                    scriptBody: |
-                      export PATH=${bamboo_build_working_directory}/pegasus/bin:$PATH
-                      test/scripts/launch-bamboo-test ${bamboo_shortJobName}
-              requirements:
-                - capabilityKey: condor
-                  matchType: !exists exists
-              artifactDependencies:
-                - name: tests
-              miscellaneous:
-                cleanWorkingDirectoryAfterEachBuild: true
-            - key: T4M1
-              name: 004-montage-shared-fs
-              description: TODO
-              tasks:
-                - !script
-                  description: Cleanup
-                  enabled: false
-                  inlineScript:
-                    interpreter: !scriptInterpreter LEGACY_SH_BAT
-                    scriptBody: "rm -rf pegasus/ test/"
-                - !script
-                  description: Untar source
-                  inlineScript:
-                    interpreter: !scriptInterpreter LEGACY_SH_BAT
-                    scriptBody: "tar xf tests.tar"
-                - !script
-                  description: Run Test
-                  inlineScript:
-                    interpreter: !scriptInterpreter LEGACY_SH_BAT
-                    scriptBody: |
-                      export PATH=${bamboo_build_working_directory}/pegasus/bin:$PATH
-                      test/scripts/launch-bamboo-test ${bamboo_shortJobName}
-              requirements:
-                - capabilityKey: condor
-                  matchType: !exists exists
-              artifactDependencies:
-                - name: tests
-              miscellaneous:
-                cleanWorkingDirectoryAfterEachBuild: true
-            - key: SC004MON
-              name: 004-montage-shared-fs-sc
-              description: TODO
-              tasks:
-                - !script
-                  description: Cleanup
-                  enabled: false
-                  inlineScript:
-                    interpreter: !scriptInterpreter LEGACY_SH_BAT
-                    scriptBody: "rm -rf pegasus/ test/"
-                - !script
-                  description: Untar source
-                  inlineScript:
-                    interpreter: !scriptInterpreter LEGACY_SH_BAT
-                    scriptBody: "tar xf tests.tar"
-                - !script
-                  description: Run Test
-                  inlineScript:
-                    interpreter: !scriptInterpreter LEGACY_SH_BAT
-                    scriptBody: |
-                      export PATH=${bamboo_build_working_directory}/pegasus/bin:$PATH
-                      test/scripts/launch-bamboo-test ${bamboo_shortJobName}
-              requirements:
-                - capabilityKey: condor
-                  matchType: !exists exists
-              artifactDependencies:
-                - name: tests
-              miscellaneous:
-                cleanWorkingDirectoryAfterEachBuild: true
-            - key: T4N12
-              name: 004-montage-staging-site
-              description: TODO
-              tasks:
-                - !script
-                  description: Cleanup
-                  enabled: false
-                  inlineScript:
-                    interpreter: !scriptInterpreter LEGACY_SH_BAT
-                    scriptBody: "rm -rf pegasus/ test/"
-                - !script
-                  description: Untar source
-                  inlineScript:
-                    interpreter: !scriptInterpreter LEGACY_SH_BAT
-                    scriptBody: "tar xf tests.tar"
-                - !script
-                  description: Run Test
-                  inlineScript:
-                    interpreter: !scriptInterpreter LEGACY_SH_BAT
-                    scriptBody: |
-                      export PATH=${bamboo_build_working_directory}/pegasus/bin:$PATH
-                      test/scripts/launch-bamboo-test ${bamboo_shortJobName}
-              requirements:
-                - capabilityKey: condor
-                  matchType: !exists exists
-              artifactDependencies:
-                - name: tests
-              miscellaneous:
-                cleanWorkingDirectoryAfterEachBuild: true
-            - key: T4M2
-              name: 004-montage-universe-local
-              description: TODO
-              tasks:
-                - !script
-                  description: Cleanup
-                  enabled: false
-                  inlineScript:
-                    interpreter: !scriptInterpreter LEGACY_SH_BAT
-                    scriptBody: "rm -rf pegasus/ test/"
-                - !script
-                  description: Untar source
-                  inlineScript:
-                    interpreter: !scriptInterpreter LEGACY_SH_BAT
-                    scriptBody: "tar xf tests.tar"
-                - !script
-                  description: Run Test
-                  inlineScript:
-                    interpreter: !scriptInterpreter LEGACY_SH_BAT
-                    scriptBody: |
-                      export PATH=${bamboo_build_working_directory}/pegasus/bin:$PATH
-                      test/scripts/launch-bamboo-test ${bamboo_shortJobName}
-              requirements:
-                - capabilityKey: condor
-                  matchType: !exists exists
-              artifactDependencies:
-                - name: tests
-              miscellaneous:
-                cleanWorkingDirectoryAfterEachBuild: true
-            - key: T005
-              name: 005-galactic-plane
-              description: TODO
               tasks:
                 - !script
                   description: Cleanup
@@ -3980,27 +3274,6 @@
                 - name: tests
               miscellaneous:
                 cleanWorkingDirectoryAfterEachBuild: false
-<<<<<<< HEAD
-#      permissions:
-#        user:
-#          mayani: !permission ADMIN
-#        other: !userType
-#          ANONYMOUS_USERS: !permission VIEW
-#          LOGGED_IN_USERS: !permission VIEW
-
-#      triggers:
-#        - !scheduled
-#          description: Nightly Build
-#          cronExpression: "0 0 20 * * ?"
-
-#      notifications:
-#        - !email
-#          address: pegasus-svn@isi.edu
-#          event: !event JOB_HUNG
-#        - !email
-#          address: pegasus-svn@isi.edu
-#          event: !event FAILED_BUILDS_AND_FIRST_SUCCESSFUL
-=======
             - key: JDBCPERF
               name: 041-jdbcrc-performance
               description: JDBC RC performance
@@ -4059,4 +3332,16 @@
         - !email
           address: pegasus-svn@isi.edu
           event: !event FAILED_BUILDS_AND_FIRST_SUCCESSFUL
->>>>>>> 848c7a86
+
+#      triggers:
+#        - !scheduled
+#          description: Nightly Build
+#          cronExpression: "0 0 20 * * ?"
+
+#      notifications:
+#        - !email
+#          address: pegasus-svn@isi.edu
+#          event: !event JOB_HUNG
+#        - !email
+#          address: pegasus-svn@isi.edu
+#          event: !event FAILED_BUILDS_AND_FIRST_SUCCESSFUL