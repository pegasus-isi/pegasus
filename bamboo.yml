project:
  key: PEGASUS
  name: Pegasus
  plans:
    - key: BNTPANORAMA
      name: Build & Test (panorama)
      scm:
        - !git
          name: Pegasus
          url: https://github.com/pegasus-isi/pegasus.git
<<<<<<< HEAD
          branch: panorama
=======
          branch: 5.0
>>>>>>> 62fc38f7
      stages:
        - name: Source Checkout
          jobs:
            - key: DIST
              name: Source checkout and distribution
              description: Create the full distribution tarball
              tasks:
                - !checkout
                  description: Checks the Pegasus code out from our source repository
                  forceCleanBuild: true
                  repositories:
                    - name: Pegasus
                      checkoutDirectory: pegasus-source
                - !script
                  description: Create source tarballs
                  inlineScript:
                    interpreter: !scriptInterpreter LEGACY_SH_BAT
                    scriptBody: |
                      set -e
                      set -x

                      pwd
                      ls -la

                      VERSION=`pegasus-source/release-tools/getversion`

                      # Make sure it is clean
                      (cd pegasus-source && ant clean)

                      # basic source tarball
                      (cd pegasus-source && ant dist-source && mv dist/pegasus-$VERSION.tar.gz ..)

                      # pegasus-source.tar.gz is a tarball which is used to in subsequent buildsteps
                      # make this a copy of the generated source tarball to keep everyhing
                      # consistent
                      (cd pegasus-source/dist && tar xzf ../../pegasus-$VERSION.tar.gz && mv pegasus-$VERSION pegasus-source && tar -czf ../../pegasus-source.tar.gz pegasus-source && rm -rf pegasus-source)

                      # Create the source tarball for python source files using setup.py
                      (cd pegasus-source && ant dist-python-source && mv dist/pegasus-wms*-*.tar.gz ..)

              artifactDefinitions:
                - name: pegasus-python-source-versioned
                  copyPattern: "pegasus-wms*-*.tar.gz"
                  isShared: true
                - name: pegasus-source-versioned
                  copyPattern: "pegasus-?.*.tar.gz"
                  isShared: true
                - name: pegasus-source
                  copyPattern: "pegasus-source.tar.gz"
                  isShared: true
              requirements:
                - capabilityKey: docbuild
                  matchType: !equals
                    matchValue: true
              miscellaneous:
                cleanWorkingDirectoryAfterEachBuild: true

        - name: Unit Tests
          description: Run Unit Tests on Code and Binaries
          jobs:
            - key: D9CUT
              name: Debian 9 Unit Tests
              tasks:
                - !script
                  description: Untar source
                  inlineScript:
                    interpreter: !scriptInterpreter LEGACY_SH_BAT
                    scriptBody: "tar xzf pegasus-source.tar.gz"
                - !script
                  description: Unit Tests
                  inlineScript:
                    interpreter: !scriptInterpreter LEGACY_SH_BAT
                    scriptBody: |
                      TAG=${bamboo_TAG_DEBIAN_9}

                      /opt/docker/docker-bamboo-wrapper pull pegasus/pegasus:${TAG}

                      /opt/docker/docker-bamboo-wrapper run \
                      --rm \
                      --volume ${bamboo_build_working_directory}/pegasus-source:/home/bamboo/pegasus-source \
                      --entrypoint ant \
                      pegasus/pegasus:${TAG} test-kickstart test-pmc test-transfer
              artifactDependencies:
                - name: pegasus-source
              requirements:
                - capabilityKey: system.docker.executable
                  matchType: !exists exists
              miscellaneous:
                cleanWorkingDirectoryAfterEachBuild: true
            - key: D9JUT
              name: Debian 9 Java Unit Tests
              tasks:
                - !script
                  description: Untar source
                  inlineScript:
                    interpreter: !scriptInterpreter LEGACY_SH_BAT
                    scriptBody: "tar xzf pegasus-source.tar.gz"
                - !script
                  description: Java Unit Tests
                  inlineScript:
                    interpreter: !scriptInterpreter LEGACY_SH_BAT
                    scriptBody: |
                      TAG=${bamboo_TAG_DEBIAN_9}

                      /opt/docker/docker-bamboo-wrapper pull pegasus/pegasus:${TAG}

                      /opt/docker/docker-bamboo-wrapper run \
                      --rm \
                      --entrypoint ant \
                      --env "USER=bamboo" \
                      --volume ${bamboo_build_working_directory}/pegasus-source:/home/bamboo/pegasus-source \
                      pegasus/pegasus:${TAG} test-java
                - !junitParser
                  description: Parse Test Report
                  testResultsDirectory: pegasus-source/build/tests/classes/junitreport/*.xml
                  pickUpTestResultsCreatedOutsideOfBuild: false
              artifactDependencies:
                - name: pegasus-source
              requirements:
                - capabilityKey: system.docker.executable
                  matchType: !exists exists
              miscellaneous:
                cleanWorkingDirectoryAfterEachBuild: true
            - key: D9PUT
              name: Debian 9 Python Unit Tests
              tasks:
                - !script
                  description: Untar source
                  inlineScript:
                    interpreter: !scriptInterpreter LEGACY_SH_BAT
                    scriptBody: "tar xzf pegasus-source.tar.gz"
                - !script
                  description: Python Unit Tests
                  inlineScript:
                    interpreter: !scriptInterpreter LEGACY_SH_BAT
                    scriptBody: |
                      TAG=${bamboo_TAG_DEBIAN_9}

                      /opt/docker/docker-bamboo-wrapper pull pegasus/pegasus:${TAG}

                      /opt/docker/docker-bamboo-wrapper run \
                      --rm \
                      --entrypoint ant \
                      --env "USER=bamboo" \
                      --env "LANG=C.UTF-8" \
                      --volume ${bamboo_build_working_directory}/pegasus-source:/home/bamboo/pegasus-source \
                      pegasus/pegasus:${TAG} test-python
                - !junitParser
                  description: Parse Test Report
                  testResultsDirectory: pegasus-source/packages/*/test-reports/*.xml
                  pickUpTestResultsCreatedOutsideOfBuild: false
              artifactDefinitions:
                - name: Coverage Report - Pegasus Common
                  copyPattern: "*"
                  location: pegasus-source/packages/pegasus-common/htmlcov/
                  isShared: false
                - name: Coverage Report - Pegasus API
                  copyPattern: "*"
                  location: pegasus-source/packages/pegasus-api/htmlcov/
                  isShared: false
                - name: Coverage Report - Pegasus Worker
                  copyPattern: "*"
                  location: pegasus-source/packages/pegasus-worker/htmlcov/
                  isShared: false
                - name: Coverage Report - Pegasus WMS
                  copyPattern: "*"
                  location: pegasus-source/packages/pegasus-python/htmlcov/
                  isShared: false
              artifactDependencies:
                - name: pegasus-source
              requirements:
                - capabilityKey: system.docker.executable
                  matchType: !exists exists
              miscellaneous:
                cleanWorkingDirectoryAfterEachBuild: true
            - key: D10CUT
              name: Debian 10 Unit Tests
              tasks:
                - !script
                  description: Untar source
                  inlineScript:
                    interpreter: !scriptInterpreter LEGACY_SH_BAT
                    scriptBody: "tar xzf pegasus-source.tar.gz"
                - !script
                  description: Unit Tests
                  inlineScript:
                    interpreter: !scriptInterpreter LEGACY_SH_BAT
                    scriptBody: |
                      TAG=${bamboo_TAG_DEBIAN_10}

                      /opt/docker/docker-bamboo-wrapper pull pegasus/pegasus:${TAG}

                      /opt/docker/docker-bamboo-wrapper run \
                      --rm \
                      --volume ${bamboo_build_working_directory}/pegasus-source:/home/bamboo/pegasus-source \
                      --entrypoint ant \
                      pegasus/pegasus:${TAG} test-kickstart test-pmc test-transfer
              artifactDependencies:
                - name: pegasus-source
              requirements:
                - capabilityKey: system.docker.executable
                  matchType: !exists exists
              miscellaneous:
                cleanWorkingDirectoryAfterEachBuild: true
            - key: D10JUT
              name: Debian 10 Java Unit Tests
              tasks:
                - !script
                  description: Untar source
                  inlineScript:
                    interpreter: !scriptInterpreter LEGACY_SH_BAT
                    scriptBody: "tar xzf pegasus-source.tar.gz"
                - !script
                  description: Java Unit Tests
                  inlineScript:
                    interpreter: !scriptInterpreter LEGACY_SH_BAT
                    scriptBody: |
                      TAG=${bamboo_TAG_DEBIAN_10}

                      /opt/docker/docker-bamboo-wrapper pull pegasus/pegasus:${TAG}

                      /opt/docker/docker-bamboo-wrapper run \
                      --rm \
                      --entrypoint ant \
                      --env "USER=bamboo" \
                      --volume ${bamboo_build_working_directory}/pegasus-source:/home/bamboo/pegasus-source \
                      pegasus/pegasus:${TAG} test-java
                - !junitParser
                  description: Parse Test Report
                  testResultsDirectory: pegasus-source/build/tests/classes/junitreport/*.xml
                  pickUpTestResultsCreatedOutsideOfBuild: false
              artifactDependencies:
                - name: pegasus-source
              requirements:
                - capabilityKey: system.docker.executable
                  matchType: !exists exists
              miscellaneous:
                cleanWorkingDirectoryAfterEachBuild: true
            - key: D10PUT
              name: Debian 10 Python Unit Tests
              tasks:
                - !script
                  description: Untar source
                  inlineScript:
                    interpreter: !scriptInterpreter LEGACY_SH_BAT
                    scriptBody: "tar xzf pegasus-source.tar.gz"
                - !script
                  description: Python Unit Tests
                  inlineScript:
                    interpreter: !scriptInterpreter LEGACY_SH_BAT
                    scriptBody: |
                      TAG=${bamboo_TAG_DEBIAN_10}

                      /opt/docker/docker-bamboo-wrapper pull pegasus/pegasus:${TAG}

                      /opt/docker/docker-bamboo-wrapper run \
                      --rm \
                      --entrypoint ant \
                      --env "USER=bamboo" \
                      --volume ${bamboo_build_working_directory}/pegasus-source:/home/bamboo/pegasus-source \
                      pegasus/pegasus:${TAG} test-python
                - !junitParser
                  description: Parse Test Report
                  testResultsDirectory: pegasus-source/packages/*/test-reports/*.xml
                  pickUpTestResultsCreatedOutsideOfBuild: false
              artifactDefinitions:
                - name: Coverage Report - Pegasus Common
                  copyPattern: "*"
                  location: pegasus-source/packages/pegasus-common/htmlcov/
                  isShared: false
                - name: Coverage Report - Pegasus API
                  copyPattern: "*"
                  location: pegasus-source/packages/pegasus-api/htmlcov/
                  isShared: false
                - name: Coverage Report - Pegasus Worker
                  copyPattern: "*"
                  location: pegasus-source/packages/pegasus-worker/htmlcov/
                  isShared: false
                - name: Coverage Report - Pegasus WMS
                  copyPattern: "*"
                  location: pegasus-source/packages/pegasus-python/htmlcov/
                  isShared: false
              artifactDependencies:
                - name: pegasus-source
              requirements:
                - capabilityKey: system.docker.executable
                  matchType: !exists exists
              miscellaneous:
                cleanWorkingDirectoryAfterEachBuild: true
            - key: OCUT
              name: OSX Unit Tests
              tasks:
                - !script
                  description: Untar source
                  inlineScript:
                    interpreter: !scriptInterpreter LEGACY_SH_BAT
                    scriptBody: "tar xzf pegasus-source.tar.gz"
                - !script
                  description: Unit Tests
                  environmentVariables: 'PATH="${PATH}:/usr/local/bin:/Library/TeX/texbin" LDFLAGS="-L/usr/local/opt/openssl/lib" CPPFLAGS="-I/usr/local/opt/openssl/include"'
                  inlineScript:
                    interpreter: !scriptInterpreter LEGACY_SH_BAT
                    scriptBody: |
                      # We need /usr/local/bin because of homebrew
                      export PATH=$PATH:/usr/local/bin:/Library/TeX/texbin
                      cd pegasus-source
                      ant test-kickstart test-transfer
              artifactDependencies:
                - name: pegasus-source
              requirements:
                - capabilityKey: platform
                  matchType: !equals
                    matchValue: macos
              miscellaneous:
                cleanWorkingDirectoryAfterEachBuild: true
            - key: R7CUT
              name: RHEL 7 Unit Tests
              tasks:
                - !script
                  description: Untar source
                  inlineScript:
                    interpreter: !scriptInterpreter LEGACY_SH_BAT
                    scriptBody: "tar xzf pegasus-source.tar.gz"
                - !script
                  description: Unit Tests
                  inlineScript:
                    interpreter: !scriptInterpreter LEGACY_SH_BAT
                    scriptBody: |
                      TAG=${bamboo_TAG_CENTOS_7}

                      /opt/docker/docker-bamboo-wrapper pull pegasus/pegasus:${TAG}

                      /opt/docker/docker-bamboo-wrapper run \
                      --rm \
                      --volume ${bamboo_build_working_directory}/pegasus-source:/home/bamboo/pegasus-source \
                      --entrypoint ant \
                      pegasus/pegasus:${TAG} test-kickstart test-pmc test-transfer test-integrity
              artifactDependencies:
                - name: pegasus-source
              requirements:
                - capabilityKey: system.docker.executable
                  matchType: !exists exists
              miscellaneous:
                cleanWorkingDirectoryAfterEachBuild: true
            - key: R7JUT
              name: RHEL 7 Java Unit Tests
              tasks:
                - !script
                  description: Untar source
                  inlineScript:
                    interpreter: !scriptInterpreter LEGACY_SH_BAT
                    scriptBody: "tar xzf pegasus-source.tar.gz"
                - !script
                  description: Java Unit Tests
                  inlineScript:
                    interpreter: !scriptInterpreter LEGACY_SH_BAT
                    scriptBody: |
                      TAG=${bamboo_TAG_CENTOS_7}

                      /opt/docker/docker-bamboo-wrapper pull pegasus/pegasus:${TAG}

                      /opt/docker/docker-bamboo-wrapper run \
                      --rm \
                      --entrypoint ant \
                      --env "USER=bamboo" \
                      --volume ${bamboo_build_working_directory}/pegasus-source:/home/bamboo/pegasus-source \
                      pegasus/pegasus:${TAG} test-java
                - !junitParser
                  description: Parse Test Report
                  testResultsDirectory: pegasus-source/build/tests/classes/junitreport/*.xml
                  pickUpTestResultsCreatedOutsideOfBuild: false
              artifactDependencies:
                - name: pegasus-source
              requirements:
                - capabilityKey: system.docker.executable
                  matchType: !exists exists
              miscellaneous:
                cleanWorkingDirectoryAfterEachBuild: true
            - key: R7PUT
              name: RHEL 7 Python Unit Tests
              tasks:
                - !script
                  description: Untar source
                  inlineScript:
                    interpreter: !scriptInterpreter LEGACY_SH_BAT
                    scriptBody: "tar xzf pegasus-source.tar.gz"
                - !script
                  description: Python Unit Tests
                  inlineScript:
                    interpreter: !scriptInterpreter LEGACY_SH_BAT
                    scriptBody: |
                      TAG=${bamboo_TAG_CENTOS_7}

                      /opt/docker/docker-bamboo-wrapper pull pegasus/pegasus:${TAG}

                      /opt/docker/docker-bamboo-wrapper run \
                      --rm \
                      --entrypoint ant \
                      --env "USER=bamboo" \
                      --env "LANG=en_US.utf8" \
                      --volume ${bamboo_build_working_directory}/pegasus-source:/home/bamboo/pegasus-source \
                      pegasus/pegasus:${TAG} test-python
                - !junitParser
                  description: Parse Test Report
                  testResultsDirectory: pegasus-source/packages/*/test-reports/*.xml
                  pickUpTestResultsCreatedOutsideOfBuild: false
              artifactDefinitions:
                - name: Coverage Report - Pegasus Common
                  copyPattern: "*"
                  location: pegasus-source/packages/pegasus-common/htmlcov/
                  isShared: false
                - name: Coverage Report - Pegasus API
                  copyPattern: "*"
                  location: pegasus-source/packages/pegasus-api/htmlcov/
                  isShared: false
                - name: Coverage Report - Pegasus Worker
                  copyPattern: "*"
                  location: pegasus-source/packages/pegasus-worker/htmlcov/
                  isShared: false
                - name: Coverage Report - Pegasus WMS
                  copyPattern: "*"
                  location: pegasus-source/packages/pegasus-python/htmlcov/
                  isShared: false
              artifactDependencies:
                - name: pegasus-source
              requirements:
                - capabilityKey: system.docker.executable
                  matchType: !exists exists
              miscellaneous:
                cleanWorkingDirectoryAfterEachBuild: true
            - key: R8CUT
              name: RHEL 8 Unit Tests
              tasks:
                - !script
                  description: Untar source
                  inlineScript:
                    interpreter: !scriptInterpreter LEGACY_SH_BAT
                    scriptBody: "tar xzf pegasus-source.tar.gz"
                - !script
                  description: Unit Tests
                  inlineScript:
                    interpreter: !scriptInterpreter LEGACY_SH_BAT
                    scriptBody: |
                      TAG=${bamboo_TAG_CENTOS_8}

                      /opt/docker/docker-bamboo-wrapper pull pegasus/pegasus:${TAG}

                      /opt/docker/docker-bamboo-wrapper run \
                      --rm \
                      --volume ${bamboo_build_working_directory}/pegasus-source:/home/bamboo/pegasus-source \
                      --entrypoint ant \
                      pegasus/pegasus:${TAG} test-kickstart test-pmc test-transfer test-integrity
              artifactDependencies:
                - name: pegasus-source
              requirements:
                - capabilityKey: system.docker.executable
                  matchType: !exists exists
              miscellaneous:
                cleanWorkingDirectoryAfterEachBuild: true
            - key: R8JUT
              name: RHEL 8 Java Unit Tests
              tasks:
                - !script
                  description: Untar source
                  inlineScript:
                    interpreter: !scriptInterpreter LEGACY_SH_BAT
                    scriptBody: "tar xzf pegasus-source.tar.gz"
                - !script
                  description: Java Unit Tests
                  inlineScript:
                    interpreter: !scriptInterpreter LEGACY_SH_BAT
                    scriptBody: |
                      TAG=${bamboo_TAG_CENTOS_8}

                      /opt/docker/docker-bamboo-wrapper pull pegasus/pegasus:${TAG}

                      /opt/docker/docker-bamboo-wrapper run \
                      --rm \
                      --entrypoint ant \
                      --env "USER=bamboo" \
                      --volume ${bamboo_build_working_directory}/pegasus-source:/home/bamboo/pegasus-source \
                      pegasus/pegasus:${TAG} test-java
                - !junitParser
                  description: Parse Test Report
                  testResultsDirectory: pegasus-source/build/tests/classes/junitreport/*.xml
                  pickUpTestResultsCreatedOutsideOfBuild: false
              artifactDependencies:
                - name: pegasus-source
              requirements:
                - capabilityKey: system.docker.executable
                  matchType: !exists exists
              miscellaneous:
                cleanWorkingDirectoryAfterEachBuild: true
            - key: R8PUT
              name: RHEL 8 Python Unit Tests
              tasks:
                - !script
                  description: Untar source
                  inlineScript:
                    interpreter: !scriptInterpreter LEGACY_SH_BAT
                    scriptBody: "tar xzf pegasus-source.tar.gz"
                - !script
                  description: Python Unit Tests
                  inlineScript:
                    interpreter: !scriptInterpreter LEGACY_SH_BAT
                    scriptBody: |
                      TAG=${bamboo_TAG_CENTOS_8}

                      /opt/docker/docker-bamboo-wrapper pull pegasus/pegasus:${TAG}

                      /opt/docker/docker-bamboo-wrapper run \
                      --rm \
                      --entrypoint ant \
                      --env "USER=bamboo" \
                      --volume ${bamboo_build_working_directory}/pegasus-source:/home/bamboo/pegasus-source \
                      pegasus/pegasus:${TAG} test-python
                - !junitParser
                  description: Parse Test Report
                  testResultsDirectory: pegasus-source/packages/*/test-reports/*.xml
                  pickUpTestResultsCreatedOutsideOfBuild: false
              artifactDefinitions:
                - name: Coverage Report - Pegasus Common
                  copyPattern: "*"
                  location: pegasus-source/packages/pegasus-common/htmlcov/
                  isShared: false
                - name: Coverage Report - Pegasus API
                  copyPattern: "*"
                  location: pegasus-source/packages/pegasus-api/htmlcov/
                  isShared: false
                - name: Coverage Report - Pegasus Worker
                  copyPattern: "*"
                  location: pegasus-source/packages/pegasus-worker/htmlcov/
                  isShared: false
                - name: Coverage Report - Pegasus WMS
                  copyPattern: "*"
                  location: pegasus-source/packages/pegasus-python/htmlcov/
                  isShared: false
              artifactDependencies:
                - name: pegasus-source
              requirements:
                - capabilityKey: system.docker.executable
                  matchType: !exists exists
              miscellaneous:
                cleanWorkingDirectoryAfterEachBuild: true
            - key: UTCUB
              name: Ubuntu 18.04 Unit Tests
              tasks:
                - !script
                  description: Untar source
                  inlineScript:
                    interpreter: !scriptInterpreter LEGACY_SH_BAT
                    scriptBody: "tar xzf pegasus-source.tar.gz"
                - !script
                  description: Unit Tests
                  inlineScript:
                    interpreter: !scriptInterpreter LEGACY_SH_BAT
                    scriptBody: |
                      TAG=${bamboo_TAG_UBUNTU_18}

                      /opt/docker/docker-bamboo-wrapper pull pegasus/pegasus:${TAG}

                      /opt/docker/docker-bamboo-wrapper run \
                      --rm \
                      --volume ${bamboo_build_working_directory}/pegasus-source:/home/bamboo/pegasus-source \
                      --entrypoint ant \
                      pegasus/pegasus:${TAG} test-kickstart test-pmc test-transfer test-integrity
              artifactDependencies:
                - name: pegasus-source
              requirements:
                - capabilityKey: system.docker.executable
                  matchType: !exists exists
              miscellaneous:
                cleanWorkingDirectoryAfterEachBuild: true
            - key: UTJUB
              name: Ubuntu 18.04 Java Unit Tests
              tasks:
                - !script
                  description: Untar source
                  inlineScript:
                    interpreter: !scriptInterpreter LEGACY_SH_BAT
                    scriptBody: "tar xzf pegasus-source.tar.gz"
                - !script
                  description: Java Unit Tests
                  inlineScript:
                    interpreter: !scriptInterpreter LEGACY_SH_BAT
                    scriptBody: |
                      TAG=${bamboo_TAG_UBUNTU_18}

                      /opt/docker/docker-bamboo-wrapper pull pegasus/pegasus:${TAG}

                      /opt/docker/docker-bamboo-wrapper run \
                      --rm \
                      --entrypoint ant \
                      --env "USER=bamboo" \
                      --volume ${bamboo_build_working_directory}/pegasus-source:/home/bamboo/pegasus-source \
                      pegasus/pegasus:${TAG} test-java
                - !junitParser
                  description: Parse Test Report
                  testResultsDirectory: pegasus-source/build/tests/classes/junitreport/*.xml
                  pickUpTestResultsCreatedOutsideOfBuild: false
              artifactDependencies:
                - name: pegasus-source
              requirements:
                - capabilityKey: system.docker.executable
                  matchType: !exists exists
              miscellaneous:
                cleanWorkingDirectoryAfterEachBuild: true
            - key: UTPUB
              name: Ubuntu 18.04 Python Unit Tests
              tasks:
                - !script
                  description: Untar source
                  inlineScript:
                    interpreter: !scriptInterpreter LEGACY_SH_BAT
                    scriptBody: "tar xzf pegasus-source.tar.gz"
                - !script
                  description: Python Unit Tests
                  inlineScript:
                    interpreter: !scriptInterpreter LEGACY_SH_BAT
                    scriptBody: |
                      TAG=${bamboo_TAG_UBUNTU_18}

                      /opt/docker/docker-bamboo-wrapper pull pegasus/pegasus:${TAG}

                      /opt/docker/docker-bamboo-wrapper run \
                      --rm \
                      --entrypoint ant \
                      --env "USER=bamboo" \
                      --env "LANG=C.UTF-8" \
                      --volume ${bamboo_build_working_directory}/pegasus-source:/home/bamboo/pegasus-source \
                      pegasus/pegasus:${TAG} test-python
                - !junitParser
                  description: Parse Test Report
                  testResultsDirectory: pegasus-source/packages/*/test-reports/*.xml
                  pickUpTestResultsCreatedOutsideOfBuild: false
              artifactDefinitions:
                - name: Coverage Report - Pegasus Common
                  copyPattern: "*"
                  location: pegasus-source/packages/pegasus-common/htmlcov/
                  isShared: false
                - name: Coverage Report - Pegasus API
                  copyPattern: "*"
                  location: pegasus-source/packages/pegasus-api/htmlcov/
                  isShared: false
                - name: Coverage Report - Pegasus Worker
                  copyPattern: "*"
                  location: pegasus-source/packages/pegasus-worker/htmlcov/
                  isShared: false
                - name: Coverage Report - Pegasus WMS
                  copyPattern: "*"
                  location: pegasus-source/packages/pegasus-python/htmlcov/
                  isShared: false
              artifactDependencies:
                - name: pegasus-source
              requirements:
                - capabilityKey: system.docker.executable
                  matchType: !exists exists
              miscellaneous:
                cleanWorkingDirectoryAfterEachBuild: true
            - key: UTCUF
              name: Ubuntu 20.04 Unit Tests
              tasks:
                - !script
                  description: Untar source
                  inlineScript:
                    interpreter: !scriptInterpreter LEGACY_SH_BAT
                    scriptBody: "tar xzf pegasus-source.tar.gz"
                - !script
                  description: Unit Tests
                  inlineScript:
                    interpreter: !scriptInterpreter LEGACY_SH_BAT
                    scriptBody: |
                      TAG=${bamboo_TAG_UBUNTU_20}

                      /opt/docker/docker-bamboo-wrapper pull pegasus/pegasus:${TAG}

                      /opt/docker/docker-bamboo-wrapper run \
                      --rm \
                      --volume ${bamboo_build_working_directory}/pegasus-source:/home/bamboo/pegasus-source \
                      --entrypoint ant \
                      pegasus/pegasus:${TAG} test-kickstart test-pmc test-transfer test-integrity
              artifactDependencies:
                - name: pegasus-source
              requirements:
                - capabilityKey: system.docker.executable
                  matchType: !exists exists
              miscellaneous:
                cleanWorkingDirectoryAfterEachBuild: true
            - key: UTJUF
              name: Ubuntu 20.04 Java Unit Tests
              tasks:
                - !script
                  description: Untar source
                  inlineScript:
                    interpreter: !scriptInterpreter LEGACY_SH_BAT
                    scriptBody: "tar xzf pegasus-source.tar.gz"
                - !script
                  description: Java Unit Tests
                  inlineScript:
                    interpreter: !scriptInterpreter LEGACY_SH_BAT
                    scriptBody: |
                      TAG=${bamboo_TAG_UBUNTU_20}

                      /opt/docker/docker-bamboo-wrapper pull pegasus/pegasus:${TAG}

                      /opt/docker/docker-bamboo-wrapper run \
                      --rm \
                      --entrypoint ant \
                      --env "USER=bamboo" \
                      --volume ${bamboo_build_working_directory}/pegasus-source:/home/bamboo/pegasus-source \
                      pegasus/pegasus:${TAG} test-java
                - !junitParser
                  description: Parse Test Report
                  testResultsDirectory: pegasus-source/build/tests/classes/junitreport/*.xml
                  pickUpTestResultsCreatedOutsideOfBuild: false
              artifactDependencies:
                - name: pegasus-source
              requirements:
                - capabilityKey: system.docker.executable
                  matchType: !exists exists
              miscellaneous:
                cleanWorkingDirectoryAfterEachBuild: true
            - key: UTPUF
              name: Ubuntu 20.04 Python Unit Tests
              tasks:
                - !script
                  description: Untar source
                  inlineScript:
                    interpreter: !scriptInterpreter LEGACY_SH_BAT
                    scriptBody: "tar xzf pegasus-source.tar.gz"
                - !script
                  description: Python Unit Tests
                  inlineScript:
                    interpreter: !scriptInterpreter LEGACY_SH_BAT
                    scriptBody: |
                      TAG=${bamboo_TAG_UBUNTU_20}

                      /opt/docker/docker-bamboo-wrapper pull pegasus/pegasus:${TAG}

                      /opt/docker/docker-bamboo-wrapper run \
                      --rm \
                      --entrypoint ant \
                      --env "USER=bamboo" \
                      --env "LANG=C.UTF-8" \
                      --volume ${bamboo_build_working_directory}/pegasus-source:/home/bamboo/pegasus-source \
                      pegasus/pegasus:${TAG} test-python
                - !junitParser
                  description: Parse Test Report
                  testResultsDirectory: pegasus-source/packages/*/test-reports/*.xml
                  pickUpTestResultsCreatedOutsideOfBuild: false
              artifactDefinitions:
                - name: Coverage Report - Pegasus Common
                  copyPattern: "*"
                  location: pegasus-source/packages/pegasus-common/htmlcov/
                  isShared: false
                - name: Coverage Report - Pegasus API
                  copyPattern: "*"
                  location: pegasus-source/packages/pegasus-api/htmlcov/
                  isShared: false
                - name: Coverage Report - Pegasus Worker
                  copyPattern: "*"
                  location: pegasus-source/packages/pegasus-worker/htmlcov/
                  isShared: false
                - name: Coverage Report - Pegasus WMS
                  copyPattern: "*"
                  location: pegasus-source/packages/pegasus-python/htmlcov/
                  isShared: false
              artifactDependencies:
                - name: pegasus-source
              requirements:
                - capabilityKey: system.docker.executable
                  matchType: !exists exists
              miscellaneous:
                cleanWorkingDirectoryAfterEachBuild: true

        - name: Lint
          description: Lint source code
          jobs:
            - key: JCF
              name: Java Code Format
              tasks:
                - !script
                  description: Untar source
                  inlineScript:
                    interpreter: !scriptInterpreter LEGACY_SH_BAT
                    scriptBody: "tar xzf pegasus-source.tar.gz"
                - !script
                  description: Java Code Format
                  inlineScript:
                    interpreter: !scriptInterpreter LEGACY_SH_BAT
                    scriptBody: |
                      TAG=${bamboo_TAG_CENTOS_8}

                      /opt/docker/docker-bamboo-wrapper pull pegasus/pegasus:${TAG}

                      /opt/docker/docker-bamboo-wrapper run \
                      --rm \
                      --entrypoint ant \
                      --env "USER=bamboo" \
                      --env "CI=true" \
                      --env "bamboo_buildKey=${bamboo_buildKey}" \
                      --volume ${bamboo_build_working_directory}/pegasus-source:/home/bamboo/pegasus-source \
                      pegasus/pegasus:${TAG} code-format-java
              artifactDependencies:
                - name: pegasus-source
              requirements:
                - capabilityKey: system.docker.executable
                  matchType: !exists exists
              miscellaneous:
                cleanWorkingDirectoryAfterEachBuild: true
            - key: PCF
              name: Python Code Format
              tasks:
                - !script
                  description: Untar source
                  inlineScript:
                    interpreter: !scriptInterpreter LEGACY_SH_BAT
                    scriptBody: "tar xzf pegasus-source.tar.gz"
                - !script
                  description: Python Code Format
                  inlineScript:
                    interpreter: !scriptInterpreter LEGACY_SH_BAT
                    scriptBody: |
                      TAG=${bamboo_TAG_CENTOS_8}

                      /opt/docker/docker-bamboo-wrapper pull pegasus/pegasus:${TAG}

                      /opt/docker/docker-bamboo-wrapper run \
                      --rm \
                      --entrypoint ant \
                      --env "USER=bamboo" \
                      --env "CI=true" \
                      --env "bamboo_buildKey=${bamboo_buildKey}" \
                      --volume ${bamboo_build_working_directory}/pegasus-source:/home/bamboo/pegasus-source \
                      pegasus/pegasus:${TAG} code-format-python
              artifactDependencies:
                - name: pegasus-source
              requirements:
                - capabilityKey: system.docker.executable
                  matchType: !exists exists
              miscellaneous:
                cleanWorkingDirectoryAfterEachBuild: true
        - name: Build
          description: Build Pegasus
          jobs:
            - key: DOCGEN
              name: Build Docs
              tasks:
                - !script
                  description: Untar source
                  inlineScript:
                    interpreter: !scriptInterpreter LEGACY_SH_BAT
                    scriptBody: "tar xzf pegasus-source.tar.gz"
                - !script
                  description: Doc Build
                  inlineScript:
                    interpreter: !scriptInterpreter LEGACY_SH_BAT
                    scriptBody: |
                      TAG=${bamboo_TAG_CENTOS_7}

                      /opt/docker/docker-bamboo-wrapper pull pegasus/pegasus:${TAG}

                      /opt/docker/docker-bamboo-wrapper run \
                      --rm \
                      --env "LANG=en_US.utf8" \
                      --volume ${bamboo_build_working_directory}/pegasus-source:/home/bamboo/pegasus-source \
                      --entrypoint ant \
                      pegasus/pegasus:${TAG} \
                      dist-doc
              artifactDefinitions:
                - name: pegasus-doc
                  copyPattern: "pegasus-doc-*.tar.gz"
                  location: pegasus-source/dist
                  isShared: true
              artifactDependencies:
                - name: pegasus-source
              requirements:
                - capabilityKey: system.docker.executable
                  matchType: !exists exists
              miscellaneous:
                cleanWorkingDirectoryAfterEachBuild: true
            - key: BR
              name: Build R
              tasks:
                - !script
                  description: Untar source
                  inlineScript:
                    interpreter: !scriptInterpreter LEGACY_SH_BAT
                    scriptBody: "tar xzf pegasus-source.tar.gz"
                - !customTask
                  pluginKey: com.atlassian.bamboo.plugins.ant:task.builder.ant
                  description: Build R DAX Package
                  taskConfig:
                    label: Ant
                    target: dist-r
                    buildJdk: JDK
                    workingSubDirectory: pegasus-source
              artifactDefinitions:
                - name: pegasus-r-pegasus
                  copyPattern: "pegasus-r-pegasus*.tar.gz"
                  location: pegasus-source/dist
                  isShared: true
              artifactDependencies:
                - name: pegasus-source
              requirements:
                - capabilityKey: docbuild
                  matchType: !exists exists
              miscellaneous:
                cleanWorkingDirectoryAfterEachBuild: true
            - key: BXR8
              name: Build RHEL 8
              tasks:
                - !script
                  description: Untar source
                  inlineScript:
                    interpreter: !scriptInterpreter LEGACY_SH_BAT
                    scriptBody: "tar xzf pegasus-source.tar.gz"
                - !script
                  description: Binary Packages
                  inlineScript:
                    interpreter: !scriptInterpreter LEGACY_SH_BAT
                    scriptBody: |
                      TAG=${bamboo_TAG_CENTOS_8}

                      /opt/docker/docker-bamboo-wrapper pull pegasus/pegasus:${TAG}

                      /opt/docker/docker-bamboo-wrapper run \
                      --rm \
                      --volume ${bamboo_build_working_directory}/pegasus-source:/home/bamboo/pegasus-source \
                      --entrypoint ant \
                      pegasus/pegasus:${TAG} \
                      dist-rpm dist-worker dist-release
              artifactDefinitions:
                - name: pegasus-binary-x86_64_rhel_8
                  copyPattern: "pegasus-binary-*-x86_64_rhel_8.tar.gz"
                  location: pegasus-source/dist
                  isShared: true
                - name: pegasus-rpm-x86_64_rhel_8
                  copyPattern: "*x86_64.rpm"
                  location: pegasus-source/dist
                  isShared: true
                - name: pegasus-worker-x86_64_rhel_8
                  copyPattern: "pegasus-worker-*-x86_64_rhel_8.tar.gz"
                  location: pegasus-source/dist
                  isShared: true
                - name: pegasus-srcrpm
                  copyPattern: "*.src.rpm"
                  location: pegasus-source/dist
                  isShared: true
              artifactDependencies:
                - name: pegasus-source
              requirements:
                - capabilityKey: system.docker.executable
                  matchType: !exists exists
              miscellaneous:
                cleanWorkingDirectoryAfterEachBuild: true
            - key: BXR7
              name: Build RHEL 7
              tasks:
                - !script
                  description: Untar source
                  inlineScript:
                    interpreter: !scriptInterpreter LEGACY_SH_BAT
                    scriptBody: "tar xzf pegasus-source.tar.gz"
                - !script
                  description: Binary Packages
                  inlineScript:
                    interpreter: !scriptInterpreter LEGACY_SH_BAT
                    scriptBody: |
                      TAG=${bamboo_TAG_CENTOS_7}

                      /opt/docker/docker-bamboo-wrapper pull pegasus/pegasus:${TAG}

                      /opt/docker/docker-bamboo-wrapper run \
                      --rm \
                      --env "LANG=en_US.utf8" \
                      --volume ${bamboo_build_working_directory}/pegasus-source:/home/bamboo/pegasus-source \
                      --entrypoint ant \
                      pegasus/pegasus:${TAG} \
                      dist-rpm dist-worker dist-release
              artifactDefinitions:
                - name: pegasus-binary-x86_64_rhel_7
                  copyPattern: "pegasus-binary-*-x86_64_rhel_7.tar.gz"
                  location: pegasus-source/dist
                  isShared: true
                - name: pegasus-rpm-x86_64_rhel_7
                  copyPattern: "*x86_64.rpm"
                  location: pegasus-source/dist
                  isShared: true
                - name: pegasus-worker-x86_64_rhel_7
                  copyPattern: "pegasus-worker-*-x86_64_rhel_7.tar.gz"
                  location: pegasus-source/dist
                  isShared: true
              artifactDependencies:
                - name: pegasus-source
              requirements:
                - capabilityKey: system.docker.executable
                  matchType: !exists exists
              miscellaneous:
                cleanWorkingDirectoryAfterEachBuild: true
            - key: BXR8
              name: Build RHEL 8
              tasks:
                - !script
                  description: Untar source
                  inlineScript:
                    interpreter: !scriptInterpreter LEGACY_SH_BAT
                    scriptBody: "tar xzf pegasus-source.tar.gz"
                - !script
                  description: Binary Packages
                  inlineScript:
                    interpreter: !scriptInterpreter LEGACY_SH_BAT
                    scriptBody: |
                      TAG=${bamboo_TAG_CENTOS_8}

                      /opt/docker/docker-bamboo-wrapper pull pegasus/pegasus:${TAG}

                      /opt/docker/docker-bamboo-wrapper run \
                      --rm \
                      --volume ${bamboo_build_working_directory}/pegasus-source:/home/bamboo/pegasus-source \
                      --entrypoint ant \
                      pegasus/pegasus:${TAG} \
                      dist-rpm dist-worker dist-release
              artifactDefinitions:
                - name: pegasus-binary-x86_64_rhel_8
                  copyPattern: "pegasus-binary-*-x86_64_rhel_8.tar.gz"
                  location: pegasus-source/dist
                  isShared: true
                - name: pegasus-rpm-x86_64_rhel_8
                  copyPattern: "*x86_64.rpm"
                  location: pegasus-source/dist
                  isShared: true
                - name: pegasus-worker-x86_64_rhel_8
                  copyPattern: "pegasus-worker-*-x86_64_rhel_8.tar.gz"
                  location: pegasus-source/dist
                  isShared: true
                - name: pegasus-srcrpm
                  copyPattern: "*.src.rpm"
                  location: pegasus-source/dist
                  isShared: true
              artifactDependencies:
                - name: pegasus-source
              requirements:
                - capabilityKey: system.docker.executable
                  matchType: !exists exists
              miscellaneous:
                cleanWorkingDirectoryAfterEachBuild: true
            - key: BXDS
              name: Build Debian 9
              tasks:
                - !script
                  description: Untar source
                  inlineScript:
                    interpreter: !scriptInterpreter LEGACY_SH_BAT
                    scriptBody: "tar xzf pegasus-source.tar.gz"
                - !script
                  description: Binary Packages
                  inlineScript:
                    interpreter: !scriptInterpreter LEGACY_SH_BAT
                    scriptBody: |
                      TAG=${bamboo_TAG_DEBIAN_9}

                      /opt/docker/docker-bamboo-wrapper pull pegasus/pegasus:${TAG}

                      /opt/docker/docker-bamboo-wrapper run \
                      --rm \
                      --volume ${bamboo_build_working_directory}/pegasus-source:/home/bamboo/pegasus-source \
                      --entrypoint ant \
                      pegasus/pegasus:${TAG} \
                      clean dist-deb dist-worker dist-release
              artifactDefinitions:
                - name: pegasus-binary-x86_64_deb_9
                  copyPattern: "pegasus-binary-*-x86_64_deb_9.tar.gz"
                  location: pegasus-source/dist
                  isShared: true
                - name: pegasus-deb-x86_64_deb_9
                  copyPattern: "*.deb"
                  location: pegasus-source/dist
                  isShared: true
                - name: pegasus-worker-x86_64_deb_9
                  copyPattern: "pegasus-worker-*-x86_64_deb_9.tar.gz"
                  location: pegasus-source/dist
                  isShared: true
              artifactDependencies:
                - name: pegasus-source
              requirements:
                - capabilityKey: system.docker.executable
                  matchType: !exists exists
              miscellaneous:
                cleanWorkingDirectoryAfterEachBuild: true
            - key: BDEB10
              name: Build Debian 10
              enabled: true
              tasks:
                - !script
                  description: Untar source
                  inlineScript:
                    interpreter: !scriptInterpreter LEGACY_SH_BAT
                    scriptBody: "tar xzf pegasus-source.tar.gz"
                - !script
                  description: Binary Packages
                  inlineScript:
                    interpreter: !scriptInterpreter LEGACY_SH_BAT
                    scriptBody: |
                      TAG=${bamboo_TAG_DEBIAN_10}

                      /opt/docker/docker-bamboo-wrapper pull pegasus/pegasus:${TAG}

                      /opt/docker/docker-bamboo-wrapper run \
                      --rm \
                      --volume ${bamboo_build_working_directory}/pegasus-source:/home/bamboo/pegasus-source \
                      --entrypoint ant \
                      pegasus/pegasus:${TAG} \
                      clean dist-deb dist-worker dist-release
              artifactDefinitions:
                - name: pegasus-binary-x86_64_deb_10
                  copyPattern: "pegasus-binary-*-x86_64_deb_10.tar.gz"
                  location: pegasus-source/dist
                  isShared: true
                - name: pegasus-deb-x86_64_deb_10
                  copyPattern: "*.deb"
                  location: pegasus-source/dist
                  isShared: true
                - name: pegasus-worker-x86_64_deb_10
                  copyPattern: "pegasus-worker-*-x86_64_deb_10.tar.gz"
                  location: pegasus-source/dist
                  isShared: true
              artifactDependencies:
                - name: pegasus-source
              requirements:
                - capabilityKey: system.docker.executable
                  matchType: !exists exists
              miscellaneous:
                cleanWorkingDirectoryAfterEachBuild: true
            - key: BXOSX
              name: Build OSX
              tasks:
                - !script
                  description: Untar source
                  inlineScript:
                    interpreter: !scriptInterpreter LEGACY_SH_BAT
                    scriptBody: "tar xzf pegasus-source.tar.gz"
                - !customTask
                  pluginKey: com.atlassian.bamboo.plugins.ant:task.builder.ant
                  description: Binary Packages
                  taskConfig:
                    label: Ant
                    environmentVariables: 'PATH="${PATH}:/usr/local/bin:/Library/TeX/texbin" LDFLAGS="-L/usr/local/opt/openssl/lib" CPPFLAGS="-I/usr/local/opt/openssl/include"'
                    target: dist-worker dist-release
                    buildJdk: JDK
                    workingSubDirectory: pegasus-source
              artifactDefinitions:
                - name: pegasus-binary-x86_64_macos
                  copyPattern: "pegasus-binary-*.tar.gz"
                  location: pegasus-source/dist
                  isShared: true
                - name: pegasus-worker-x86_64_macos
                  copyPattern: "pegasus-worker-*.tar.gz"
                  location: pegasus-source/dist
                  isShared: true
              artifactDependencies:
                - name: pegasus-source
              requirements:
                - capabilityKey: arch
                  matchType: !equals
                    matchValue: x86_64
                - capabilityKey: platform
                  matchType: !equals
                    matchValue: macos
                - capabilityKey: release
                  matchType: !matches
                    regex: 10.*
              miscellaneous:
                cleanWorkingDirectoryAfterEachBuild: true
            - key: BXUB
              name: Build Ubuntu 18.04 LTS
              tasks:
                - !script
                  description: Untar source
                  inlineScript:
                    interpreter: !scriptInterpreter LEGACY_SH_BAT
                    scriptBody: "tar xzf pegasus-source.tar.gz"
                - !script
                  description: Binary Packages
                  inlineScript:
                    interpreter: !scriptInterpreter LEGACY_SH_BAT
                    scriptBody: |
                      TAG=${bamboo_TAG_UBUNTU_18}

                      /opt/docker/docker-bamboo-wrapper pull pegasus/pegasus:${TAG}

                      /opt/docker/docker-bamboo-wrapper run \
                      --rm \
                      --volume ${bamboo_build_working_directory}/pegasus-source:/home/bamboo/pegasus-source \
                      --entrypoint ant \
                      pegasus/pegasus:${TAG} \
                      clean dist-deb dist-worker dist-release
              artifactDefinitions:
                - name: pegasus-binary-x86_64_ubuntu_18
                  copyPattern: "pegasus-binary-*-x86_64_ubuntu_18.tar.gz"
                  location: pegasus-source/dist
                  isShared: true
                - name: pegasus-deb-x86_64_ubuntu_18
                  copyPattern: "*.deb"
                  location: pegasus-source/dist
                  isShared: true
                - name: pegasus-worker-x86_64_ubuntu_18
                  copyPattern: "pegasus-worker-*-x86_64_ubuntu_18.tar.gz"
                  location: pegasus-source/dist
                  isShared: true
              artifactDependencies:
                - name: pegasus-source
              requirements:
                - capabilityKey: system.docker.executable
                  matchType: !exists exists
              miscellaneous:
                cleanWorkingDirectoryAfterEachBuild: true
            - key: BXUF
              name: Build Ubuntu 20.04 LTS
              tasks:
                - !script
                  description: Untar source
                  inlineScript:
                    interpreter: !scriptInterpreter LEGACY_SH_BAT
                    scriptBody: "tar xzf pegasus-source.tar.gz"
                - !script
                  description: Binary Packages
                  inlineScript:
                    interpreter: !scriptInterpreter LEGACY_SH_BAT
                    scriptBody: |
                      TAG=${bamboo_TAG_UBUNTU_20}

                      /opt/docker/docker-bamboo-wrapper pull pegasus/pegasus:${TAG}

                      /opt/docker/docker-bamboo-wrapper run \
                      --rm \
                      --volume ${bamboo_build_working_directory}/pegasus-source:/home/bamboo/pegasus-source \
                      --entrypoint ant \
                      pegasus/pegasus:${TAG} \
                      clean dist-deb dist-worker dist-release
              artifactDefinitions:
                - name: pegasus-binary-x86_64_ubuntu_20
                  copyPattern: "pegasus-binary-*-x86_64_ubuntu_20.tar.gz"
                  location: pegasus-source/dist
                  isShared: true
                - name: pegasus-deb-x86_64_ubuntu_20
                  copyPattern: "*.deb"
                  location: pegasus-source/dist
                  isShared: true
                - name: pegasus-worker-x86_64_ubuntu_20
                  copyPattern: "pegasus-worker-*-x86_64_ubuntu_20.tar.gz"
                  location: pegasus-source/dist
                  isShared: true
              artifactDependencies:
                - name: pegasus-source
              requirements:
                - capabilityKey: system.docker.executable
                  matchType: !exists exists
              miscellaneous:
                cleanWorkingDirectoryAfterEachBuild: true

        - name: Deploy
          description: Deploy Artifacts
          jobs:
            - key: DA
              name: Deploy Artifacts
              tasks:
                - !script
                  description: Organize artifacts for upload
                  inlineScript:
                    interpreter: !scriptInterpreter LEGACY_SH_BAT
                    scriptBody: |
                      set -e
                      set -x

                      echo
                      echo "Available artifacts are:"
                      ls -lh
                      echo

                      tar xzf pegasus-source.tar.gz
                      VERSION=`./pegasus-source/release-tools/getversion`
                      if [ "X$VERSION" = "X" ]; then
                          echo "Unable to determine Pegasus version! Exiting..."
                          exit 1
                      fi

                      mkdir -p docs
                      tar xzf pegasus-doc-*.tar.gz -C docs

                      DOWNLOADS=pegasus/$VERSION
                      mkdir -p $DOWNLOADS
                      mv pegasus-5*.tar.gz $DOWNLOADS/
                      mv pegasus-wms*-*.tar.gz $DOWNLOADS/
                      mv pegasus-binary-*.tar.gz $DOWNLOADS/
                      mv pegasus-worker-*.tar.gz $DOWNLOADS/
                      mv pegasus-doc-*.tar.gz $DOWNLOADS/
                      mv *.deb $DOWNLOADS/
                      mv *.rpm $DOWNLOADS/
                      mv pegasus-r-pegasus*.tar.gz $DOWNLOADS/

                      # debian
                      mkdir -p $DOWNLOADS/debian/dists/stretch/main/binary-amd64
                      cp $DOWNLOADS/pegasus_*deb9_amd64.deb $DOWNLOADS/debian/dists/stretch/main/binary-amd64/
                      mkdir -p $DOWNLOADS/debian/dists/buster/main/binary-amd64
                      cp $DOWNLOADS/pegasus_*deb10_amd64.deb $DOWNLOADS/debian/dists/buster/main/binary-amd64/

                      # ubuntu
                      mkdir -p $DOWNLOADS/ubuntu/dists/bionic/main/binary-amd64
                      cp $DOWNLOADS/pegasus_*ubuntu18_amd64.deb $DOWNLOADS/ubuntu/dists/bionic/main/binary-amd64/
                      mkdir -p $DOWNLOADS/ubuntu/dists/focal/main/binary-amd64
                      cp $DOWNLOADS/pegasus_*ubuntu20_amd64.deb $DOWNLOADS/ubuntu/dists/focal/main/binary-amd64/

                      # rhel
                      mkdir -p $DOWNLOADS/rhel/src
                      cp $DOWNLOADS/pegasus-*.src.rpm $DOWNLOADS/rhel/src/
                      mkdir -p $DOWNLOADS/rhel/7/x86_64
                      cp $DOWNLOADS/pegasus-*el7.x86_64.rpm $DOWNLOADS/rhel/7/x86_64/
                      mkdir -p $DOWNLOADS/rhel/8/x86_64
                      cp $DOWNLOADS/pegasus-*el8.x86_64.rpm $DOWNLOADS/rhel/8/x86_64/

                      # standard filenames for RPMs - used by tutorial VM
                      #cd pegasus/$VERSION
                      #if [ ! -e pegasus-$VERSION-1.el7.x86_64.rpm ]; then
                      #    cp pegasus-*el7.x86_64.rpm pegasus-$VERSION-1.el7.x86_64.rpm
                      #fi
                      #cd ../..

                      # no files should be left behind
                      ls -l

                      scp -r $DOWNLOADS download.pegasus.isi.edu:/srv/download.pegasus.isi.edu/public_html/pegasus/

                      # new wordpress site
                      ssh pegasus.isi.edu "mkdir -p /srv/pegasus.isi.edu/public_html/docs/$VERSION"
                      scp -r docs/pegasus-*/share/doc/pegasus/wordpress/* pegasus.isi.edu:/srv/pegasus.isi.edu/public_html/docs/$VERSION/
              artifactDependencies:
                - name: pegasus-binary-x86_64_deb_9
                - name: pegasus-binary-x86_64_deb_10
                - name: pegasus-binary-x86_64_macos
                - name: pegasus-binary-x86_64_rhel_7
                - name: pegasus-binary-x86_64_rhel_8
                - name: pegasus-binary-x86_64_ubuntu_18
                - name: pegasus-binary-x86_64_ubuntu_20
                - name: pegasus-deb-x86_64_deb_9
                - name: pegasus-deb-x86_64_deb_10
                - name: pegasus-deb-x86_64_ubuntu_18
                - name: pegasus-deb-x86_64_ubuntu_20
                - name: pegasus-doc
                - name: pegasus-python-source-versioned
                - name: pegasus-r-pegasus
                - name: pegasus-rpm-x86_64_rhel_7
                - name: pegasus-rpm-x86_64_rhel_8
                - name: pegasus-source
                - name: pegasus-source-versioned
                - name: pegasus-srcrpm
                - name: pegasus-worker-x86_64_deb_9
                - name: pegasus-worker-x86_64_deb_10
                - name: pegasus-worker-x86_64_macos
                - name: pegasus-worker-x86_64_rhel_7
                - name: pegasus-worker-x86_64_rhel_8
                - name: pegasus-worker-x86_64_ubuntu_18
                - name: pegasus-worker-x86_64_ubuntu_20
              requirements:
                - capabilityKey: hostname
                  matchType: !equals
                    matchValue: build-1.pegasus.isi.edu
              miscellaneous:
                cleanWorkingDirectoryAfterEachBuild: true
        - name: Container Images
          description: Build and upload container images
          jobs:
            - key: TDI
              name: Tutorial Docker Image
              tasks:
                - !script
                  description: Builds and uploads a tutorial image to DockerHub
                  inlineScript:
                    interpreter: !scriptInterpreter LEGACY_SH_BAT
                    scriptBody: |
                      set -e
                      set -x

                      tar xzf pegasus-source.tar.gz
                      VERSION=`./pegasus-source/release-tools/getversion`
                      if [ "X$VERSION" = "X" ]; then
                          echo "Unable to determine Pegasus version! Exiting..."
                          exit 1
                      fi

                      cd pegasus-source
                      ant tutorial-image-build

                      docker push pegasus/tutorial:$VERSION

              artifactDependencies:
                - name: pegasus-source
              requirements:
                - capabilityKey: hostname
                  matchType: !equals
                    matchValue: build-1.pegasus.isi.edu
              miscellaneous:
                cleanWorkingDirectoryAfterEachBuild: true
      permissions:
        user:
          mayani:
            - !permission ADMIN
        group:
          ccg-users:
            - !permission VIEW
            - !permission BUILD
        other:
          !userType ANONYMOUS_USERS:
            - !permission VIEW
          !userType LOGGED_IN_USERS:
            - !permission VIEW
      triggers:
        - !scheduled
          description: Nightly Build
          cronExpression: "0 0 21 * * ?"
        - !polling
          description: Repository Polling
          repositories:
            - Pegasus
          periodicTrigger:
            pollingFrequencyInSecs: 300
      notifications:
        - !email
          address: pegasus-svn@isi.edu
          event: !event JOB_HUNG
        - !customNotification
          event: !event JOB_HUNG
          notificationRecipientType: "com.atlassian.bamboo.plugins.bamboo-slack:recipient.slack"
          config:
            webhookUrl: ["${bamboo.PEGASUS_SLACK_WEBHOOK}"]
            channel: ["#github-notifications"]
            botName: [Bamboo]
        - !email
          address: pegasus-svn@isi.edu
          event: !event FAILED_BUILDS_AND_FIRST_SUCCESSFUL
        - !customNotification
          event: !event FAILED_BUILDS_AND_FIRST_SUCCESSFUL
          notificationRecipientType: "com.atlassian.bamboo.plugins.bamboo-slack:recipient.slack"
          config:
            webhookUrl: ["${bamboo.PEGASUS_SLACK_WEBHOOK}"]
            channel: ["#github-notifications"]
            botName: [Bamboo]
      variables:
        - key: TAG_CENTOS_7
          value: panorama-centos7
        - key: TAG_CENTOS_8
          value: panorama-centos8
        - key: TAG_DEBIAN_9
          value: panorama-stretch
        - key: TAG_DEBIAN_10
          value: panorama-buster
        - key: TAG_UBUNTU_18
          value: panorama-bionic
        - key: TAG_UBUNTU_20
          value: panorama-focal

    - key: WTPANORAMA
      name: Workflow Tests (panorama)
      scm:
        - !git
          name: Pegasus
          url: https://github.com/pegasus-isi/pegasus.git
          branch: panorama
      stages:
        - name: Setup
          description: Setup
          jobs:
            - key: BP
              name: Build Pegasus
              description: Build Pegasus
              tasks:
                - !checkout
                  description: Checks the Pegasus code out from our source repository
                  forceCleanBuild: true
                  repositories:
                    - name: Pegasus
                - !customTask
                  pluginKey: com.atlassian.bamboo.plugins.ant:task.builder.ant
                  description: Binary Packages
                  taskConfig:
                    label: Ant
                    environmentVariables: "PATH=/usr/lib64/mpich/bin:/usr/local/bin:/usr/bin:/usr/local/sbin:/usr/sbin"
                    target: clean dist-worker dist-common compile-pmc
                    buildJdk: JDK
                - !script
                  description: Install Binaries
                  inlineScript:
                    interpreter: !scriptInterpreter LEGACY_SH_BAT
                    scriptBody: |
                      set -e
                      set -x

                      TARGET_DIR=/lizard/scratch-90-days/bamboo/installs

                      NAME=`cd dist && ls | grep -v tar | grep pegasus`
                      echo "Found $NAME"

                      mkdir -p $TARGET_DIR
                      rm -rf $TARGET_DIR/$NAME
                      cp -r dist/$NAME $TARGET_DIR
                - !script
                  description: Create Test Tarball
                  inlineScript:
                    interpreter: !scriptInterpreter LEGACY_SH_BAT
                    scriptBody: |
                      set -e
                      set -x

                      rm -f tests.tar
                      tar cf tests.tar test/
                      cd dist
                      mv pegasus-*/ pegasus

                      # Later on we need to include the worker package
                      #tar rf ../tests.tar pegasus/ pegasus-worker-*.tar.gz
                      tar rf ../tests.tar pegasus/
              requirements:
                - capabilityKey: condor
                  matchType: !exists exists
              artifactDefinitions:
                - name: tests
                  copyPattern: "tests.tar"
                  isShared: true
              miscellaneous:
                cleanWorkingDirectoryAfterEachBuild: false

        - name: Workflow Tests
          description: Workflow Tests
          jobs:
            - key: CHECKENV
              name: 000-check-env
              description: TODO
              tasks:
                - !script
                  description: Cleanup
                  enabled: true
                  inlineScript:
                    interpreter: !scriptInterpreter LEGACY_SH_BAT
                    scriptBody: "#rm -rf /scitech/home/bamboo/.pegasus/workflow.db"
                - !script
                  description: Untar source
                  inlineScript:
                    interpreter: !scriptInterpreter LEGACY_SH_BAT
                    scriptBody: "tar xf tests.tar"
                - !script
                  description: Run Test
                  inlineScript:
                    interpreter: !scriptInterpreter LEGACY_SH_BAT
                    scriptBody: |
                      export PATH=${bamboo_build_working_directory}/pegasus/bin:$PATH
                      test/scripts/launch-bamboo-test-no-jobs ${bamboo_shortJobName}
              requirements:
                - capabilityKey: condor
                  matchType: !exists exists
              artifactDependencies:
                - name: tests
              miscellaneous:
                cleanWorkingDirectoryAfterEachBuild: true
            - key: T1
              name: 001-black-diamond-vanilla-condor
              description: TODO
              tasks:
                - !script
                  description: Cleanup
                  enabled: true
                  inlineScript:
                    interpreter: !scriptInterpreter LEGACY_SH_BAT
                    scriptBody: "rm -rf pegasus/ test/"
                - !script
                  description: Untar source
                  inlineScript:
                    interpreter: !scriptInterpreter LEGACY_SH_BAT
                    scriptBody: "tar xf tests.tar"
                - !script
                  description: Run Test
                  inlineScript:
                    interpreter: !scriptInterpreter LEGACY_SH_BAT
                    scriptBody: |
                      export PATH=${bamboo_build_working_directory}/pegasus/bin:$PATH
                      test/scripts/launch-bamboo-test ${bamboo_shortJobName}
              requirements:
                - capabilityKey: condor
                  matchType: !exists exists
              artifactDependencies:
                - name: tests
              miscellaneous:
                cleanWorkingDirectoryAfterEachBuild: false
            - key: T1V5
              name: 001-black-diamond-vanilla-condor-5.0API
              description: Black Diamond test with YAML format
              tasks:
                - !script
                  description: Cleanup
                  enabled: true
                  inlineScript:
                    interpreter: !scriptInterpreter LEGACY_SH_BAT
                    scriptBody: "rm -rf pegasus/ test/"
                - !script
                  description: Untar source
                  inlineScript:
                    interpreter: !scriptInterpreter LEGACY_SH_BAT
                    scriptBody: "tar xf tests.tar"
                - !script
                  description: Run Test
                  inlineScript:
                    interpreter: !scriptInterpreter LEGACY_SH_BAT
                    scriptBody: |
                      export PATH=${bamboo_build_working_directory}/pegasus/bin:$PATH
                      test/scripts/launch-bamboo-test ${bamboo_shortJobName}
              requirements:
                - capabilityKey: condor
                  matchType: !exists exists
              artifactDependencies:
                - name: tests
              miscellaneous:
                cleanWorkingDirectoryAfterEachBuild: false
            - key: T2V1
              name: 002-hello-world
              description: Minimal Hello World API example
              tasks:
                - !script
                  description: Cleanup
                  enabled: true
                  inlineScript:
                    interpreter: !scriptInterpreter LEGACY_SH_BAT
                    scriptBody: "rm -rf pegasus/ test/"
                - !script
                  description: Untar source
                  inlineScript:
                    interpreter: !scriptInterpreter LEGACY_SH_BAT
                    scriptBody: "tar xf tests.tar"
                - !script
                  description: Run Test
                  inlineScript:
                    interpreter: !scriptInterpreter LEGACY_SH_BAT
                    scriptBody: |
                      export PATH=${bamboo_build_working_directory}/pegasus/bin:$PATH
                      test/scripts/launch-bamboo-test ${bamboo_shortJobName}
              requirements:
                - capabilityKey: condor
                  matchType: !exists exists
              artifactDependencies:
                - name: tests
              miscellaneous:
                cleanWorkingDirectoryAfterEachBuild: false
            - key: T4N6
              name: 004-montage-condor-io
              description: TODO
              tasks:
                - !script
                  description: Cleanup
                  enabled: true
                  inlineScript:
                    interpreter: !scriptInterpreter LEGACY_SH_BAT
                    scriptBody: "rm -rf pegasus/ test/"
                - !script
                  description: Untar source
                  inlineScript:
                    interpreter: !scriptInterpreter LEGACY_SH_BAT
                    scriptBody: "tar xf tests.tar"
                - !script
                  description: Run Test
                  inlineScript:
                    interpreter: !scriptInterpreter LEGACY_SH_BAT
                    scriptBody: |
                      export PATH=${bamboo_build_working_directory}/pegasus/bin:$PATH
                      test/scripts/launch-bamboo-test ${bamboo_shortJobName}
              requirements:
                - capabilityKey: condor
                  matchType: !exists exists
              artifactDependencies:
                - name: tests
              miscellaneous:
                cleanWorkingDirectoryAfterEachBuild: false
            - key: T4
              name: 004-montage-grid
              description: TODO
              tasks:
                - !script
                  description: Cleanup
                  enabled: true
                  inlineScript:
                    interpreter: !scriptInterpreter LEGACY_SH_BAT
                    scriptBody: "rm -rf pegasus/ test/"
                - !script
                  description: Untar source
                  inlineScript:
                    interpreter: !scriptInterpreter LEGACY_SH_BAT
                    scriptBody: "tar xf tests.tar"
                - !script
                  description: Run Test
                  inlineScript:
                    interpreter: !scriptInterpreter LEGACY_SH_BAT
                    scriptBody: |
                      export PATH=${bamboo_build_working_directory}/pegasus/bin:$PATH
                      test/scripts/launch-bamboo-test ${bamboo_shortJobName}
              requirements:
                - capabilityKey: condor
                  matchType: !exists exists
              artifactDependencies:
                - name: tests
              miscellaneous:
                cleanWorkingDirectoryAfterEachBuild: false
            - key: T4M1
              name: 004-montage-shared-fs
              description: TODO
              tasks:
                - !script
                  description: Cleanup
                  enabled: true
                  inlineScript:
                    interpreter: !scriptInterpreter LEGACY_SH_BAT
                    scriptBody: "rm -rf pegasus/ test/"
                - !script
                  description: Untar source
                  inlineScript:
                    interpreter: !scriptInterpreter LEGACY_SH_BAT
                    scriptBody: "tar xf tests.tar"
                - !script
                  description: Run Test
                  inlineScript:
                    interpreter: !scriptInterpreter LEGACY_SH_BAT
                    scriptBody: |
                      export PATH=${bamboo_build_working_directory}/pegasus/bin:$PATH
                      test/scripts/launch-bamboo-test ${bamboo_shortJobName}
              requirements:
                - capabilityKey: condor
                  matchType: !exists exists
              artifactDependencies:
                - name: tests
              miscellaneous:
                cleanWorkingDirectoryAfterEachBuild: false
            - key: SC004MON
              name: 004-montage-shared-fs-sc
              description: TODO
              tasks:
                - !script
                  description: Cleanup
                  enabled: true
                  inlineScript:
                    interpreter: !scriptInterpreter LEGACY_SH_BAT
                    scriptBody: "rm -rf pegasus/ test/"
                - !script
                  description: Untar source
                  inlineScript:
                    interpreter: !scriptInterpreter LEGACY_SH_BAT
                    scriptBody: "tar xf tests.tar"
                - !script
                  description: Run Test
                  inlineScript:
                    interpreter: !scriptInterpreter LEGACY_SH_BAT
                    scriptBody: |
                      export PATH=${bamboo_build_working_directory}/pegasus/bin:$PATH
                      test/scripts/launch-bamboo-test ${bamboo_shortJobName}
              requirements:
                - capabilityKey: condor
                  matchType: !exists exists
              artifactDependencies:
                - name: tests
              miscellaneous:
                cleanWorkingDirectoryAfterEachBuild: false
            - key: T4N12
              name: 004-montage-staging-site
              description: TODO
              tasks:
                - !script
                  description: Cleanup
                  enabled: true
                  inlineScript:
                    interpreter: !scriptInterpreter LEGACY_SH_BAT
                    scriptBody: "rm -rf pegasus/ test/"
                - !script
                  description: Untar source
                  inlineScript:
                    interpreter: !scriptInterpreter LEGACY_SH_BAT
                    scriptBody: "tar xf tests.tar"
                - !script
                  description: Run Test
                  inlineScript:
                    interpreter: !scriptInterpreter LEGACY_SH_BAT
                    scriptBody: |
                      export PATH=${bamboo_build_working_directory}/pegasus/bin:$PATH
                      test/scripts/launch-bamboo-test ${bamboo_shortJobName}
              requirements:
                - capabilityKey: condor
                  matchType: !exists exists
              artifactDependencies:
                - name: tests
              miscellaneous:
                cleanWorkingDirectoryAfterEachBuild: false
            - key: T4M2
              name: 004-montage-universe-local
              description: TODO
              tasks:
                - !script
                  description: Cleanup
                  enabled: true
                  inlineScript:
                    interpreter: !scriptInterpreter LEGACY_SH_BAT
                    scriptBody: "rm -rf pegasus/ test/"
                - !script
                  description: Untar source
                  inlineScript:
                    interpreter: !scriptInterpreter LEGACY_SH_BAT
                    scriptBody: "tar xf tests.tar"
                - !script
                  description: Run Test
                  inlineScript:
                    interpreter: !scriptInterpreter LEGACY_SH_BAT
                    scriptBody: |
                      export PATH=${bamboo_build_working_directory}/pegasus/bin:$PATH
                      test/scripts/launch-bamboo-test ${bamboo_shortJobName}
              requirements:
                - capabilityKey: condor
                  matchType: !exists exists
              artifactDependencies:
                - name: tests
              miscellaneous:
                cleanWorkingDirectoryAfterEachBuild: false
            - key: T4N13
              name: 004-montage-singularity
              description: TODO
              tasks:
                - !script
                  description: Cleanup
                  enabled: true
                  inlineScript:
                    interpreter: !scriptInterpreter LEGACY_SH_BAT
                    scriptBody: "rm -rf pegasus/ test/"
                - !script
                  description: Untar source
                  inlineScript:
                    interpreter: !scriptInterpreter LEGACY_SH_BAT
                    scriptBody: "tar xf tests.tar"
                - !script
                  description: Run Test
                  inlineScript:
                    interpreter: !scriptInterpreter LEGACY_SH_BAT
                    scriptBody: |
                      export PATH=${bamboo_build_working_directory}/pegasus/bin:$PATH
                      test/scripts/launch-bamboo-test ${bamboo_shortJobName}
              requirements:
                - capabilityKey: condor
                  matchType: !exists exists
              artifactDependencies:
                - name: tests
              miscellaneous:
                cleanWorkingDirectoryAfterEachBuild: false
            - key: T005
              name: 005-galactic-plane
              description: TODO
              enabled: false
              tasks:
                - !script
                  description: Cleanup
                  enabled: true
                  inlineScript:
                    interpreter: !scriptInterpreter LEGACY_SH_BAT
                    scriptBody: "rm -rf pegasus/ test/"
                - !script
                  description: Untar source
                  inlineScript:
                    interpreter: !scriptInterpreter LEGACY_SH_BAT
                    scriptBody: "tar xf tests.tar"
                - !script
                  description: Run Test
                  inlineScript:
                    interpreter: !scriptInterpreter LEGACY_SH_BAT
                    scriptBody: |
                      export PATH=${bamboo_build_working_directory}/pegasus/bin:$PATH
                      test/scripts/launch-bamboo-test ${bamboo_shortJobName}
              requirements:
                - capabilityKey: condor
                  matchType: !exists exists
              artifactDependencies:
                - name: tests
              miscellaneous:
                cleanWorkingDirectoryAfterEachBuild: false
            - key: T6
              name: 006-black-diamond-shell-code-generator
              description: TODO
              tasks:
                - !script
                  description: Cleanup
                  enabled: true
                  inlineScript:
                    interpreter: !scriptInterpreter LEGACY_SH_BAT
                    scriptBody: "rm -rf pegasus/ test/"
                - !script
                  description: Untar source
                  inlineScript:
                    interpreter: !scriptInterpreter LEGACY_SH_BAT
                    scriptBody: "tar xf tests.tar"
                - !script
                  description: Run Test
                  inlineScript:
                    interpreter: !scriptInterpreter LEGACY_SH_BAT
                    scriptBody: |
                      export PATH=${bamboo_build_working_directory}/pegasus/bin:$PATH
                      test/scripts/launch-bamboo-test-no-status ${bamboo_shortJobName}
              requirements:
                - capabilityKey: condor
                  matchType: !exists exists
              artifactDependencies:
                - name: tests
              miscellaneous:
                cleanWorkingDirectoryAfterEachBuild: false
            - key: T7
              name: 007-black-diamond-pegasuslite-local
              description: TODO
              tasks:
                - !script
                  description: Cleanup
                  enabled: true
                  inlineScript:
                    interpreter: !scriptInterpreter LEGACY_SH_BAT
                    scriptBody: "rm -rf pegasus/ test/"
                - !script
                  description: Untar source
                  inlineScript:
                    interpreter: !scriptInterpreter LEGACY_SH_BAT
                    scriptBody: "tar xf tests.tar"
                - !script
                  description: Run Test
                  inlineScript:
                    interpreter: !scriptInterpreter LEGACY_SH_BAT
                    scriptBody: |
                      export PATH=${bamboo_build_working_directory}/pegasus/bin:$PATH
                      test/scripts/launch-bamboo-test ${bamboo_shortJobName}
              requirements:
                - capabilityKey: condor
                  matchType: !exists exists
              artifactDependencies:
                - name: tests
              miscellaneous:
                cleanWorkingDirectoryAfterEachBuild: false
            - key: T8
              name: 008-black-diamond-pegasuslite-condorio
              description: TODO
              tasks:
                - !script
                  description: Cleanup
                  enabled: true
                  inlineScript:
                    interpreter: !scriptInterpreter LEGACY_SH_BAT
                    scriptBody: "rm -rf pegasus/ test/"
                - !script
                  description: Untar source
                  inlineScript:
                    interpreter: !scriptInterpreter LEGACY_SH_BAT
                    scriptBody: "tar xf tests.tar"
                - !script
                  description: Run Test
                  inlineScript:
                    interpreter: !scriptInterpreter LEGACY_SH_BAT
                    scriptBody: |
                      export PATH=${bamboo_build_working_directory}/pegasus/bin:$PATH
                      test/scripts/launch-bamboo-test ${bamboo_shortJobName}
              requirements:
                - capabilityKey: condor
                  matchType: !exists exists
              artifactDependencies:
                - name: tests
              miscellaneous:
                cleanWorkingDirectoryAfterEachBuild: false
            - key: T9
              name: 009-black-diamond-pegasuslite-pegasustransfer
              description: TODO
              tasks:
                - !script
                  description: Cleanup
                  enabled: true
                  inlineScript:
                    interpreter: !scriptInterpreter LEGACY_SH_BAT
                    scriptBody: "rm -rf pegasus/ test/"
                - !script
                  description: Untar source
                  inlineScript:
                    interpreter: !scriptInterpreter LEGACY_SH_BAT
                    scriptBody: "tar xf tests.tar"
                - !script
                  description: Run Test
                  inlineScript:
                    interpreter: !scriptInterpreter LEGACY_SH_BAT
                    scriptBody: |
                      export PATH=${bamboo_build_working_directory}/pegasus/bin:$PATH
                      test/scripts/launch-bamboo-test ${bamboo_shortJobName}
              requirements:
                - capabilityKey: condor
                  matchType: !exists exists
              artifactDependencies:
                - name: tests
              miscellaneous:
                cleanWorkingDirectoryAfterEachBuild: false
            - key: T9A
              name: 009-black-diamond-pegasuslite-pegasustransfer-a
              description: TODO
              tasks:
                - !script
                  description: Cleanup
                  enabled: true
                  inlineScript:
                    interpreter: !scriptInterpreter LEGACY_SH_BAT
                    scriptBody: "rm -rf pegasus/ test/"
                - !script
                  description: Untar source
                  inlineScript:
                    interpreter: !scriptInterpreter LEGACY_SH_BAT
                    scriptBody: "tar xf tests.tar"
                - !script
                  description: Run Test
                  inlineScript:
                    interpreter: !scriptInterpreter LEGACY_SH_BAT
                    scriptBody: |
                      export PATH=${bamboo_build_working_directory}/pegasus/bin:$PATH
                      test/scripts/launch-bamboo-test ${bamboo_shortJobName}
              requirements:
                - capabilityKey: condor
                  matchType: !exists exists
              artifactDependencies:
                - name: tests
              miscellaneous:
                cleanWorkingDirectoryAfterEachBuild: false
            - key: T10A
              name: 010-runtime-clustering - CondorIO
              description: TODO
              tasks:
                - !script
                  description: Cleanup
                  enabled: true
                  inlineScript:
                    interpreter: !scriptInterpreter LEGACY_SH_BAT
                    scriptBody: "rm -rf pegasus/ test/"
                - !script
                  description: Untar source
                  inlineScript:
                    interpreter: !scriptInterpreter LEGACY_SH_BAT
                    scriptBody: "tar xf tests.tar"
                - !script
                  description: Run Test
                  inlineScript:
                    interpreter: !scriptInterpreter LEGACY_SH_BAT
                    scriptBody: |
                      export PATH=${bamboo_build_working_directory}/pegasus/bin:$PATH
                      test/scripts/launch-bamboo-test 010-runtime-clustering runtime-condorio
              requirements:
                - capabilityKey: condor
                  matchType: !exists exists
              artifactDependencies:
                - name: tests
              miscellaneous:
                cleanWorkingDirectoryAfterEachBuild: false
            - key: T10B
              name: 010-runtime-clustering - Non-SharedFS
              description: TODO
              tasks:
                - !script
                  description: Cleanup
                  enabled: true
                  inlineScript:
                    interpreter: !scriptInterpreter LEGACY_SH_BAT
                    scriptBody: "rm -rf pegasus/ test/"
                - !script
                  description: Untar source
                  inlineScript:
                    interpreter: !scriptInterpreter LEGACY_SH_BAT
                    scriptBody: "tar xf tests.tar"
                - !script
                  description: Run Test
                  inlineScript:
                    interpreter: !scriptInterpreter LEGACY_SH_BAT
                    scriptBody: |
                      export PATH=${bamboo_build_working_directory}/pegasus/bin:$PATH
                      test/scripts/launch-bamboo-test 010-runtime-clustering runtime-nonsharedfs
              requirements:
                - capabilityKey: condor
                  matchType: !exists exists
              artifactDependencies:
                - name: tests
              miscellaneous:
                cleanWorkingDirectoryAfterEachBuild: false
            - key: T10C
              name: 010-runtime-clustering - SharedFS
              description: TODO
              tasks:
                - !script
                  description: Cleanup
                  enabled: true
                  inlineScript:
                    interpreter: !scriptInterpreter LEGACY_SH_BAT
                    scriptBody: "rm -rf pegasus/ test/"
                - !script
                  description: Untar source
                  inlineScript:
                    interpreter: !scriptInterpreter LEGACY_SH_BAT
                    scriptBody: "tar xf tests.tar"
                - !script
                  description: Run Test
                  inlineScript:
                    interpreter: !scriptInterpreter LEGACY_SH_BAT
                    scriptBody: |
                      export PATH=${bamboo_build_working_directory}/pegasus/bin:$PATH
                      test/scripts/launch-bamboo-test 010-runtime-clustering runtime-sharedfs
              requirements:
                - capabilityKey: condor
                  matchType: !exists exists
              artifactDependencies:
                - name: tests
              miscellaneous:
                cleanWorkingDirectoryAfterEachBuild: false
            - key: T10D
              name: 010-runtime-clustering SharedFS Staging and No Kickstart
              description: TODO
              tasks:
                - !script
                  description: Cleanup
                  enabled: true
                  inlineScript:
                    interpreter: !scriptInterpreter LEGACY_SH_BAT
                    scriptBody: "rm -rf pegasus/ test/"
                - !script
                  description: Untar source
                  inlineScript:
                    interpreter: !scriptInterpreter LEGACY_SH_BAT
                    scriptBody: "tar xf tests.tar"
                - !script
                  description: Run Test
                  inlineScript:
                    interpreter: !scriptInterpreter LEGACY_SH_BAT
                    scriptBody: |
                      export PATH=${bamboo_build_working_directory}/pegasus/bin:$PATH
                      test/scripts/launch-bamboo-test 010-runtime-clustering runtime-sharedfs-all-staging-nogridstart
              requirements:
                - capabilityKey: condor
                  matchType: !exists exists
              artifactDependencies:
                - name: tests
              miscellaneous:
                cleanWorkingDirectoryAfterEachBuild: false
            - key: T11
              name: 011-rosetta-staging-site
              description: TODO
              tasks:
                - !script
                  description: Cleanup
                  enabled: true
                  inlineScript:
                    interpreter: !scriptInterpreter LEGACY_SH_BAT
                    scriptBody: "rm -rf pegasus/ test/"
                - !script
                  description: Untar source
                  inlineScript:
                    interpreter: !scriptInterpreter LEGACY_SH_BAT
                    scriptBody: "tar xf tests.tar"
                - !script
                  description: Run Test
                  inlineScript:
                    interpreter: !scriptInterpreter LEGACY_SH_BAT
                    scriptBody: |
                      export PATH=${bamboo_build_working_directory}/pegasus/bin:$PATH
                      test/scripts/launch-bamboo-test ${bamboo_shortJobName}
              requirements:
                - capabilityKey: condor
                  matchType: !exists exists
              artifactDependencies:
                - name: tests
              miscellaneous:
                cleanWorkingDirectoryAfterEachBuild: false
            - key: T12
              name: 012-blackdiamond-invoke
              description: TODO
              tasks:
                - !script
                  description: Cleanup
                  enabled: true
                  inlineScript:
                    interpreter: !scriptInterpreter LEGACY_SH_BAT
                    scriptBody: "rm -rf pegasus/ test/"
                - !script
                  description: Untar source
                  inlineScript:
                    interpreter: !scriptInterpreter LEGACY_SH_BAT
                    scriptBody: "tar xf tests.tar"
                - !script
                  description: Run Test
                  inlineScript:
                    interpreter: !scriptInterpreter LEGACY_SH_BAT
                    scriptBody: |
                      export PATH=${bamboo_build_working_directory}/pegasus/bin:$PATH
                      test/scripts/launch-bamboo-test ${bamboo_shortJobName}
              requirements:
                - capabilityKey: condor
                  matchType: !exists exists
              artifactDependencies:
                - name: tests
              miscellaneous:
                cleanWorkingDirectoryAfterEachBuild: false
            - key: TESTMPIDAG
              name: 013-pegasus-mpi-cluster
              description: TODO
              tasks:
                - !script
                  description: Cleanup
                  enabled: true
                  inlineScript:
                    interpreter: !scriptInterpreter LEGACY_SH_BAT
                    scriptBody: "rm -rf pegasus/ test/"
                - !script
                  description: Untar source
                  inlineScript:
                    interpreter: !scriptInterpreter LEGACY_SH_BAT
                    scriptBody: "tar xf tests.tar"
                - !script
                  description: Run Test
                  environmentVariables: "PATH=/usr/lib64/mpich/bin:/usr/local/bin:/usr/bin:/usr/local/sbin:/usr/sbin"
                  inlineScript:
                    interpreter: !scriptInterpreter LEGACY_SH_BAT
                    scriptBody: |
                      export PATH=${bamboo_build_working_directory}/pegasus/bin:$PATH
                      test/scripts/launch-bamboo-test ${bamboo_shortJobName}
              requirements:
                - capabilityKey: condor
                  matchType: !exists exists
              artifactDependencies:
                - name: tests
              miscellaneous:
                cleanWorkingDirectoryAfterEachBuild: false
            - key: T15
              name: 015-shell-hierarchic-workflow
              description: TODO
              tasks:
                - !script
                  description: Cleanup
                  enabled: true
                  inlineScript:
                    interpreter: !scriptInterpreter LEGACY_SH_BAT
                    scriptBody: "rm -rf pegasus/ test/"
                - !script
                  description: Untar source
                  inlineScript:
                    interpreter: !scriptInterpreter LEGACY_SH_BAT
                    scriptBody: "tar xf tests.tar"
                - !script
                  description: Run Test
                  inlineScript:
                    interpreter: !scriptInterpreter LEGACY_SH_BAT
                    scriptBody: |
                      export PATH=${bamboo_build_working_directory}/pegasus/bin:$PATH
                      test/scripts/launch-bamboo-test-no-status ${bamboo_shortJobName}
              requirements:
                - capabilityKey: condor
                  matchType: !exists exists
              artifactDependencies:
                - name: tests
              miscellaneous:
                cleanWorkingDirectoryAfterEachBuild: false
            - key: T016
              name: 016-pegasus-transfer
              description: TODO
              tasks:
                - !script
                  description: Cleanup
                  enabled: true
                  inlineScript:
                    interpreter: !scriptInterpreter LEGACY_SH_BAT
                    scriptBody: "rm -rf pegasus/ test/"
                - !script
                  description: Untar source
                  inlineScript:
                    interpreter: !scriptInterpreter LEGACY_SH_BAT
                    scriptBody: "tar xf tests.tar"
                - !script
                  description: Run Test
                  inlineScript:
                    interpreter: !scriptInterpreter LEGACY_SH_BAT
                    scriptBody: |
                      export PATH=${bamboo_build_working_directory}/pegasus/bin:$PATH
                      test/scripts/launch-bamboo-test-no-jobs ${bamboo_shortJobName}
              requirements:
                - capabilityKey: condor
                  matchType: !exists exists
              artifactDependencies:
                - name: tests
              miscellaneous:
                cleanWorkingDirectoryAfterEachBuild: true
            - key: T18A
              name: 018-black-condorc-condor-io
              description: TODO
              tasks:
                - !script
                  description: Cleanup
                  enabled: true
                  inlineScript:
                    interpreter: !scriptInterpreter LEGACY_SH_BAT
                    scriptBody: "rm -rf pegasus/ test/"
                - !script
                  description: Untar source
                  inlineScript:
                    interpreter: !scriptInterpreter LEGACY_SH_BAT
                    scriptBody: "tar xf tests.tar"
                - !script
                  description: Run Test
                  inlineScript:
                    interpreter: !scriptInterpreter LEGACY_SH_BAT
                    scriptBody: |
                      export PATH=${bamboo_build_working_directory}/pegasus/bin:$PATH
                      test/scripts/launch-bamboo-test ${bamboo_shortJobName}
              requirements:
                - capabilityKey: condor
                  matchType: !exists exists
              artifactDependencies:
                - name: tests
              miscellaneous:
                cleanWorkingDirectoryAfterEachBuild: false
            - key: T18C
              name: 018-black-condorc-hybrid
              description: TODO
              tasks:
                - !script
                  description: Cleanup
                  enabled: true
                  inlineScript:
                    interpreter: !scriptInterpreter LEGACY_SH_BAT
                    scriptBody: "rm -rf pegasus/ test/"
                - !script
                  description: Untar source
                  inlineScript:
                    interpreter: !scriptInterpreter LEGACY_SH_BAT
                    scriptBody: "tar xf tests.tar"
                - !script
                  description: Run Test
                  inlineScript:
                    interpreter: !scriptInterpreter LEGACY_SH_BAT
                    scriptBody: |
                      export PATH=${bamboo_build_working_directory}/pegasus/bin:$PATH
                      test/scripts/launch-bamboo-test ${bamboo_shortJobName}
              requirements:
                - capabilityKey: condor
                  matchType: !exists exists
              artifactDependencies:
                - name: tests
              miscellaneous:
                cleanWorkingDirectoryAfterEachBuild: false
            - key: T18B
              name: 018-black-condorc-staging-site
              description: TODO
              tasks:
                - !script
                  description: Cleanup
                  enabled: true
                  inlineScript:
                    interpreter: !scriptInterpreter LEGACY_SH_BAT
                    scriptBody: "rm -rf pegasus/ test/"
                - !script
                  description: Untar source
                  inlineScript:
                    interpreter: !scriptInterpreter LEGACY_SH_BAT
                    scriptBody: "tar xf tests.tar"
                - !script
                  description: Run Test
                  inlineScript:
                    interpreter: !scriptInterpreter LEGACY_SH_BAT
                    scriptBody: |
                      export PATH=${bamboo_build_working_directory}/pegasus/bin:$PATH
                      test/scripts/launch-bamboo-test ${bamboo_shortJobName}
              requirements:
                - capabilityKey: condor
                  matchType: !exists exists
              artifactDependencies:
                - name: tests
              miscellaneous:
                cleanWorkingDirectoryAfterEachBuild: false
            - key: T19A
              name: 019-black-label
              description: TODO
              tasks:
                - !script
                  description: Cleanup
                  enabled: true
                  inlineScript:
                    interpreter: !scriptInterpreter LEGACY_SH_BAT
                    scriptBody: "rm -rf pegasus/ test/"
                - !script
                  description: Untar source
                  inlineScript:
                    interpreter: !scriptInterpreter LEGACY_SH_BAT
                    scriptBody: "tar xf tests.tar"
                - !script
                  description: Run Test
                  inlineScript:
                    interpreter: !scriptInterpreter LEGACY_SH_BAT
                    scriptBody: |
                      export PATH=${bamboo_build_working_directory}/pegasus/bin:$PATH
                      test/scripts/launch-bamboo-test ${bamboo_shortJobName}
              requirements:
                - capabilityKey: condor
                  matchType: !exists exists
              artifactDependencies:
                - name: tests
              miscellaneous:
                cleanWorkingDirectoryAfterEachBuild: false
            - key: PMCONLY
              name: 020-pmc-only
              description: TODO
              tasks:
                - !script
                  description: Cleanup
                  enabled: true
                  inlineScript:
                    interpreter: !scriptInterpreter LEGACY_SH_BAT
                    scriptBody: "rm -rf pegasus/ test/"
                - !script
                  description: Untar source
                  inlineScript:
                    interpreter: !scriptInterpreter LEGACY_SH_BAT
                    scriptBody: "tar xf tests.tar"
                - !script
                  description: Run Test
                  environmentVariables: "PATH=/usr/lib64/mpich/bin:/usr/local/bin:/usr/bin:/usr/local/sbin:/usr/sbin"
                  inlineScript:
                    interpreter: !scriptInterpreter LEGACY_SH_BAT
                    scriptBody: |
                      export PATH=${bamboo_build_working_directory}/pegasus/bin:$PATH
                      test/scripts/launch-bamboo-test-no-status ${bamboo_shortJobName}
              requirements:
                - capabilityKey: condor
                  matchType: !exists exists
              artifactDependencies:
                - name: tests
              miscellaneous:
                cleanWorkingDirectoryAfterEachBuild: false
            - key: T21A
              name: 021-black-dir
              description: TODO
              tasks:
                - !script
                  description: Cleanup
                  enabled: true
                  inlineScript:
                    interpreter: !scriptInterpreter LEGACY_SH_BAT
                    scriptBody: "rm -rf pegasus/ test/"
                - !script
                  description: Untar source
                  inlineScript:
                    interpreter: !scriptInterpreter LEGACY_SH_BAT
                    scriptBody: "tar xf tests.tar"
                - !script
                  description: Run Test
                  inlineScript:
                    interpreter: !scriptInterpreter LEGACY_SH_BAT
                    scriptBody: |
                      export PATH=${bamboo_build_working_directory}/pegasus/bin:$PATH
                      test/scripts/launch-bamboo-test ${bamboo_shortJobName}
              requirements:
                - capabilityKey: condor
                  matchType: !exists exists
              artifactDependencies:
                - name: tests
              miscellaneous:
                cleanWorkingDirectoryAfterEachBuild: false
            - key: BNT22A
              name: 022-data-reuse-full-a
              description: TODO
              tasks:
                - !script
                  description: Cleanup
                  enabled: true
                  inlineScript:
                    interpreter: !scriptInterpreter LEGACY_SH_BAT
                    scriptBody: "rm -rf pegasus/ test/"
                - !script
                  description: Untar source
                  inlineScript:
                    interpreter: !scriptInterpreter LEGACY_SH_BAT
                    scriptBody: "tar xf tests.tar"
                - !script
                  description: Run Test
                  inlineScript:
                    interpreter: !scriptInterpreter LEGACY_SH_BAT
                    scriptBody: |
                      export PATH=${bamboo_build_working_directory}/pegasus/bin:$PATH
                      test/scripts/launch-bamboo-test ${bamboo_shortJobName}
              requirements:
                - capabilityKey: condor
                  matchType: !exists exists
              artifactDependencies:
                - name: tests
              miscellaneous:
                cleanWorkingDirectoryAfterEachBuild: false
            - key: BNT022B
              name: 022-data-reuse-full-b
              description: TODO
              tasks:
                - !script
                  description: Cleanup
                  enabled: true
                  inlineScript:
                    interpreter: !scriptInterpreter LEGACY_SH_BAT
                    scriptBody: "rm -rf pegasus/ test/"
                - !script
                  description: Untar source
                  inlineScript:
                    interpreter: !scriptInterpreter LEGACY_SH_BAT
                    scriptBody: "tar xf tests.tar"
                - !script
                  description: Run Test
                  inlineScript:
                    interpreter: !scriptInterpreter LEGACY_SH_BAT
                    scriptBody: |
                      export PATH=${bamboo_build_working_directory}/pegasus/bin:$PATH
                      test/scripts/launch-bamboo-test ${bamboo_shortJobName}
              requirements:
                - capabilityKey: condor
                  matchType: !exists exists
              artifactDependencies:
                - name: tests
              miscellaneous:
                cleanWorkingDirectoryAfterEachBuild: false
            - key: T22
              name: 022-data-reuse-regexrc
              description: TODO
              tasks:
                - !script
                  description: Cleanup
                  enabled: true
                  inlineScript:
                    interpreter: !scriptInterpreter LEGACY_SH_BAT
                    scriptBody: "rm -rf pegasus/ test/"
                - !script
                  description: Untar source
                  inlineScript:
                    interpreter: !scriptInterpreter LEGACY_SH_BAT
                    scriptBody: "tar xf tests.tar"
                - !script
                  description: Run Test
                  inlineScript:
                    interpreter: !scriptInterpreter LEGACY_SH_BAT
                    scriptBody: |
                      export PATH=${bamboo_build_working_directory}/pegasus/bin:$PATH
                      test/scripts/launch-bamboo-test-planner-only ${bamboo_shortJobName}
              requirements:
                - capabilityKey: condor
                  matchType: !exists exists
              artifactDependencies:
                - name: tests
              miscellaneous:
                cleanWorkingDirectoryAfterEachBuild: false
            - key: T023
              name: 023-sc4-ssh-http
              description: TODO
              tasks:
                - !script
                  description: Cleanup
                  enabled: true
                  inlineScript:
                    interpreter: !scriptInterpreter LEGACY_SH_BAT
                    scriptBody: "rm -rf pegasus/ test/"
                - !script
                  description: Untar source
                  inlineScript:
                    interpreter: !scriptInterpreter LEGACY_SH_BAT
                    scriptBody: "tar xf tests.tar"
                - !script
                  description: Run Test
                  inlineScript:
                    interpreter: !scriptInterpreter LEGACY_SH_BAT
                    scriptBody: |
                      export PATH=${bamboo_build_working_directory}/pegasus/bin:$PATH
                      test/scripts/launch-bamboo-test ${bamboo_shortJobName}
              requirements:
                - capabilityKey: condor
                  matchType: !exists exists
              artifactDependencies:
                - name: tests
              miscellaneous:
                cleanWorkingDirectoryAfterEachBuild: false
            - key: T024
              name: 024-sc4-gridftp-http
              description: TODO
              tasks:
                - !script
                  description: Cleanup
                  enabled: true
                  inlineScript:
                    interpreter: !scriptInterpreter LEGACY_SH_BAT
                    scriptBody: "rm -rf pegasus/ test/"
                - !script
                  description: Untar source
                  inlineScript:
                    interpreter: !scriptInterpreter LEGACY_SH_BAT
                    scriptBody: "tar xf tests.tar"
                - !script
                  description: Run Test
                  inlineScript:
                    interpreter: !scriptInterpreter LEGACY_SH_BAT
                    scriptBody: |
                      export PATH=${bamboo_build_working_directory}/pegasus/bin:$PATH
                      test/scripts/launch-bamboo-test ${bamboo_shortJobName}
              requirements:
                - capabilityKey: condor
                  matchType: !exists exists
              artifactDependencies:
                - name: tests
              miscellaneous:
                cleanWorkingDirectoryAfterEachBuild: false
            - key: T025
              name: 025-sc4-file-http
              description: TODO
              tasks:
                - !script
                  description: Cleanup
                  enabled: true
                  inlineScript:
                    interpreter: !scriptInterpreter LEGACY_SH_BAT
                    scriptBody: "rm -rf pegasus/ test/"
                - !script
                  description: Untar source
                  inlineScript:
                    interpreter: !scriptInterpreter LEGACY_SH_BAT
                    scriptBody: "tar xf tests.tar"
                - !script
                  description: Run Test
                  inlineScript:
                    interpreter: !scriptInterpreter LEGACY_SH_BAT
                    scriptBody: |
                      export PATH=${bamboo_build_working_directory}/pegasus/bin:$PATH
                      test/scripts/launch-bamboo-test ${bamboo_shortJobName}
              requirements:
                - capabilityKey: condor
                  matchType: !exists exists
              artifactDependencies:
                - name: tests
              miscellaneous:
                cleanWorkingDirectoryAfterEachBuild: false
            - key: T26
              name: 026-cache-url-check
              description: TODO
              enabled: true
              tasks:
                - !script
                  description: Cleanup
                  enabled: true
                  inlineScript:
                    interpreter: !scriptInterpreter LEGACY_SH_BAT
                    scriptBody: "rm -rf pegasus/ test/"
                - !script
                  description: Untar source
                  inlineScript:
                    interpreter: !scriptInterpreter LEGACY_SH_BAT
                    scriptBody: "tar xf tests.tar"
                - !script
                  description: Run Test
                  inlineScript:
                    interpreter: !scriptInterpreter LEGACY_SH_BAT
                    scriptBody: |
                      export PATH=${bamboo_build_working_directory}/pegasus/bin:$PATH
                      test/scripts/launch-bamboo-test ${bamboo_shortJobName}
              requirements:
                - capabilityKey: condor
                  matchType: !exists exists
              artifactDependencies:
                - name: tests
              miscellaneous:
                cleanWorkingDirectoryAfterEachBuild: false
            - key: T27A
              name: 027-montage-bypass-staging-site
              description: TODO
              tasks:
                - !script
                  description: Cleanup
                  enabled: true
                  inlineScript:
                    interpreter: !scriptInterpreter LEGACY_SH_BAT
                    scriptBody: "rm -rf pegasus/ test/"
                - !script
                  description: Untar source
                  inlineScript:
                    interpreter: !scriptInterpreter LEGACY_SH_BAT
                    scriptBody: "tar xf tests.tar"
                - !script
                  description: Run Test
                  inlineScript:
                    interpreter: !scriptInterpreter LEGACY_SH_BAT
                    scriptBody: |
                      export PATH=${bamboo_build_working_directory}/pegasus/bin:$PATH
                      test/scripts/launch-bamboo-test ${bamboo_shortJobName}
              requirements:
                - capabilityKey: condor
                  matchType: !exists exists
              artifactDependencies:
                - name: tests
              miscellaneous:
                cleanWorkingDirectoryAfterEachBuild: false
            - key: T27B
              name: 027-montage-bypass-staging-site-condorio
              description: TODO
              enabled: false
              tasks:
                - !script
                  description: Cleanup
                  enabled: true
                  inlineScript:
                    interpreter: !scriptInterpreter LEGACY_SH_BAT
                    scriptBody: "rm -rf pegasus/ test/"
                - !script
                  description: Untar source
                  inlineScript:
                    interpreter: !scriptInterpreter LEGACY_SH_BAT
                    scriptBody: "tar xf tests.tar"
                - !script
                  description: Run Test
                  inlineScript:
                    interpreter: !scriptInterpreter LEGACY_SH_BAT
                    scriptBody: |
                      export PATH=${bamboo_build_working_directory}/pegasus/bin:$PATH
                      test/scripts/launch-bamboo-test ${bamboo_shortJobName}
              requirements:
                - capabilityKey: condor
                  matchType: !exists exists
              artifactDependencies:
                - name: tests
              miscellaneous:
                cleanWorkingDirectoryAfterEachBuild: false
            - key: T28A
              name: 028-dynamic-hierarchy
              description: TODO
              tasks:
                - !script
                  description: Cleanup
                  enabled: true
                  inlineScript:
                    interpreter: !scriptInterpreter LEGACY_SH_BAT
                    scriptBody: "rm -rf pegasus/ test/"
                - !script
                  description: Untar source
                  inlineScript:
                    interpreter: !scriptInterpreter LEGACY_SH_BAT
                    scriptBody: "tar xf tests.tar"
                - !script
                  description: Run Test
                  inlineScript:
                    interpreter: !scriptInterpreter LEGACY_SH_BAT
                    scriptBody: |
                      export PATH=${bamboo_build_working_directory}/pegasus/bin:$PATH
                      test/scripts/launch-bamboo-test ${bamboo_shortJobName}
              requirements:
                - capabilityKey: condor
                  matchType: !exists exists
              artifactDependencies:
                - name: tests
              miscellaneous:
                cleanWorkingDirectoryAfterEachBuild: false
            - key: T028B
              name: 028-dynamic-hierarchy-b
              description: TODO
              tasks:
                - !script
                  description: Cleanup
                  enabled: true
                  inlineScript:
                    interpreter: !scriptInterpreter LEGACY_SH_BAT
                    scriptBody: "rm -rf pegasus/ test/"
                - !script
                  description: Untar source
                  inlineScript:
                    interpreter: !scriptInterpreter LEGACY_SH_BAT
                    scriptBody: "tar xf tests.tar"
                - !script
                  description: Run Test
                  inlineScript:
                    interpreter: !scriptInterpreter LEGACY_SH_BAT
                    scriptBody: |
                      export PATH=${bamboo_build_working_directory}/pegasus/bin:$PATH
                      test/scripts/launch-bamboo-test ${bamboo_shortJobName}
              requirements:
                - capabilityKey: condor
                  matchType: !exists exists
              artifactDependencies:
                - name: tests
              miscellaneous:
                cleanWorkingDirectoryAfterEachBuild: false
            - key: T29A
              name: 029-black-quiet
              description: TODO
              tasks:
                - !script
                  description: Cleanup
                  enabled: true
                  inlineScript:
                    interpreter: !scriptInterpreter LEGACY_SH_BAT
                    scriptBody: "rm -rf pegasus/ test/"
                - !script
                  description: Untar source
                  inlineScript:
                    interpreter: !scriptInterpreter LEGACY_SH_BAT
                    scriptBody: "tar xf tests.tar"
                - !script
                  description: Run Test
                  inlineScript:
                    interpreter: !scriptInterpreter LEGACY_SH_BAT
                    scriptBody: |
                      export PATH=${bamboo_build_working_directory}/pegasus/bin:$PATH
                      test/scripts/launch-bamboo-test-no-jobs ${bamboo_shortJobName}
              requirements:
                - capabilityKey: condor
                  matchType: !exists exists
              artifactDependencies:
                - name: tests
              miscellaneous:
                cleanWorkingDirectoryAfterEachBuild: false
            - key: PEG030GS
              name: 030-pegasuslite-gs
              description: TODO
              tasks:
                - !script
                  description: Cleanup
                  enabled: true
                  inlineScript:
                    interpreter: !scriptInterpreter LEGACY_SH_BAT
                    scriptBody: "rm -rf pegasus/ test/"
                - !script
                  description: Untar source
                  inlineScript:
                    interpreter: !scriptInterpreter LEGACY_SH_BAT
                    scriptBody: "tar xf tests.tar"
                - !script
                  description: Run Test
                  inlineScript:
                    interpreter: !scriptInterpreter LEGACY_SH_BAT
                    scriptBody: |
                      export PATH=${bamboo_build_working_directory}/pegasus/bin:$PATH
                      test/scripts/launch-bamboo-test ${bamboo_shortJobName}
              requirements:
                - capabilityKey: condor
                  matchType: !exists exists
              artifactDependencies:
                - name: tests
              miscellaneous:
                cleanWorkingDirectoryAfterEachBuild: false
            - key: PEG030
              name: 030-pegasuslite-irods
              description: TODO
              enabled: false
              tasks:
                - !script
                  description: Cleanup
                  enabled: true
                  inlineScript:
                    interpreter: !scriptInterpreter LEGACY_SH_BAT
                    scriptBody: "rm -rf pegasus/ test/"
                - !script
                  description: Untar source
                  inlineScript:
                    interpreter: !scriptInterpreter LEGACY_SH_BAT
                    scriptBody: "tar xf tests.tar"
                - !script
                  description: Run Test
                  inlineScript:
                    interpreter: !scriptInterpreter LEGACY_SH_BAT
                    scriptBody: |
                      export PATH=${bamboo_build_working_directory}/pegasus/bin:$PATH
                      test/scripts/launch-bamboo-test ${bamboo_shortJobName}
              requirements:
                - capabilityKey: condor
                  matchType: !exists exists
              artifactDependencies:
                - name: tests
              miscellaneous:
                cleanWorkingDirectoryAfterEachBuild: false
            - key: PEG030S3
              name: 030-pegasuslite-s3
              description: TODO
              tasks:
                - !script
                  description: Cleanup
                  enabled: true
                  inlineScript:
                    interpreter: !scriptInterpreter LEGACY_SH_BAT
                    scriptBody: "rm -rf pegasus/ test/"
                - !script
                  description: Untar source
                  inlineScript:
                    interpreter: !scriptInterpreter LEGACY_SH_BAT
                    scriptBody: "tar xf tests.tar"
                - !script
                  description: Run Test
                  inlineScript:
                    interpreter: !scriptInterpreter LEGACY_SH_BAT
                    scriptBody: |
                      export PATH=${bamboo_build_working_directory}/pegasus/bin:$PATH
                      test/scripts/launch-bamboo-test ${bamboo_shortJobName}
              requirements:
                - capabilityKey: condor
                  matchType: !exists exists
              artifactDependencies:
                - name: tests
              miscellaneous:
                cleanWorkingDirectoryAfterEachBuild: false
            - key: SSHFTP030
              name: 030-pegasuslite-sshftp
              description: TODO
              enabled: false
              tasks:
                - !script
                  description: Cleanup
                  enabled: true
                  inlineScript:
                    interpreter: !scriptInterpreter LEGACY_SH_BAT
                    scriptBody: "rm -rf pegasus/ test/"
                - !script
                  description: Untar source
                  inlineScript:
                    interpreter: !scriptInterpreter LEGACY_SH_BAT
                    scriptBody: "tar xf tests.tar"
                - !script
                  description: Run Test
                  inlineScript:
                    interpreter: !scriptInterpreter LEGACY_SH_BAT
                    scriptBody: |
                      export PATH=${bamboo_build_working_directory}/pegasus/bin:$PATH
                      test/scripts/launch-bamboo-test ${bamboo_shortJobName}
              requirements:
                - capabilityKey: condor
                  matchType: !exists exists
              artifactDependencies:
                - name: tests
              miscellaneous:
                cleanWorkingDirectoryAfterEachBuild: false
            - key: RC031MON
              name: 031-montage-condor-io-jdbcrc
              description: TODO
              tasks:
                - !script
                  description: Cleanup
                  enabled: true
                  inlineScript:
                    interpreter: !scriptInterpreter LEGACY_SH_BAT
                    scriptBody: "rm -rf pegasus/ test/"
                - !script
                  description: Untar source
                  inlineScript:
                    interpreter: !scriptInterpreter LEGACY_SH_BAT
                    scriptBody: "tar xf tests.tar"
                - !script
                  description: Run Test
                  inlineScript:
                    interpreter: !scriptInterpreter LEGACY_SH_BAT
                    scriptBody: |
                      export PATH=${bamboo_build_working_directory}/pegasus/bin:$PATH
                      test/scripts/launch-bamboo-test ${bamboo_shortJobName}
              requirements:
                - capabilityKey: condor
                  matchType: !exists exists
              artifactDependencies:
                - name: tests
              miscellaneous:
                cleanWorkingDirectoryAfterEachBuild: false
            - key: T31A
              name: 031-montage-jdbcrc-sqlite
              description: TODO
              tasks:
                - !script
                  description: Cleanup
                  enabled: true
                  inlineScript:
                    interpreter: !scriptInterpreter LEGACY_SH_BAT
                    scriptBody: "rm -rf pegasus/ test/"
                - !script
                  description: Untar source
                  inlineScript:
                    interpreter: !scriptInterpreter LEGACY_SH_BAT
                    scriptBody: "tar xf tests.tar"
                - !script
                  description: Run Test
                  inlineScript:
                    interpreter: !scriptInterpreter LEGACY_SH_BAT
                    scriptBody: |
                      export PATH=${bamboo_build_working_directory}/pegasus/bin:$PATH
                      test/scripts/launch-bamboo-test ${bamboo_shortJobName}
              requirements:
                - capabilityKey: condor
                  matchType: !exists exists
              artifactDependencies:
                - name: tests
              miscellaneous:
                cleanWorkingDirectoryAfterEachBuild: false
            - key: T32A
              name: 032-black-chkpoint
              description: TODO
              tasks:
                - !script
                  description: Cleanup
                  enabled: true
                  inlineScript:
                    interpreter: !scriptInterpreter LEGACY_SH_BAT
                    scriptBody: "rm -rf pegasus/ test/"
                - !script
                  description: Untar source
                  inlineScript:
                    interpreter: !scriptInterpreter LEGACY_SH_BAT
                    scriptBody: "tar xf tests.tar"
                - !script
                  description: Run Test
                  inlineScript:
                    interpreter: !scriptInterpreter LEGACY_SH_BAT
                    scriptBody: |
                      export PATH=${bamboo_build_working_directory}/pegasus/bin:$PATH
                      test/scripts/launch-bamboo-test ${bamboo_shortJobName}
              requirements:
                - capabilityKey: condor
                  matchType: !exists exists
              artifactDependencies:
                - name: tests
              miscellaneous:
                cleanWorkingDirectoryAfterEachBuild: false
            - key: T32B
              name: 032-kickstart-chkpoint-signal-condorio
              description: Testing that kickstart sends SIGTERM to job executable for checkpointing
              tasks:
                - !script
                  description: Cleanup
                  enabled: true
                  inlineScript:
                    interpreter: !scriptInterpreter LEGACY_SH_BAT
                    scriptBody: "rm -rf pegasus/ test/"
                - !script
                  description: Untar source
                  inlineScript:
                    interpreter: !scriptInterpreter LEGACY_SH_BAT
                    scriptBody: "tar xf tests.tar"
                - !script
                  description: Run Test
                  inlineScript:
                    interpreter: !scriptInterpreter LEGACY_SH_BAT
                    scriptBody: |
                      export PATH=${bamboo_build_working_directory}/pegasus/bin:$PATH
                      test/scripts/launch-bamboo-test ${bamboo_shortJobName}
              requirements:
                - capabilityKey: condor
                  matchType: !exists exists
              artifactDependencies:
                - name: tests
              miscellaneous:
                cleanWorkingDirectoryAfterEachBuild: false
            - key: T32C
              name: 032-kickstart-chkpoint-signal-nonsharedfs
              description: Testing that kickstart sends SIGTERM to job executable for checkpointing
              tasks:
                - !script
                  description: Cleanup
                  enabled: true
                  inlineScript:
                    interpreter: !scriptInterpreter LEGACY_SH_BAT
                    scriptBody: "rm -rf pegasus/ test/"
                - !script
                  description: Untar source
                  inlineScript:
                    interpreter: !scriptInterpreter LEGACY_SH_BAT
                    scriptBody: "tar xf tests.tar"
                - !script
                  description: Run Test
                  inlineScript:
                    interpreter: !scriptInterpreter LEGACY_SH_BAT
                    scriptBody: |
                      export PATH=${bamboo_build_working_directory}/pegasus/bin:$PATH
                      test/scripts/launch-bamboo-test ${bamboo_shortJobName}
              requirements:
                - capabilityKey: condor
                  matchType: !exists exists
              artifactDependencies:
                - name: tests
              miscellaneous:
                cleanWorkingDirectoryAfterEachBuild: false
            - key: T33
              name: 033-pegasuslite-multi
              description: TODO
              tasks:
                - !script
                  description: Cleanup
                  enabled: true
                  inlineScript:
                    interpreter: !scriptInterpreter LEGACY_SH_BAT
                    scriptBody: "rm -rf pegasus/ test/"
                - !script
                  description: Untar source
                  inlineScript:
                    interpreter: !scriptInterpreter LEGACY_SH_BAT
                    scriptBody: "tar xf tests.tar"
                - !script
                  description: Run Test
                  inlineScript:
                    interpreter: !scriptInterpreter LEGACY_SH_BAT
                    scriptBody: |
                      export PATH=${bamboo_build_working_directory}/pegasus/bin:$PATH
                      test/scripts/launch-bamboo-test ${bamboo_shortJobName}
              requirements:
                - capabilityKey: condor
                  matchType: !exists exists
              artifactDependencies:
                - name: tests
              miscellaneous:
                cleanWorkingDirectoryAfterEachBuild: false
            - key: T33A
              name: 033-pegasuslite-multi-wp-a
              description: TODO
              tasks:
                - !script
                  description: Cleanup
                  enabled: true
                  inlineScript:
                    interpreter: !scriptInterpreter LEGACY_SH_BAT
                    scriptBody: "rm -rf pegasus/ test/"
                - !script
                  description: Untar source
                  inlineScript:
                    interpreter: !scriptInterpreter LEGACY_SH_BAT
                    scriptBody: "tar xf tests.tar"
                - !script
                  description: Run Test
                  inlineScript:
                    interpreter: !scriptInterpreter LEGACY_SH_BAT
                    scriptBody: |
                      export PATH=${bamboo_build_working_directory}/pegasus/bin:$PATH
                      test/scripts/launch-bamboo-test ${bamboo_shortJobName}
              requirements:
                - capabilityKey: condor
                  matchType: !exists exists
              artifactDependencies:
                - name: tests
              miscellaneous:
                cleanWorkingDirectoryAfterEachBuild: false
            - key: T33B
              name: 033-pegasuslite-multi-wp-b
              description: TODO
              tasks:
                - !script
                  description: Cleanup
                  enabled: true
                  inlineScript:
                    interpreter: !scriptInterpreter LEGACY_SH_BAT
                    scriptBody: "rm -rf pegasus/ test/"
                - !script
                  description: Untar source
                  inlineScript:
                    interpreter: !scriptInterpreter LEGACY_SH_BAT
                    scriptBody: "tar xf tests.tar"
                - !script
                  description: Run Test
                  inlineScript:
                    interpreter: !scriptInterpreter LEGACY_SH_BAT
                    scriptBody: |
                      export PATH=${bamboo_build_working_directory}/pegasus/bin:$PATH
                      test/scripts/launch-bamboo-test ${bamboo_shortJobName}
              requirements:
                - capabilityKey: condor
                  matchType: !exists exists
              artifactDependencies:
                - name: tests
              miscellaneous:
                cleanWorkingDirectoryAfterEachBuild: false
            - key: T33C
              name: 033-pegasuslite-multi-wp-c
              description: TODO
              tasks:
                - !script
                  description: Cleanup
                  enabled: true
                  inlineScript:
                    interpreter: !scriptInterpreter LEGACY_SH_BAT
                    scriptBody: "rm -rf pegasus/ test/"
                - !script
                  description: Untar source
                  inlineScript:
                    interpreter: !scriptInterpreter LEGACY_SH_BAT
                    scriptBody: "tar xf tests.tar"
                - !script
                  description: Run Test
                  inlineScript:
                    interpreter: !scriptInterpreter LEGACY_SH_BAT
                    scriptBody: |
                      export PATH=${bamboo_build_working_directory}/pegasus/bin:$PATH
                      test/scripts/launch-bamboo-test ${bamboo_shortJobName}
              requirements:
                - capabilityKey: condor
                  matchType: !exists exists
              artifactDependencies:
                - name: tests
              miscellaneous:
                cleanWorkingDirectoryAfterEachBuild: false
            - key: T34C
              name: 034-recursive-cluster-condorio
              description: TODO
              tasks:
                - !script
                  description: Cleanup
                  enabled: true
                  inlineScript:
                    interpreter: !scriptInterpreter LEGACY_SH_BAT
                    scriptBody: "rm -rf pegasus/ test/"
                - !script
                  description: Untar source
                  inlineScript:
                    interpreter: !scriptInterpreter LEGACY_SH_BAT
                    scriptBody: "tar xf tests.tar"
                - !script
                  description: Run Test
                  inlineScript:
                    interpreter: !scriptInterpreter LEGACY_SH_BAT
                    scriptBody: |
                      export PATH=${bamboo_build_working_directory}/pegasus/bin:$PATH
                      test/scripts/launch-bamboo-test ${bamboo_shortJobName}
              requirements:
                - capabilityKey: condor
                  matchType: !exists exists
              artifactDependencies:
                - name: tests
              miscellaneous:
                cleanWorkingDirectoryAfterEachBuild: false
            - key: T34B
              name: 034-recursive-cluster-nonsharedfs
              description: TODO
              tasks:
                - !script
                  description: Cleanup
                  enabled: true
                  inlineScript:
                    interpreter: !scriptInterpreter LEGACY_SH_BAT
                    scriptBody: "rm -rf pegasus/ test/"
                - !script
                  description: Untar source
                  inlineScript:
                    interpreter: !scriptInterpreter LEGACY_SH_BAT
                    scriptBody: "tar xf tests.tar"
                - !script
                  description: Run Test
                  inlineScript:
                    interpreter: !scriptInterpreter LEGACY_SH_BAT
                    scriptBody: |
                      export PATH=${bamboo_build_working_directory}/pegasus/bin:$PATH
                      test/scripts/launch-bamboo-test ${bamboo_shortJobName}
              requirements:
                - capabilityKey: condor
                  matchType: !exists exists
              artifactDependencies:
                - name: tests
              miscellaneous:
                cleanWorkingDirectoryAfterEachBuild: false
            - key: T34A
              name: 034-recursive-cluster-sharedfs
              description: TODO
              tasks:
                - !script
                  description: Cleanup
                  enabled: true
                  inlineScript:
                    interpreter: !scriptInterpreter LEGACY_SH_BAT
                    scriptBody: "rm -rf pegasus/ test/"
                - !script
                  description: Untar source
                  inlineScript:
                    interpreter: !scriptInterpreter LEGACY_SH_BAT
                    scriptBody: "tar xf tests.tar"
                - !script
                  description: Run Test
                  inlineScript:
                    interpreter: !scriptInterpreter LEGACY_SH_BAT
                    scriptBody: |
                      export PATH=${bamboo_build_working_directory}/pegasus/bin:$PATH
                      test/scripts/launch-bamboo-test ${bamboo_shortJobName}
              requirements:
                - capabilityKey: condor
                  matchType: !exists exists
              artifactDependencies:
                - name: tests
              miscellaneous:
                cleanWorkingDirectoryAfterEachBuild: false
            - key: T35
              name: 035-black-transfer
              description: TODO
              tasks:
                - !script
                  description: Cleanup
                  enabled: true
                  inlineScript:
                    interpreter: !scriptInterpreter LEGACY_SH_BAT
                    scriptBody: "rm -rf pegasus/ test/"
                - !script
                  description: Untar source
                  inlineScript:
                    interpreter: !scriptInterpreter LEGACY_SH_BAT
                    scriptBody: "tar xf tests.tar"
                - !script
                  description: Run Test
                  inlineScript:
                    interpreter: !scriptInterpreter LEGACY_SH_BAT
                    scriptBody: |
                      export PATH=${bamboo_build_working_directory}/pegasus/bin:$PATH
                      test/scripts/launch-bamboo-test ${bamboo_shortJobName}
              requirements:
                - capabilityKey: condor
                  matchType: !exists exists
              artifactDependencies:
                - name: tests
              miscellaneous:
                cleanWorkingDirectoryAfterEachBuild: false
            - key: T36
              name: 036-condorio-no-outputs
              description: TODO
              tasks:
                - !script
                  description: Cleanup
                  enabled: true
                  inlineScript:
                    interpreter: !scriptInterpreter LEGACY_SH_BAT
                    scriptBody: "rm -rf pegasus/ test/"
                - !script
                  description: Untar source
                  inlineScript:
                    interpreter: !scriptInterpreter LEGACY_SH_BAT
                    scriptBody: "tar xf tests.tar"
                - !script
                  description: Run Test
                  inlineScript:
                    interpreter: !scriptInterpreter LEGACY_SH_BAT
                    scriptBody: |
                      export PATH=${bamboo_build_working_directory}/pegasus/bin:$PATH
                      test/scripts/launch-bamboo-test ${bamboo_shortJobName}
              requirements:
                - capabilityKey: condor
                  matchType: !exists exists
              artifactDependencies:
                - name: tests
              miscellaneous:
                cleanWorkingDirectoryAfterEachBuild: false
            - key: T37
              name: 037-black-hints
              description: TODO
              tasks:
                - !script
                  description: Cleanup
                  enabled: true
                  inlineScript:
                    interpreter: !scriptInterpreter LEGACY_SH_BAT
                    scriptBody: "rm -rf pegasus/ test/"
                - !script
                  description: Untar source
                  inlineScript:
                    interpreter: !scriptInterpreter LEGACY_SH_BAT
                    scriptBody: "tar xf tests.tar"
                - !script
                  description: Run Test
                  inlineScript:
                    interpreter: !scriptInterpreter LEGACY_SH_BAT
                    scriptBody: |
                      export PATH=${bamboo_build_working_directory}/pegasus/bin:$PATH
                      test/scripts/launch-bamboo-test ${bamboo_shortJobName}
              requirements:
                - capabilityKey: condor
                  matchType: !exists exists
              artifactDependencies:
                - name: tests
              miscellaneous:
                cleanWorkingDirectoryAfterEachBuild: false
            - key: T038
              name: 038-halt-continue
              description: TODO
              tasks:
                - !script
                  description: Cleanup
                  enabled: true
                  inlineScript:
                    interpreter: !scriptInterpreter LEGACY_SH_BAT
                    scriptBody: "rm -rf pegasus/ test/"
                - !script
                  description: Untar source
                  inlineScript:
                    interpreter: !scriptInterpreter LEGACY_SH_BAT
                    scriptBody: "tar xf tests.tar"
                - !script
                  description: Run Test
                  inlineScript:
                    interpreter: !scriptInterpreter LEGACY_SH_BAT
                    scriptBody: |
                      export PATH=${bamboo_build_working_directory}/pegasus/bin:$PATH
                      test/scripts/launch-bamboo-test-no-jobs ${bamboo_shortJobName}
              requirements:
                - capabilityKey: condor
                  matchType: !exists exists
              artifactDependencies:
                - name: tests
              miscellaneous:
                cleanWorkingDirectoryAfterEachBuild: false
            - key: T39A
              name: 039-black-metadata
              description: TODO
              tasks:
                - !script
                  description: Cleanup
                  enabled: true
                  inlineScript:
                    interpreter: !scriptInterpreter LEGACY_SH_BAT
                    scriptBody: "rm -rf pegasus/ test/"
                - !script
                  description: Untar source
                  inlineScript:
                    interpreter: !scriptInterpreter LEGACY_SH_BAT
                    scriptBody: "tar xf tests.tar"
                - !script
                  description: Run Test
                  inlineScript:
                    interpreter: !scriptInterpreter LEGACY_SH_BAT
                    scriptBody: |
                      export PATH=${bamboo_build_working_directory}/pegasus/bin:$PATH
                      test/scripts/launch-bamboo-test ${bamboo_shortJobName}
              requirements:
                - capabilityKey: condor
                  matchType: !exists exists
              artifactDependencies:
                - name: tests
              miscellaneous:
                cleanWorkingDirectoryAfterEachBuild: false
            - key: T040N1
              name: 040-multiple-input-sources-nonsharedfs
              description: TODO
              tasks:
                - !script
                  description: Cleanup
                  enabled: true
                  inlineScript:
                    interpreter: !scriptInterpreter LEGACY_SH_BAT
                    scriptBody: "rm -rf pegasus/ test/"
                - !script
                  description: Untar source
                  inlineScript:
                    interpreter: !scriptInterpreter LEGACY_SH_BAT
                    scriptBody: "tar xf tests.tar"
                - !script
                  description: Run Test
                  inlineScript:
                    interpreter: !scriptInterpreter LEGACY_SH_BAT
                    scriptBody: |
                      export PATH=${bamboo_build_working_directory}/pegasus/bin:$PATH
                      test/scripts/launch-bamboo-test ${bamboo_shortJobName}
              requirements:
                - capabilityKey: condor
                  matchType: !exists exists
              artifactDependencies:
                - name: tests
              miscellaneous:
                cleanWorkingDirectoryAfterEachBuild: false
            - key: T040N2
              name: 040-multiple-input-sources-sharedfs
              description: TODO
              tasks:
                - !script
                  description: Cleanup
                  enabled: true
                  inlineScript:
                    interpreter: !scriptInterpreter LEGACY_SH_BAT
                    scriptBody: "rm -rf pegasus/ test/"
                - !script
                  description: Untar source
                  inlineScript:
                    interpreter: !scriptInterpreter LEGACY_SH_BAT
                    scriptBody: "tar xf tests.tar"
                - !script
                  description: Run Test
                  inlineScript:
                    interpreter: !scriptInterpreter LEGACY_SH_BAT
                    scriptBody: |
                      export PATH=${bamboo_build_working_directory}/pegasus/bin:$PATH
                      test/scripts/launch-bamboo-test ${bamboo_shortJobName}
              requirements:
                - capabilityKey: condor
                  matchType: !exists exists
              artifactDependencies:
                - name: tests
              miscellaneous:
                cleanWorkingDirectoryAfterEachBuild: false
            - key: T042B
              name: 042-kswrapper-nonsharedfs
              description: TODO
              tasks:
                - !script
                  description: Cleanup
                  enabled: true
                  inlineScript:
                    interpreter: !scriptInterpreter LEGACY_SH_BAT
                    scriptBody: "rm -rf pegasus/ test/"
                - !script
                  description: Untar source
                  inlineScript:
                    interpreter: !scriptInterpreter LEGACY_SH_BAT
                    scriptBody: "tar xf tests.tar"
                - !script
                  description: Run Test
                  inlineScript:
                    interpreter: !scriptInterpreter LEGACY_SH_BAT
                    scriptBody: |
                      export PATH=${bamboo_build_working_directory}/pegasus/bin:$PATH
                      test/scripts/launch-bamboo-test ${bamboo_shortJobName}
              requirements:
                - capabilityKey: condor
                  matchType: !exists exists
              artifactDependencies:
                - name: tests
              miscellaneous:
                cleanWorkingDirectoryAfterEachBuild: false
            - key: T042A
              name: 042-kswrapper-sharedfs
              description: TODO
              tasks:
                - !script
                  description: Cleanup
                  enabled: true
                  inlineScript:
                    interpreter: !scriptInterpreter LEGACY_SH_BAT
                    scriptBody: "rm -rf pegasus/ test/"
                - !script
                  description: Untar source
                  inlineScript:
                    interpreter: !scriptInterpreter LEGACY_SH_BAT
                    scriptBody: "tar xf tests.tar"
                - !script
                  description: Run Test
                  inlineScript:
                    interpreter: !scriptInterpreter LEGACY_SH_BAT
                    scriptBody: |
                      export PATH=${bamboo_build_working_directory}/pegasus/bin:$PATH
                      test/scripts/launch-bamboo-test ${bamboo_shortJobName}
              requirements:
                - capabilityKey: condor
                  matchType: !exists exists
              artifactDependencies:
                - name: tests
              miscellaneous:
                cleanWorkingDirectoryAfterEachBuild: false
            - key: T043A
              name: 043-integrity-condorio
              description: Integrity checking on for the whole workflow
              tasks:
                - !script
                  description: Cleanup
                  enabled: true
                  inlineScript:
                    interpreter: !scriptInterpreter LEGACY_SH_BAT
                    scriptBody: "rm -rf pegasus/ test/"
                - !script
                  description: Untar source
                  inlineScript:
                    interpreter: !scriptInterpreter LEGACY_SH_BAT
                    scriptBody: "tar xf tests.tar"
                - !script
                  description: Run Test
                  inlineScript:
                    interpreter: !scriptInterpreter LEGACY_SH_BAT
                    scriptBody: |
                      export PATH=${bamboo_build_working_directory}/pegasus/bin:$PATH
                      test/scripts/launch-bamboo-test ${bamboo_shortJobName}
              requirements:
                - capabilityKey: condor
                  matchType: !exists exists
              artifactDependencies:
                - name: tests
              miscellaneous:
                cleanWorkingDirectoryAfterEachBuild: false
            - key: T043B
              name: 043-integrity-nonsharedfs
              description: Integrity checking with nonsharedfs
              tasks:
                - !script
                  description: Cleanup
                  enabled: true
                  inlineScript:
                    interpreter: !scriptInterpreter LEGACY_SH_BAT
                    scriptBody: "rm -rf pegasus/ test/"
                - !script
                  description: Untar source
                  inlineScript:
                    interpreter: !scriptInterpreter LEGACY_SH_BAT
                    scriptBody: "tar xf tests.tar"
                - !script
                  description: Run Test
                  inlineScript:
                    interpreter: !scriptInterpreter LEGACY_SH_BAT
                    scriptBody: |
                      export PATH=${bamboo_build_working_directory}/pegasus/bin:$PATH
                      test/scripts/launch-bamboo-test ${bamboo_shortJobName}
              requirements:
                - capabilityKey: condor
                  matchType: !exists exists
              artifactDependencies:
                - name: tests
              miscellaneous:
                cleanWorkingDirectoryAfterEachBuild: false
            - key: T043C
              name: 043-integrity-nonsharedfs-nosymlink
              description: Integrity checking with nonsharedfs with nosymlink dial
              tasks:
                - !script
                  description: Cleanup
                  enabled: true
                  inlineScript:
                    interpreter: !scriptInterpreter LEGACY_SH_BAT
                    scriptBody: "rm -rf pegasus/ test/"
                - !script
                  description: Untar source
                  inlineScript:
                    interpreter: !scriptInterpreter LEGACY_SH_BAT
                    scriptBody: "tar xf tests.tar"
                - !script
                  description: Run Test
                  inlineScript:
                    interpreter: !scriptInterpreter LEGACY_SH_BAT
                    scriptBody: |
                      export PATH=${bamboo_build_working_directory}/pegasus/bin:$PATH
                      test/scripts/launch-bamboo-test ${bamboo_shortJobName}
              requirements:
                - capabilityKey: condor
                  matchType: !exists exists
              artifactDependencies:
                - name: tests
              miscellaneous:
                cleanWorkingDirectoryAfterEachBuild: false
            - key: T043D
              name: 043-integrity-condorio-nogs
              description: Integrity checking with PegasusLite and Condorio but some jobs launched without kickstart
              tasks:
                - !script
                  description: Cleanup
                  enabled: true
                  inlineScript:
                    interpreter: !scriptInterpreter LEGACY_SH_BAT
                    scriptBody: "rm -rf pegasus/ test/"
                - !script
                  description: Untar source
                  inlineScript:
                    interpreter: !scriptInterpreter LEGACY_SH_BAT
                    scriptBody: "tar xf tests.tar"
                - !script
                  description: Run Test
                  inlineScript:
                    interpreter: !scriptInterpreter LEGACY_SH_BAT
                    scriptBody: |
                      export PATH=${bamboo_build_working_directory}/pegasus/bin:$PATH
                      test/scripts/launch-bamboo-test ${bamboo_shortJobName}
              requirements:
                - capabilityKey: condor
                  matchType: !exists exists
              artifactDependencies:
                - name: tests
              miscellaneous:
                cleanWorkingDirectoryAfterEachBuild: false
            - key: T043SYN
              name: 043-integrity-synthetic-with-errors
              tasks:
                - !script
                  description: Cleanup
                  enabled: true
                  inlineScript:
                    interpreter: !scriptInterpreter LEGACY_SH_BAT
                    scriptBody: "rm -rf pegasus/ test/"
                - !script
                  description: Untar source
                  inlineScript:
                    interpreter: !scriptInterpreter LEGACY_SH_BAT
                    scriptBody: "tar xf tests.tar"
                - !script
                  description: Run Test
                  inlineScript:
                    interpreter: !scriptInterpreter LEGACY_SH_BAT
                    scriptBody: |
                      export PATH=${bamboo_build_working_directory}/pegasus/bin:$PATH
                      test/scripts/launch-bamboo-test ${bamboo_shortJobName}
              requirements:
                - capabilityKey: condor
                  matchType: !exists exists
              artifactDependencies:
                - name: tests
              miscellaneous:
                cleanWorkingDirectoryAfterEachBuild: false
            - key: T043E
              name: 043-integrity-condorio-5.0API
              description: Integrity checking on for the whole workflow using 5.0 API
              tasks:
                - !script
                  description: Cleanup
                  enabled: true
                  inlineScript:
                    interpreter: !scriptInterpreter LEGACY_SH_BAT
                    scriptBody: "rm -rf pegasus/ test/"
                - !script
                  description: Untar source
                  inlineScript:
                    interpreter: !scriptInterpreter LEGACY_SH_BAT
                    scriptBody: "tar xf tests.tar"
                - !script
                  description: Run Test
                  inlineScript:
                    interpreter: !scriptInterpreter LEGACY_SH_BAT
                    scriptBody: |
                      export PATH=${bamboo_build_working_directory}/pegasus/bin:$PATH
                      test/scripts/launch-bamboo-test ${bamboo_shortJobName}
              requirements:
                - capabilityKey: condor
                  matchType: !exists exists
              artifactDependencies:
                - name: tests
              miscellaneous:
                cleanWorkingDirectoryAfterEachBuild: false
            - key: T043F
              name: 043-integrity-bypass-staging
              description: Integrity checking when using bypass staging
              tasks:
                - !script
                  description: Cleanup
                  enabled: true
                  inlineScript:
                    interpreter: !scriptInterpreter LEGACY_SH_BAT
                    scriptBody: "rm -rf pegasus/ test/"
                - !script
                  description: Untar source
                  inlineScript:
                    interpreter: !scriptInterpreter LEGACY_SH_BAT
                    scriptBody: "tar xf tests.tar"
                - !script
                  description: Run Test
                  inlineScript:
                    interpreter: !scriptInterpreter LEGACY_SH_BAT
                    scriptBody: |
                      export PATH=${bamboo_build_working_directory}/pegasus/bin:$PATH
                      test/scripts/launch-bamboo-test-no-jobs ${bamboo_shortJobName}
              requirements:
                - capabilityKey: condor
                  matchType: !exists exists
              artifactDependencies:
                - name: tests
              miscellaneous:
                cleanWorkingDirectoryAfterEachBuild: false
            - key: T043G
              name: 043-integrity-condorio-singularity
              description: Integrity checking on for the whole workflow including associated singularity containers
              tasks:
                - !script
                  description: Cleanup
                  enabled: true
                  inlineScript:
                    interpreter: !scriptInterpreter LEGACY_SH_BAT
                    scriptBody: "rm -rf pegasus/ test/"
                - !script
                  description: Untar source
                  inlineScript:
                    interpreter: !scriptInterpreter LEGACY_SH_BAT
                    scriptBody: "tar xf tests.tar"
                - !script
                  description: Run Test
                  inlineScript:
                    interpreter: !scriptInterpreter LEGACY_SH_BAT
                    scriptBody: |
                      export PATH=${bamboo_build_working_directory}/pegasus/bin:$PATH
                      test/scripts/launch-bamboo-test ${bamboo_shortJobName}
              requirements:
                - capabilityKey: condor
                  matchType: !exists exists
              artifactDependencies:
                - name: tests
              miscellaneous:
                cleanWorkingDirectoryAfterEachBuild: false
            - key: T043H
              name: 043-integrity-bypass-staging-b
              description: nonsharedfs with containers and per file bypass on for files, executables and containers
              tasks:
                - !script
                  description: Cleanup
                  enabled: true
                  inlineScript:
                    interpreter: !scriptInterpreter LEGACY_SH_BAT
                    scriptBody: "rm -rf pegasus/ test/"
                - !script
                  description: Untar source
                  inlineScript:
                    interpreter: !scriptInterpreter LEGACY_SH_BAT
                    scriptBody: "tar xf tests.tar"
                - !script
                  description: Run Test
                  inlineScript:
                    interpreter: !scriptInterpreter LEGACY_SH_BAT
                    scriptBody: |
                      export PATH=${bamboo_build_working_directory}/pegasus/bin:$PATH
                      test/scripts/launch-bamboo-test ${bamboo_shortJobName}
              requirements:
                - capabilityKey: condor
                  matchType: !exists exists
              artifactDependencies:
                - name: tests
              miscellaneous:
                cleanWorkingDirectoryAfterEachBuild: false
            - key: T044A
              name: 044-docker-nonsharedfs
              description: nonsharedfs test with docker containers and executable staging
              tasks:
                - !script
                  description: Cleanup
                  enabled: true
                  inlineScript:
                    interpreter: !scriptInterpreter LEGACY_SH_BAT
                    scriptBody: "rm -rf pegasus/ test/"
                - !script
                  description: Untar source
                  inlineScript:
                    interpreter: !scriptInterpreter LEGACY_SH_BAT
                    scriptBody: "tar xf tests.tar"
                - !script
                  description: Run Test
                  inlineScript:
                    interpreter: !scriptInterpreter LEGACY_SH_BAT
                    scriptBody: |
                      export PATH=${bamboo_build_working_directory}/pegasus/bin:$PATH
                      test/scripts/launch-bamboo-test ${bamboo_shortJobName}
              requirements:
                - capabilityKey: condor
                  matchType: !exists exists
              artifactDependencies:
                - name: tests
              miscellaneous:
                cleanWorkingDirectoryAfterEachBuild: false
            - key: T044B
              name: 044-docker-nonsharedfs-shared
              description: Docker in nonsharedfs with a shared filesystem
              tasks:
                - !script
                  description: Cleanup
                  enabled: true
                  inlineScript:
                    interpreter: !scriptInterpreter LEGACY_SH_BAT
                    scriptBody: "rm -rf pegasus/ test/"
                - !script
                  description: Untar source
                  inlineScript:
                    interpreter: !scriptInterpreter LEGACY_SH_BAT
                    scriptBody: "tar xf tests.tar"
                - !script
                  description: Run Test
                  inlineScript:
                    interpreter: !scriptInterpreter LEGACY_SH_BAT
                    scriptBody: |
                      export PATH=${bamboo_build_working_directory}/pegasus/bin:$PATH
                      test/scripts/launch-bamboo-test ${bamboo_shortJobName}
              requirements:
                - capabilityKey: condor
                  matchType: !exists exists
              artifactDependencies:
                - name: tests
              miscellaneous:
                cleanWorkingDirectoryAfterEachBuild: false
            - key: T044C
              name: 044-singularity-nonsharedfs
              description: Singularity nonsharedfs case
              tasks:
                - !script
                  description: Cleanup
                  enabled: true
                  inlineScript:
                    interpreter: !scriptInterpreter LEGACY_SH_BAT
                    scriptBody: "rm -rf pegasus/ test/"
                - !script
                  description: Untar source
                  inlineScript:
                    interpreter: !scriptInterpreter LEGACY_SH_BAT
                    scriptBody: "tar xf tests.tar"
                - !script
                  description: Run Test
                  inlineScript:
                    interpreter: !scriptInterpreter LEGACY_SH_BAT
                    scriptBody: |
                      export PATH=${bamboo_build_working_directory}/pegasus/bin:$PATH
                      test/scripts/launch-bamboo-test ${bamboo_shortJobName}
              requirements:
                - capabilityKey: condor
                  matchType: !exists exists
              artifactDependencies:
                - name: tests
              miscellaneous:
                cleanWorkingDirectoryAfterEachBuild: false
            - key: T044D
              name: 044-singularity-nonsharedfs-shared
              description: Singularity test case
              tasks:
                - !script
                  description: Cleanup
                  enabled: true
                  inlineScript:
                    interpreter: !scriptInterpreter LEGACY_SH_BAT
                    scriptBody: "rm -rf pegasus/ test/"
                - !script
                  description: Untar source
                  inlineScript:
                    interpreter: !scriptInterpreter LEGACY_SH_BAT
                    scriptBody: "tar xf tests.tar"
                - !script
                  description: Run Test
                  inlineScript:
                    interpreter: !scriptInterpreter LEGACY_SH_BAT
                    scriptBody: |
                      export PATH=${bamboo_build_working_directory}/pegasus/bin:$PATH
                      test/scripts/launch-bamboo-test ${bamboo_shortJobName}
              requirements:
                - capabilityKey: condor
                  matchType: !exists exists
              artifactDependencies:
                - name: tests
              miscellaneous:
                cleanWorkingDirectoryAfterEachBuild: false
            - key: T044E
              name: 044-singularity-nonsharedfs-hub
              description: Singularity test case, using shub images
              tasks:
                - !script
                  description: Cleanup
                  enabled: false
                  inlineScript:
                    interpreter: !scriptInterpreter LEGACY_SH_BAT
                    scriptBody: "rm -rf pegasus/ test/"
                - !script
                  description: Untar source
                  inlineScript:
                    interpreter: !scriptInterpreter LEGACY_SH_BAT
                    scriptBody: "tar xf tests.tar"
                - !script
                  description: Run Test
                  inlineScript:
                    interpreter: !scriptInterpreter LEGACY_SH_BAT
                    scriptBody: |
                      export PATH=${bamboo_build_working_directory}/pegasus/bin:$PATH
                      test/scripts/launch-bamboo-test ${bamboo_shortJobName}
              requirements:
                - capabilityKey: condor
                  matchType: !exists exists
              artifactDependencies:
                - name: tests
              miscellaneous:
                cleanWorkingDirectoryAfterEachBuild: false
            - key: T044F
              name: 044-docker-nonsharedfs-symlink
              description: Docker in nonsharedfs with a shared filesystem and symlinking
              tasks:
                - !script
                  description: Cleanup
                  enabled: true
                  inlineScript:
                    interpreter: !scriptInterpreter LEGACY_SH_BAT
                    scriptBody: "rm -rf pegasus/ test/"
                - !script
                  description: Untar source
                  inlineScript:
                    interpreter: !scriptInterpreter LEGACY_SH_BAT
                    scriptBody: "tar xf tests.tar"
                - !script
                  description: Run Test
                  inlineScript:
                    interpreter: !scriptInterpreter LEGACY_SH_BAT
                    scriptBody: |
                      export PATH=${bamboo_build_working_directory}/pegasus/bin:$PATH
                      test/scripts/launch-bamboo-test ${bamboo_shortJobName}
              requirements:
                - capabilityKey: condor
                  matchType: !exists exists
              artifactDependencies:
                - name: tests
              miscellaneous:
                cleanWorkingDirectoryAfterEachBuild: false
            - key: T044G
              name: 044-singularity-nonsharedfs-symlink
              description: Singularity in nonsharedfs with a shared filesystem and symlinking
              tasks:
                - !script
                  description: Cleanup
                  enabled: true
                  inlineScript:
                    interpreter: !scriptInterpreter LEGACY_SH_BAT
                    scriptBody: "rm -rf pegasus/ test/"
                - !script
                  description: Untar source
                  inlineScript:
                    interpreter: !scriptInterpreter LEGACY_SH_BAT
                    scriptBody: "tar xf tests.tar"
                - !script
                  description: Run Test
                  inlineScript:
                    interpreter: !scriptInterpreter LEGACY_SH_BAT
                    scriptBody: |
                      export PATH=${bamboo_build_working_directory}/pegasus/bin:$PATH
                      test/scripts/launch-bamboo-test ${bamboo_shortJobName}
              requirements:
                - capabilityKey: condor
                  matchType: !exists exists
              artifactDependencies:
                - name: tests
              miscellaneous:
                cleanWorkingDirectoryAfterEachBuild: false
            - key: T044H
              name: 044-singularity-nonsharedfs-symlink-cvmfs
              description: Singularity in nonsharedfs with a shared filesystem and symlinking of container image from cvmfs
              tasks:
                - !script
                  description: Cleanup
                  enabled: true
                  inlineScript:
                    interpreter: !scriptInterpreter LEGACY_SH_BAT
                    scriptBody: "rm -rf pegasus/ test/"
                - !script
                  description: Untar source
                  inlineScript:
                    interpreter: !scriptInterpreter LEGACY_SH_BAT
                    scriptBody: "tar xf tests.tar"
                - !script
                  description: Run Test
                  inlineScript:
                    interpreter: !scriptInterpreter LEGACY_SH_BAT
                    scriptBody: |
                      export PATH=${bamboo_build_working_directory}/pegasus/bin:$PATH
                      test/scripts/launch-bamboo-test ${bamboo_shortJobName}
              requirements:
                - capabilityKey: condor
                  matchType: !exists exists
              artifactDependencies:
                - name: tests
              miscellaneous:
                cleanWorkingDirectoryAfterEachBuild: false
            - key: T044I
              name: 044-singularity-nonsharedfs-minimal
              description: Singularity in nonsharedfs, with a minimal image
              tasks:
              - !script
                description: Cleanup
                enabled: true
                inlineScript:
                  interpreter: !scriptInterpreter LEGACY_SH_BAT
                  scriptBody: "rm -rf pegasus/ test/"
              - !script
                description: Untar source
                inlineScript:
                  interpreter: !scriptInterpreter LEGACY_SH_BAT
                  scriptBody: "tar xf tests.tar"
              - !script
                description: Run Test
                inlineScript:
                  interpreter: !scriptInterpreter LEGACY_SH_BAT
                  scriptBody: |
                    export PATH=${bamboo_build_working_directory}/pegasus/bin:$PATH
                    test/scripts/launch-bamboo-test ${bamboo_shortJobName}
              requirements:
              - capabilityKey: condor
                matchType: !exists exists
              artifactDependencies:
              - name: tests
              miscellaneous:
                cleanWorkingDirectoryAfterEachBuild: false
            - key: T045A
              name: 045-hierarchy-sharedfs
              description: Baseline hierarchal workflow
              tasks:
                - !script
                  description: Cleanup
                  enabled: true
                  inlineScript:
                    interpreter: !scriptInterpreter LEGACY_SH_BAT
                    scriptBody: "rm -rf pegasus/ test/"
                - !script
                  description: Untar source
                  inlineScript:
                    interpreter: !scriptInterpreter LEGACY_SH_BAT
                    scriptBody: "tar xf tests.tar"
                - !script
                  description: Run Test
                  inlineScript:
                    interpreter: !scriptInterpreter LEGACY_SH_BAT
                    scriptBody: |
                      export PATH=${bamboo_build_working_directory}/pegasus/bin:$PATH
                      test/scripts/launch-bamboo-test ${bamboo_shortJobName}
              requirements:
                - capabilityKey: condor
                  matchType: !exists exists
              artifactDependencies:
                - name: tests
              miscellaneous:
                cleanWorkingDirectoryAfterEachBuild: false
            - key: T045B
              name: 045-hierarchy-sharedfs-b
              description: Baseline hierarchal workflow in sharedfs and worker package staging turned on
              tasks:
                - !script
                  description: Cleanup
                  enabled: true
                  inlineScript:
                    interpreter: !scriptInterpreter LEGACY_SH_BAT
                    scriptBody: "rm -rf pegasus/ test/"
                - !script
                  description: Untar source
                  inlineScript:
                    interpreter: !scriptInterpreter LEGACY_SH_BAT
                    scriptBody: "tar xf tests.tar"
                - !script
                  description: Run Test
                  inlineScript:
                    interpreter: !scriptInterpreter LEGACY_SH_BAT
                    scriptBody: |
                      export PATH=${bamboo_build_working_directory}/pegasus/bin:$PATH
                      test/scripts/launch-bamboo-test ${bamboo_shortJobName}
              requirements:
                - capabilityKey: condor
                  matchType: !exists exists
              artifactDependencies:
                - name: tests
              miscellaneous:
                cleanWorkingDirectoryAfterEachBuild: false
            - key: T045C
              name: 045-hierarchy-sharedfs-c
              description: Baseline hierarchal workflow in nonsharedfs, with compute job dependent on outputs of a sub workflow
              tasks:
                - !script
                  description: Cleanup
                  enabled: true
                  inlineScript:
                    interpreter: !scriptInterpreter LEGACY_SH_BAT
                    scriptBody: "rm -rf pegasus/ test/"
                - !script
                  description: Untar source
                  inlineScript:
                    interpreter: !scriptInterpreter LEGACY_SH_BAT
                    scriptBody: "tar xf tests.tar"
                - !script
                  description: Run Test
                  inlineScript:
                    interpreter: !scriptInterpreter LEGACY_SH_BAT
                    scriptBody: |
                      export PATH=${bamboo_build_working_directory}/pegasus/bin:$PATH
                      test/scripts/launch-bamboo-test ${bamboo_shortJobName}
              requirements:
                - capabilityKey: condor
                  matchType: !exists exists
              artifactDependencies:
                - name: tests
              miscellaneous:
                cleanWorkingDirectoryAfterEachBuild: false
            - key: T046A
              name: 046-aws-batch-black
              description: Blackdiamond workflow with horizontal clustering and clusters run on AWS Batch
              tasks:
                - !script
                  description: Cleanup
                  enabled: true
                  inlineScript:
                    interpreter: !scriptInterpreter LEGACY_SH_BAT
                    scriptBody: "rm -rf pegasus/ test/"
                - !script
                  description: Untar source
                  inlineScript:
                    interpreter: !scriptInterpreter LEGACY_SH_BAT
                    scriptBody: "tar xf tests.tar"
                - !script
                  description: Run Test
                  inlineScript:
                    interpreter: !scriptInterpreter LEGACY_SH_BAT
                    scriptBody: |
                      export PATH=${bamboo_build_working_directory}/pegasus/bin:$PATH
                      test/scripts/launch-bamboo-test ${bamboo_shortJobName}
              requirements:
                - capabilityKey: condor
                  matchType: !exists exists
              artifactDependencies:
                - name: tests
              miscellaneous:
                cleanWorkingDirectoryAfterEachBuild: false
            - key: T047A
              name: 047-cwl
              description: CWL workflow converted to pegasus yaml format, then run on condor pool
              tasks:
                - !script
                  description: Cleanup
                  enabled: true
                  inlineScript:
                    interpreter: !scriptInterpreter LEGACY_SH_BAT
                    scriptBody: "rm -rf pegasus/ test/"
                - !script
                  description: Untar source
                  inlineScript:
                    interpreter: !scriptInterpreter LEGACY_SH_BAT
                    scriptBody: "tar xf tests.tar"
                - !script
                  description: Run Test
                  inlineScript:
                    interpreter: !scriptInterpreter LEGACY_SH_BAT
                    scriptBody: |
                      export PATH=${bamboo_build_working_directory}/pegasus/bin:$PATH
                      test/scripts/launch-bamboo-test ${bamboo_shortJobName}
              requirements:
                - capabilityKey: condor
                  matchType: !exists exists
              artifactDependencies:
                - name: tests
              miscellaneous:
                cleanWorkingDirectoryAfterEachBuild: false
            - key: T047B
              name: 047-cwl-docker-black-diamond
              description: Blackdiamond workflow in CWL that uses containers converted to native Pegasus format
              tasks:
                - !script
                  description: Cleanup
                  enabled: true
                  inlineScript:
                    interpreter: !scriptInterpreter LEGACY_SH_BAT
                    scriptBody: "rm -rf pegasus/ test/"
                - !script
                  description: Untar source
                  inlineScript:
                    interpreter: !scriptInterpreter LEGACY_SH_BAT
                    scriptBody: "tar xf tests.tar"
                - !script
                  description: Run Test
                  inlineScript:
                    interpreter: !scriptInterpreter LEGACY_SH_BAT
                    scriptBody: |
                      export PATH=${bamboo_build_working_directory}/pegasus/bin:$PATH
                      test/scripts/launch-bamboo-test ${bamboo_shortJobName}
              requirements:
                - capabilityKey: condor
                  matchType: !exists exists
              artifactDependencies:
                - name: tests
              miscellaneous:
                cleanWorkingDirectoryAfterEachBuild: false
            - key: T1D
              name: blackdiamond - pl-condorio
              description: TODO
              tasks:
                - !script
                  description: Cleanup
                  enabled: true
                  inlineScript:
                    interpreter: !scriptInterpreter LEGACY_SH_BAT
                    scriptBody: "rm -rf pegasus/ test/"
                - !script
                  description: Untar source
                  inlineScript:
                    interpreter: !scriptInterpreter LEGACY_SH_BAT
                    scriptBody: "tar xf tests.tar"
                - !script
                  description: Run Test
                  inlineScript:
                    interpreter: !scriptInterpreter LEGACY_SH_BAT
                    scriptBody: |
                      export PATH=${bamboo_build_working_directory}/pegasus/bin:$PATH
                      test/scripts/launch-bamboo-test blackdiamond pl-condorio
              requirements:
                - capabilityKey: condor
                  matchType: !exists exists
              artifactDependencies:
                - name: tests
              miscellaneous:
                cleanWorkingDirectoryAfterEachBuild: false
            - key: T1B
              name: blackdiamond - pl-condorio-local
              description: TODO
              tasks:
                - !script
                  description: Cleanup
                  enabled: true
                  inlineScript:
                    interpreter: !scriptInterpreter LEGACY_SH_BAT
                    scriptBody: "rm -rf pegasus/ test/"
                - !script
                  description: Untar source
                  inlineScript:
                    interpreter: !scriptInterpreter LEGACY_SH_BAT
                    scriptBody: "tar xf tests.tar"
                - !script
                  description: Run Test
                  inlineScript:
                    interpreter: !scriptInterpreter LEGACY_SH_BAT
                    scriptBody: |
                      export PATH=${bamboo_build_working_directory}/pegasus/bin:$PATH
                      test/scripts/launch-bamboo-test blackdiamond pl-condorio-local
              requirements:
                - capabilityKey: condor
                  matchType: !exists exists
              artifactDependencies:
                - name: tests
              miscellaneous:
                cleanWorkingDirectoryAfterEachBuild: false
            - key: T1E
              name: blackdiamond - pl-pt
              description: TODO
              tasks:
                - !script
                  description: Cleanup
                  enabled: true
                  inlineScript:
                    interpreter: !scriptInterpreter LEGACY_SH_BAT
                    scriptBody: "rm -rf pegasus/ test/"
                - !script
                  description: Untar source
                  inlineScript:
                    interpreter: !scriptInterpreter LEGACY_SH_BAT
                    scriptBody: "tar xf tests.tar"
                - !script
                  description: Run Test
                  inlineScript:
                    interpreter: !scriptInterpreter LEGACY_SH_BAT
                    scriptBody: |
                      export PATH=${bamboo_build_working_directory}/pegasus/bin:$PATH
                      test/scripts/launch-bamboo-test blackdiamond pl-pt
              requirements:
                - capabilityKey: condor
                  matchType: !exists exists
              artifactDependencies:
                - name: tests
              miscellaneous:
                cleanWorkingDirectoryAfterEachBuild: false
            - key: T1C
              name: blackdiamond - pl-pt-local
              description: TODO
              tasks:
                - !script
                  description: Cleanup
                  enabled: true
                  inlineScript:
                    interpreter: !scriptInterpreter LEGACY_SH_BAT
                    scriptBody: "rm -rf pegasus/ test/"
                - !script
                  description: Untar source
                  inlineScript:
                    interpreter: !scriptInterpreter LEGACY_SH_BAT
                    scriptBody: "tar xf tests.tar"
                - !script
                  description: Run Test
                  inlineScript:
                    interpreter: !scriptInterpreter LEGACY_SH_BAT
                    scriptBody: |
                      export PATH=${bamboo_build_working_directory}/pegasus/bin:$PATH
                      test/scripts/launch-bamboo-test blackdiamond pl-pt-local
              requirements:
                - capabilityKey: condor
                  matchType: !exists exists
              artifactDependencies:
                - name: tests
              miscellaneous:
                cleanWorkingDirectoryAfterEachBuild: false
            - key: T1F
              name: blackdiamond - sharedfs-symlink-nogridstart
              description: TODO
              tasks:
                - !script
                  description: Cleanup
                  enabled: true
                  inlineScript:
                    interpreter: !scriptInterpreter LEGACY_SH_BAT
                    scriptBody: "rm -rf pegasus/ test/"
                - !script
                  description: Untar source
                  inlineScript:
                    interpreter: !scriptInterpreter LEGACY_SH_BAT
                    scriptBody: "tar xf tests.tar"
                - !script
                  description: Run Test
                  inlineScript:
                    interpreter: !scriptInterpreter LEGACY_SH_BAT
                    scriptBody: |
                      export PATH=${bamboo_build_working_directory}/pegasus/bin:$PATH
                      test/scripts/launch-bamboo-test blackdiamond sharedfs-symlink-nogridstart
              requirements:
                - capabilityKey: condor
                  matchType: !exists exists
              artifactDependencies:
                - name: tests
              miscellaneous:
                cleanWorkingDirectoryAfterEachBuild: false
            - key: T1G
              name: blackdiamond - sharedfs-worker-staging-cleanup
              description: TODO
              tasks:
                - !script
                  description: Cleanup
                  enabled: true
                  inlineScript:
                    interpreter: !scriptInterpreter LEGACY_SH_BAT
                    scriptBody: "rm -rf pegasus/ test/"
                - !script
                  description: Untar source
                  inlineScript:
                    interpreter: !scriptInterpreter LEGACY_SH_BAT
                    scriptBody: "tar xf tests.tar"
                - !script
                  description: Run Test
                  inlineScript:
                    interpreter: !scriptInterpreter LEGACY_SH_BAT
                    scriptBody: |
                      export PATH=${bamboo_build_working_directory}/pegasus/bin:$PATH
                      test/scripts/launch-bamboo-test blackdiamond sharedfs-worker-staging-cleanup
              requirements:
                - capabilityKey: condor
                  matchType: !exists exists
              artifactDependencies:
                - name: tests
              miscellaneous:
                cleanWorkingDirectoryAfterEachBuild: false
            - key: T1A
              name: blackdiamond - vanilla-condor
              description: TODO
              tasks:
                - !script
                  description: Cleanup
                  enabled: true
                  inlineScript:
                    interpreter: !scriptInterpreter LEGACY_SH_BAT
                    scriptBody: "rm -rf pegasus/ test/"
                - !script
                  description: Untar source
                  inlineScript:
                    interpreter: !scriptInterpreter LEGACY_SH_BAT
                    scriptBody: "tar xf tests.tar"
                - !script
                  description: Run Test
                  inlineScript:
                    interpreter: !scriptInterpreter LEGACY_SH_BAT
                    scriptBody: |
                      export PATH=${bamboo_build_working_directory}/pegasus/bin:$PATH
                      test/scripts/launch-bamboo-test blackdiamond vanilla-condor
              requirements:
                - capabilityKey: condor
                  matchType: !exists exists
              artifactDependencies:
                - name: tests
              miscellaneous:
                cleanWorkingDirectoryAfterEachBuild: false

        - name: Performance Tests
          description: Performance Tests
          jobs:
            - key: T014
              name: 014-planner-performance
              description: Planner performance
              tasks:
                - !script
                  description: Cleanup
                  enabled: true
                  inlineScript:
                    interpreter: !scriptInterpreter LEGACY_SH_BAT
                    scriptBody: "rm -rf pegasus/ test/"
                - !script
                  description: Untar source
                  inlineScript:
                    interpreter: !scriptInterpreter LEGACY_SH_BAT
                    scriptBody: "tar xf tests.tar"
                - !script
                  description: Run Test
                  inlineScript:
                    interpreter: !scriptInterpreter LEGACY_SH_BAT
                    scriptBody: |
                      export PATH=${bamboo_build_working_directory}/pegasus/bin:$PATH
                      test/scripts/launch-bamboo-test-planner-only ${bamboo_shortJobName}
              requirements:
                - capabilityKey: condor
                  matchType: !exists exists
                - capabilityKey: performance
                  matchType: !exists exists
              artifactDependencies:
                - name: tests
              miscellaneous:
                cleanWorkingDirectoryAfterEachBuild: false
            - key: T014100K
              name: 014-planner-performance-100k
              description: Planner performance 100K
              tasks:
                - !script
                  description: Cleanup
                  enabled: true
                  inlineScript:
                    interpreter: !scriptInterpreter LEGACY_SH_BAT
                    scriptBody: "rm -rf pegasus/ test/"
                - !script
                  description: Untar source
                  inlineScript:
                    interpreter: !scriptInterpreter LEGACY_SH_BAT
                    scriptBody: "tar xf tests.tar"
                - !script
                  description: Run Test
                  inlineScript:
                    interpreter: !scriptInterpreter LEGACY_SH_BAT
                    scriptBody: |
                      export PATH=${bamboo_build_working_directory}/pegasus/bin:$PATH
                      test/scripts/launch-bamboo-test-planner-only ${bamboo_shortJobName}
              requirements:
                - capabilityKey: condor
                  matchType: !exists exists
                - capabilityKey: performance
                  matchType: !exists exists
              artifactDependencies:
                - name: tests
              miscellaneous:
                cleanWorkingDirectoryAfterEachBuild: false
            - key: T014C
              name: 014-planner-performance-ahope
              description: A LIGO ahope test case with Shell code generator
              tasks:
                - !script
                  description: Cleanup
                  enabled: true
                  inlineScript:
                    interpreter: !scriptInterpreter LEGACY_SH_BAT
                    scriptBody: "rm -rf pegasus/ test/"
                - !script
                  description: Untar source
                  inlineScript:
                    interpreter: !scriptInterpreter LEGACY_SH_BAT
                    scriptBody: "tar xf tests.tar"
                - !script
                  description: Run Test
                  inlineScript:
                    interpreter: !scriptInterpreter LEGACY_SH_BAT
                    scriptBody: |
                      export PATH=${bamboo_build_working_directory}/pegasus/bin:$PATH
                      test/scripts/launch-bamboo-test-planner-only ${bamboo_shortJobName}
              requirements:
                - capabilityKey: condor
                  matchType: !exists exists
                - capabilityKey: performance
                  matchType: !exists exists
              artifactDependencies:
                - name: tests
              miscellaneous:
                cleanWorkingDirectoryAfterEachBuild: false
            - key: T014HCC
              name: 014-planner-performance-hcc
              description: Planner performance HCC
              tasks:
                - !script
                  description: Cleanup
                  enabled: true
                  inlineScript:
                    interpreter: !scriptInterpreter LEGACY_SH_BAT
                    scriptBody: "rm -rf pegasus/ test/"
                - !script
                  description: Untar source
                  inlineScript:
                    interpreter: !scriptInterpreter LEGACY_SH_BAT
                    scriptBody: "tar xf tests.tar"
                - !script
                  description: Run Test
                  inlineScript:
                    interpreter: !scriptInterpreter LEGACY_SH_BAT
                    scriptBody: |
                      export PATH=${bamboo_build_working_directory}/pegasus/bin:$PATH
                      test/scripts/launch-bamboo-test-planner-only ${bamboo_shortJobName}
              requirements:
                - capabilityKey: condor
                  matchType: !exists exists
                - capabilityKey: performance
                  matchType: !exists exists
              artifactDependencies:
                - name: tests
              miscellaneous:
                cleanWorkingDirectoryAfterEachBuild: false
            - key: JDBCPERF
              name: 041-jdbcrc-performance
              description: JDBC RC performance
              tasks:
                - !script
                  description: Cleanup
                  enabled: true
                  inlineScript:
                    interpreter: !scriptInterpreter LEGACY_SH_BAT
                    scriptBody: "rm -rf pegasus/ test/"
                - !script
                  description: Untar source
                  inlineScript:
                    interpreter: !scriptInterpreter LEGACY_SH_BAT
                    scriptBody: "tar xf tests.tar"
                - !script
                  description: Run Test
                  inlineScript:
                    interpreter: !scriptInterpreter LEGACY_SH_BAT
                    scriptBody: |
                      export PATH=${bamboo_build_working_directory}/pegasus/bin:$PATH
                      test/scripts/launch-bamboo-test-no-jobs ${bamboo_shortJobName}
              requirements:
                - capabilityKey: condor
                  matchType: !exists exists
                - capabilityKey: performance
                  matchType: !exists exists
              artifactDependencies:
                - name: tests
              miscellaneous:
                cleanWorkingDirectoryAfterEachBuild: false
      permissions:
        user:
          mayani:
            - !permission ADMIN
        group:
          ccg-users:
            - !permission VIEW
            - !permission BUILD
        other:
          !userType ANONYMOUS_USERS:
            - !permission VIEW
          !userType LOGGED_IN_USERS:
            - !permission VIEW
      triggers:
        - !scheduled
          description: Nightly Build
          cronExpression: "0 0 20 * * ?"
          onlyRunIfOtherPlansArePassing:
            planKeys:
              - PEGASUS-BNTPANORAMA
      notifications:
        - !email
          address: pegasus-svn@isi.edu
          event: !event JOB_HUNG
        - !email
          address: pegasus-svn@isi.edu
          event: !event FAILED_BUILDS_AND_FIRST_SUCCESSFUL<|MERGE_RESOLUTION|>--- conflicted
+++ resolved
@@ -8,11 +8,7 @@
         - !git
           name: Pegasus
           url: https://github.com/pegasus-isi/pegasus.git
-<<<<<<< HEAD
           branch: panorama
-=======
-          branch: 5.0
->>>>>>> 62fc38f7
       stages:
         - name: Source Checkout
           jobs:
