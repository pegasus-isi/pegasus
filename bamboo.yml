project:
  key: PEGASUS
  name: Pegasus
  plans:
<<<<<<< HEAD
    - key: BNT49
      name: Build & Test (master)
=======
    - key: BNT48
      name: Build & Test (4.8)
>>>>>>> e181d217
      scm:
        - !git
          name: Pegasus
          url: https://github.com/pegasus-isi/pegasus.git
          branch: 4.8
      stages:
        - name: Source Checkout
          jobs:
            - key: DIST
              name: Source checkout and distribution
              description: Create the full distribution tarball
              tasks:
                - !checkout
                  description: Checks the Pegasus code out from our source repository
                  forceCleanBuild: true
                  repositories:
                    - name: Pegasus
                      checkoutDirectory: pegasus-source
                - !script
                  description: Create source tarballs
                  inlineScript:
                    interpreter: !scriptInterpreter LEGACY_SH_BAT
                    scriptBody: |
                      set -e
                      set -x

                      pwd
                      ls -la

                      VERSION=`pegasus-source/release-tools/getversion`

                      # Make sure it is clean
                      (cd pegasus-source && ant clean)

                      # We need a versioned copy to put on the website that
                      # excludes git files
                      (cd pegasus-source && ./release-tools/create-source-tar && mv dist/pegasus-source-$VERSION.tar.gz ..)

                      # Create the source tarball for python source files using setup.py
                      (cd pegasus-source && ant dist-python-source && mv dist/pegasus-python-source-$VERSION.tar.gz ..)

                      # Create a source tarball with documentation and
                      # setup files to be used as the input to later
                      # build stages so we don't have to build the documentation
                      # multiple times
                      (cd pegasus-source && ant doc dist-clean)
                      #tar -czf pegasus-source.tar.gz --exclude=.git --exclude=.gitignore pegasus-source
                      tar -czf pegasus-source.tar.gz pegasus-source
              artifactDefinitions:
                - name: pegasus-python-source-versioned
                  copyPattern: 'pegasus-python-source-*.tar.gz'
                  isShared: true
                - name: pegasus-source-versioned
                  copyPattern: 'pegasus-source-*.tar.gz'
                  isShared: true
                - name: pegasus-source
                  copyPattern: 'pegasus-source.tar.gz'
                  isShared: true
              requirements:
                - capabilityKey: docbuild
                  matchType: !equals
                    matchValue: true
              miscellaneous:
                cleanWorkingDirectoryAfterEachBuild: true

        - name: Unit Tests
          description: Run Unit Tests on Code and Binaries
          jobs:
            - key: D9CUT
              name: Debian 9 C Unit Tests
              tasks:
                - !script
                  description: Untar source
                  inlineScript:
                    interpreter: !scriptInterpreter LEGACY_SH_BAT
                    scriptBody: "tar xzf pegasus-source.tar.gz"
                - !script
                  description: C Unit Tests
                  inlineScript:
                    interpreter: !scriptInterpreter LEGACY_SH_BAT
                    scriptBody: |
                      TAG=${bamboo_TAG_DEBIAN_9}

                      /opt/docker/docker-bamboo-wrapper pull pegasus/pegasus:${TAG}

                      /opt/docker/docker-bamboo-wrapper run \
                      --rm \
                      --volume ${bamboo_build_working_directory}/pegasus-source:/home/bamboo/pegasus-source \
                      --entrypoint ant \
                      pegasus/pegasus:${TAG} test-kickstart test-pmc
              artifactDependencies:
                - name: pegasus-source
              requirements:
                - capabilityKey: system.docker.executable
                  matchType: !exists exists
              miscellaneous:
                cleanWorkingDirectoryAfterEachBuild: true
            - key: D9JUT
              name: Debian 9 Java Unit Tests
              tasks:
                - !script
                  description: Untar source
                  inlineScript:
                    interpreter: !scriptInterpreter LEGACY_SH_BAT
                    scriptBody: "tar xzf pegasus-source.tar.gz"
                - !script
                  description: Java Unit Tests
                  inlineScript:
                    interpreter: !scriptInterpreter LEGACY_SH_BAT
                    scriptBody: |
                      TAG=${bamboo_TAG_DEBIAN_9}

                      /opt/docker/docker-bamboo-wrapper pull pegasus/pegasus:${TAG}

                      /opt/docker/docker-bamboo-wrapper run \
                      --rm \
                      --entrypoint ant \
                      --env "USER=bamboo" \
                      --volume ${bamboo_build_working_directory}/pegasus-source:/home/bamboo/pegasus-source \
                      pegasus/pegasus:${TAG} test-java
              artifactDependencies:
                - name: pegasus-source
              requirements:
                - capabilityKey: system.docker.executable
                  matchType: !exists exists
              miscellaneous:
                cleanWorkingDirectoryAfterEachBuild: true
            - key: D9PUT
              name: Debian 9 Python Unit Tests
              tasks:
                - !script
                  description: Untar source
                  inlineScript:
                    interpreter: !scriptInterpreter LEGACY_SH_BAT
                    scriptBody: "tar xzf pegasus-source.tar.gz"
                - !script
                  description: Python Unit Tests
                  inlineScript:
                    interpreter: !scriptInterpreter LEGACY_SH_BAT
                    scriptBody: |
                      TAG=${bamboo_TAG_DEBIAN_9}

                      /opt/docker/docker-bamboo-wrapper pull pegasus/pegasus:${TAG}

                      /opt/docker/docker-bamboo-wrapper run \
                      --rm \
                      --entrypoint ant \
                      --env "USER=bamboo" \
                      --volume ${bamboo_build_working_directory}/pegasus-source:/home/bamboo/pegasus-source \
                      pegasus/pegasus:${TAG} test-python
              artifactDependencies:
                - name: pegasus-source
              requirements:
                - capabilityKey: system.docker.executable
                  matchType: !exists exists
              miscellaneous:
                cleanWorkingDirectoryAfterEachBuild: true
            - key: OCUT
              name: OSX C Unit Tests
              tasks:
                - !script
                  description: Untar source
                  inlineScript:
                    interpreter: !scriptInterpreter LEGACY_SH_BAT
                    scriptBody: "tar xzf pegasus-source.tar.gz"
                - !script
                  description: C Unit Tests
                  inlineScript:
                    interpreter: !scriptInterpreter LEGACY_SH_BAT
                    scriptBody: |
                      # We need /usr/local/bin because of homebrew
                      export PATH=$PATH:/usr/local/bin:/Library/TeX/texbin
                      cd pegasus-source
                      ant test-kickstart
              artifactDependencies:
                - name: pegasus-source
              requirements:
                - capabilityKey: platform
                  matchType: !equals
                    matchValue: macos
              miscellaneous:
                cleanWorkingDirectoryAfterEachBuild: true
            - key:  R6CUT
              name: RHEL 6 C Unit Tests
              tasks:
                - !script
                  description: Untar source
                  inlineScript:
                    interpreter: !scriptInterpreter LEGACY_SH_BAT
                    scriptBody: "tar xzf pegasus-source.tar.gz"
                - !script
                  description: C Unit Tests
                  inlineScript:
                    interpreter: !scriptInterpreter LEGACY_SH_BAT
                    scriptBody: |
                      TAG=${bamboo_TAG_CENTOS_6}

                      /opt/docker/docker-bamboo-wrapper pull pegasus/pegasus:${TAG}

                      /opt/docker/docker-bamboo-wrapper run \
                      --rm \
                      --volume ${bamboo_build_working_directory}/pegasus-source:/home/bamboo/pegasus-source \
                      --entrypoint ant \
                      pegasus/pegasus:${TAG} test-kickstart test-pmc
              artifactDependencies:
                - name: pegasus-source
              requirements:
                - capabilityKey: system.docker.executable
                  matchType: !exists exists
              miscellaneous:
                cleanWorkingDirectoryAfterEachBuild: true
            - key: R6JUT
              name: RHEL 6 Java Unit Tests
              tasks:
                - !script
                  description: Untar source
                  inlineScript:
                    interpreter: !scriptInterpreter LEGACY_SH_BAT
                    scriptBody: "tar xzf pegasus-source.tar.gz"
                - !script
                  description: Java Unit Tests
                  inlineScript:
                    interpreter: !scriptInterpreter LEGACY_SH_BAT
                    scriptBody: |
                      TAG=${bamboo_TAG_CENTOS_6}

                      /opt/docker/docker-bamboo-wrapper pull pegasus/pegasus:${TAG}

                      /opt/docker/docker-bamboo-wrapper run \
                      --rm \
                      --entrypoint ant \
                      --env "USER=bamboo" \
                      --volume ${bamboo_build_working_directory}/pegasus-source:/home/bamboo/pegasus-source \
                      pegasus/pegasus:${TAG} test-java
              artifactDependencies:
                - name: pegasus-source
              requirements:
                - capabilityKey: system.docker.executable
                  matchType: !exists exists
              miscellaneous:
                cleanWorkingDirectoryAfterEachBuild: true
            - key: R6PUT
              name: RHEL 6 Python Unit Tests
              tasks:
                - !script
                  description: Untar source
                  inlineScript:
                    interpreter: !scriptInterpreter LEGACY_SH_BAT
                    scriptBody: "tar xzf pegasus-source.tar.gz"
                - !script
                  description: Python Unit Tests
                  inlineScript:
                    interpreter: !scriptInterpreter LEGACY_SH_BAT
                    scriptBody: |
                      TAG=${bamboo_TAG_CENTOS_6}

                      /opt/docker/docker-bamboo-wrapper pull pegasus/pegasus:${TAG}

                      /opt/docker/docker-bamboo-wrapper run \
                      --rm \
                      --entrypoint ant \
                      --env "USER=bamboo" \
                      --volume ${bamboo_build_working_directory}/pegasus-source:/home/bamboo/pegasus-source \
                      pegasus/pegasus:${TAG} test-python
              artifactDependencies:
                - name: pegasus-source
              requirements:
                - capabilityKey: system.docker.executable
                  matchType: !exists exists
              miscellaneous:
                cleanWorkingDirectoryAfterEachBuild: true
            - key: R7CUT
              name: RHEL 7 C Unit Tests
              tasks:
                - !script
                  description: Untar source
                  inlineScript:
                    interpreter: !scriptInterpreter LEGACY_SH_BAT
                    scriptBody: "tar xzf pegasus-source.tar.gz"
                - !script
                  description: C Unit Tests
                  inlineScript:
                    interpreter: !scriptInterpreter LEGACY_SH_BAT
                    scriptBody: |
                      TAG=${bamboo_TAG_CENTOS_7}

                      /opt/docker/docker-bamboo-wrapper pull pegasus/pegasus:${TAG}

                      /opt/docker/docker-bamboo-wrapper run \
                      --rm \
                      --volume ${bamboo_build_working_directory}/pegasus-source:/home/bamboo/pegasus-source \
                      --entrypoint ant \
                      pegasus/pegasus:${TAG} test-kickstart test-pmc
              artifactDependencies:
                - name: pegasus-source
              requirements:
                - capabilityKey: system.docker.executable
                  matchType: !exists exists
              miscellaneous:
                cleanWorkingDirectoryAfterEachBuild: true
            - key: R7JUT
              name: RHEL 7 Java Unit Tests
              tasks:
                - !script
                  description: Untar source
                  inlineScript:
                    interpreter: !scriptInterpreter LEGACY_SH_BAT
                    scriptBody: "tar xzf pegasus-source.tar.gz"
                - !script
                  description: Java Unit Tests
                  inlineScript:
                    interpreter: !scriptInterpreter LEGACY_SH_BAT
                    scriptBody: |
                      TAG=${bamboo_TAG_CENTOS_7}

                      /opt/docker/docker-bamboo-wrapper pull pegasus/pegasus:${TAG}

                      /opt/docker/docker-bamboo-wrapper run \
                      --rm \
                      --entrypoint ant \
                      --env "USER=bamboo" \
                      --volume ${bamboo_build_working_directory}/pegasus-source:/home/bamboo/pegasus-source \
                      pegasus/pegasus:${TAG} test-java
              artifactDependencies:
                - name: pegasus-source
              requirements:
                - capabilityKey: system.docker.executable
                  matchType: !exists exists
              miscellaneous:
                cleanWorkingDirectoryAfterEachBuild: true
            - key: R7PUT
              name: RHEL 7 Python Unit Tests
              tasks:
                - !script
                  description: Untar source
                  inlineScript:
                    interpreter: !scriptInterpreter LEGACY_SH_BAT
                    scriptBody: "tar xzf pegasus-source.tar.gz"
                - !script
                  description: Python Unit Tests
                  inlineScript:
                    interpreter: !scriptInterpreter LEGACY_SH_BAT
                    scriptBody: |
                      TAG=${bamboo_TAG_CENTOS_7}

                      /opt/docker/docker-bamboo-wrapper pull pegasus/pegasus:${TAG}

                      /opt/docker/docker-bamboo-wrapper run \
                      --rm \
                      --entrypoint ant \
                      --env "USER=bamboo" \
                      --volume ${bamboo_build_working_directory}/pegasus-source:/home/bamboo/pegasus-source \
                      pegasus/pegasus:${TAG} test-python
              artifactDependencies:
                - name: pegasus-source
              requirements:
                - capabilityKey: system.docker.executable
                  matchType: !exists exists
              miscellaneous:
                cleanWorkingDirectoryAfterEachBuild: true
            - key: UTCUT
              name: Ubuntu Trusty C Unit Tests
              tasks:
                - !script
                  description: Untar source
                  inlineScript:
                    interpreter: !scriptInterpreter LEGACY_SH_BAT
                    scriptBody: "tar xzf pegasus-source.tar.gz"
                - !script
                  description: C Unit Tests
                  inlineScript:
                    interpreter: !scriptInterpreter LEGACY_SH_BAT
                    scriptBody: |
                      TAG=${bamboo_TAG_UBUNTU_14}

                      /opt/docker/docker-bamboo-wrapper pull pegasus/pegasus:${TAG}

                      /opt/docker/docker-bamboo-wrapper run \
                      --rm \
                      --volume ${bamboo_build_working_directory}/pegasus-source:/home/bamboo/pegasus-source \
                      --entrypoint ant \
                      pegasus/pegasus:${TAG} test-kickstart test-pmc
              artifactDependencies:
                - name: pegasus-source
              requirements:
                - capabilityKey: system.docker.executable
                  matchType: !exists exists
              miscellaneous:
                cleanWorkingDirectoryAfterEachBuild: true
            - key: UTJUT
              name: Ubuntu Trusty Java Unit Tests
              tasks:
                - !script
                  description: Untar source
                  inlineScript:
                    interpreter: !scriptInterpreter LEGACY_SH_BAT
                    scriptBody: "tar xzf pegasus-source.tar.gz"
                - !script
                  description: Java Unit Tests
                  inlineScript:
                    interpreter: !scriptInterpreter LEGACY_SH_BAT
                    scriptBody: |
                      TAG=${bamboo_TAG_UBUNTU_14}

                      /opt/docker/docker-bamboo-wrapper pull pegasus/pegasus:${TAG}

                      /opt/docker/docker-bamboo-wrapper run \
                      --rm \
                      --entrypoint ant \
                      --env "USER=bamboo" \
                      --volume ${bamboo_build_working_directory}/pegasus-source:/home/bamboo/pegasus-source \
                      pegasus/pegasus:${TAG} test-java
              artifactDependencies:
                - name: pegasus-source
              requirements:
                - capabilityKey: system.docker.executable
                  matchType: !exists exists
              miscellaneous:
                cleanWorkingDirectoryAfterEachBuild: true
            - key: UTPUT
              name: Ubuntu Trusty Python Unit Tests
              tasks:
                - !script
                  description: Untar source
                  inlineScript:
                    interpreter: !scriptInterpreter LEGACY_SH_BAT
                    scriptBody: "tar xzf pegasus-source.tar.gz"
                - !script
                  description: Python Unit Tests
                  inlineScript:
                    interpreter: !scriptInterpreter LEGACY_SH_BAT
                    scriptBody: |
                      TAG=${bamboo_TAG_UBUNTU_14}

                      /opt/docker/docker-bamboo-wrapper pull pegasus/pegasus:${TAG}

                      /opt/docker/docker-bamboo-wrapper run \
                      --rm \
                      --entrypoint ant \
                      --env "USER=bamboo" \
                      --volume ${bamboo_build_working_directory}/pegasus-source:/home/bamboo/pegasus-source \
                      pegasus/pegasus:${TAG} test-python
              artifactDependencies:
                - name: pegasus-source
              requirements:
                - capabilityKey: system.docker.executable
                  matchType: !exists exists
              miscellaneous:
                cleanWorkingDirectoryAfterEachBuild: true

        - name: Build
          description: Build Pegasus
          jobs:
            - key: DOCGEN
              name: Build Docs
              tasks:
                - !script
                  description: Untar source
                  inlineScript:
                    interpreter: !scriptInterpreter LEGACY_SH_BAT
                    scriptBody: "tar xzf pegasus-source.tar.gz"
                - !customTask
                  pluginKey: com.atlassian.bamboo.plugins.ant:task.builder.ant
                  description: Build Documentation
                  taskConfig:
                    label: Ant
                    target: dist-doc
                    buildJdk: JDK
                    workingSubDirectory: pegasus-source
              artifactDefinitions:
                - name: pegasus-doc
                  copyPattern: 'pegasus-doc-*.tar.gz'
                  location: pegasus-source/dist
                  isShared: true
              artifactDependencies:
                - name: pegasus-source
              requirements:
                - capabilityKey: docbuild
                  matchType: !exists exists
              miscellaneous:
                cleanWorkingDirectoryAfterEachBuild: true
            - key: BR
              name: Build R
              tasks:
                - !script
                  description: Untar source
                  inlineScript:
                    interpreter: !scriptInterpreter LEGACY_SH_BAT
                    scriptBody: "tar xzf pegasus-source.tar.gz"
                - !customTask
                  pluginKey: com.atlassian.bamboo.plugins.ant:task.builder.ant
                  description: Build R DAX Package
                  taskConfig:
                    label: Ant
                    target: dist-r
                    buildJdk: JDK
                    workingSubDirectory: pegasus-source
              artifactDefinitions:
                - name: pegasus-r-dax3
                  copyPattern: 'pegasus-r-dax3*.tar.gz'
                  location: pegasus-source/dist
                  isShared: true
              artifactDependencies:
                - name: pegasus-source
              requirements:
                - capabilityKey: docbuild
                  matchType: !exists exists
              miscellaneous:
                cleanWorkingDirectoryAfterEachBuild: true
            - key: BXR632
              name: Build x86 RHEL 6
              enabled: false
              tasks:
                - !script
                  description: Untar source
                  inlineScript:
                    interpreter: !scriptInterpreter LEGACY_SH_BAT
                    scriptBody: "tar xzf pegasus-source.tar.gz"
                - !customTask
                  pluginKey: com.atlassian.bamboo.plugins.ant:task.builder.ant
                  description: Binary Packages
                  taskConfig:
                    label: Ant
                    target: dist-rpm dist-worker dist-release
                    buildJdk: JDK
                    workingSubDirectory: pegasus-source
              artifactDefinitions:
                - name: pegasus-binary-x86_rhel_6
                  copyPattern: 'pegasus-binary-*-x86_rhel_6.tar.gz'
                  location: pegasus-source/dist
                  isShared: true
                - name: pegasus-rpm-x86_rhel_6
                  copyPattern: 'pegasus-*i?86.rpm'
                  location: pegasus-source/dist
                  isShared: true
                - name: pegasus-worker-x86_rhel_6
                  copyPattern: 'pegasus-worker-*-x86_rhel_6.tar.gz'
                  location: pegasus-source/dist
                  isShared: true
              artifactDependencies:
                - name: pegasus-source
              requirements:
                - capabilityKey: arch
                  matchType: !equals
                    matchValue: x86
                - capabilityKey: platform
                  matchType: !equals
                    matchValue: rhel
                - capabilityKey: release
                  matchType: !matches
                    regex: 6.*
              miscellaneous:
                cleanWorkingDirectoryAfterEachBuild: true
            - key: BXR6
              name: Build x86_64 RHEL 6
              tasks:
                - !script
                  description: Untar source
                  inlineScript:
                    interpreter: !scriptInterpreter LEGACY_SH_BAT
                    scriptBody: "tar xzf pegasus-source.tar.gz"
                - !script
                  description: Binary Packages
                  inlineScript:
                    interpreter: !scriptInterpreter LEGACY_SH_BAT
                    scriptBody: |
                      TAG=${bamboo_TAG_CENTOS_6}

                      /opt/docker/docker-bamboo-wrapper pull pegasus/pegasus:${TAG}

                      /opt/docker/docker-bamboo-wrapper run \
                      --rm \
                      --volume ${bamboo_build_working_directory}/pegasus-source:/home/bamboo/pegasus-source \
                      --entrypoint ant \
                      pegasus/pegasus:${TAG} \
                      dist-rpm dist-worker dist-release
              artifactDefinitions:
                - name: pegasus-binary-x86_64_rhel_6
                  copyPattern: 'pegasus-binary-*-x86_64_rhel_6.tar.gz'
                  location: pegasus-source/dist
                  isShared: true
                - name: pegasus-rpm-x86_64_rhel_6
                  copyPattern: '*x86_64.rpm'
                  location: pegasus-source/dist
                  isShared: true
                - name: pegasus-srcrpm
                  copyPattern: '*.src.rpm'
                  location: pegasus-source/dist
                  isShared: true
                - name: pegasus-worker-x86_64_rhel_6
                  copyPattern: 'pegasus-worker-*-x86_64_rhel_6.tar.gz'
                  location: pegasus-source/dist
                  isShared: true
              artifactDependencies:
                - name: pegasus-source
              requirements:
                - capabilityKey: system.docker.executable
                  matchType: !exists exists
              miscellaneous:
                cleanWorkingDirectoryAfterEachBuild: true
            - key: BXR7
              name: Build x86_64 RHEL 7
              tasks:
                - !script
                  description: Untar source
                  inlineScript:
                    interpreter: !scriptInterpreter LEGACY_SH_BAT
                    scriptBody: "tar xzf pegasus-source.tar.gz"
                - !script
                  description: Binary Packages
                  inlineScript:
                    interpreter: !scriptInterpreter LEGACY_SH_BAT
                    scriptBody: |
                      TAG=${bamboo_TAG_CENTOS_7}

                      /opt/docker/docker-bamboo-wrapper pull pegasus/pegasus:${TAG}

                      /opt/docker/docker-bamboo-wrapper run \
                      --rm \
                      --volume ${bamboo_build_working_directory}/pegasus-source:/home/bamboo/pegasus-source \
                      --entrypoint ant \
                      pegasus/pegasus:${TAG} \
                      dist-rpm dist-worker dist-release
              artifactDefinitions:
                - name: pegasus-binary-x86_64_rhel_7
                  copyPattern: 'pegasus-binary-*-x86_64_rhel_7.tar.gz'
                  location: pegasus-source/dist
                  isShared: true
                - name: pegasus-rpm-x86_64_rhel_7
                  copyPattern: '*x86_64.rpm'
                  location: pegasus-source/dist
                  isShared: true
                - name: pegasus-worker-x86_64_rhel_7
                  copyPattern: 'pegasus-worker-*-x86_64_rhel_7.tar.gz'
                  location: pegasus-source/dist
                  isShared: true
              artifactDependencies:
                - name: pegasus-source
              requirements:
                - capabilityKey: system.docker.executable
                  matchType: !exists exists
              miscellaneous:
                cleanWorkingDirectoryAfterEachBuild: true
            - key: BXDW
              name: Build x86_64 Debian 7
              tasks:
                - !script
                  description: Untar source
                  inlineScript:
                    interpreter: !scriptInterpreter LEGACY_SH_BAT
                    scriptBody: "tar xzf pegasus-source.tar.gz"
                - !script
                  description: Binary Packages
                  inlineScript:
                    interpreter: !scriptInterpreter LEGACY_SH_BAT
                    scriptBody: |
                      TAG=${bamboo_TAG_DEBIAN_7}

                      /opt/docker/docker-bamboo-wrapper pull pegasus/pegasus:${TAG}

                      /opt/docker/docker-bamboo-wrapper run \
                      --rm \
                      --volume ${bamboo_build_working_directory}/pegasus-source:/home/bamboo/pegasus-source \
                      --entrypoint ant \
                      pegasus/pegasus:${TAG} \
                      clean dist-deb dist-worker dist-release
              artifactDefinitions:
                - name: pegasus-binary-x86_64_deb_7
                  copyPattern: 'pegasus-binary-*-x86_64_deb_7.tar.gz'
                  location: pegasus-source/dist
                  isShared: true
                - name: pegasus-deb-x86_64_deb_7
                  copyPattern: '*.deb'
                  location: pegasus-source/dist
                  isShared: true
                - name: pegasus-worker-x86_64_deb_7
                  copyPattern: 'pegasus-worker-*-x86_64_deb_7.tar.gz'
                  location: pegasus-source/dist
                  isShared: true
              artifactDependencies:
                - name: pegasus-source
              requirements:
                - capabilityKey: system.docker.executable
                  matchType: !exists exists
              miscellaneous:
                cleanWorkingDirectoryAfterEachBuild: true
            - key: BXDJ
              name: Build x86_64 Debian 8
              tasks:
                - !script
                  description: Untar source
                  inlineScript:
                    interpreter: !scriptInterpreter LEGACY_SH_BAT
                    scriptBody: "tar xzf pegasus-source.tar.gz"
                - !script
                  description: Binary Packages
                  inlineScript:
                    interpreter: !scriptInterpreter LEGACY_SH_BAT
                    scriptBody: |
                      TAG=${bamboo_TAG_DEBIAN_8}

                      /opt/docker/docker-bamboo-wrapper pull pegasus/pegasus:${TAG}

                      /opt/docker/docker-bamboo-wrapper run \
                      --rm \
                      --volume ${bamboo_build_working_directory}/pegasus-source:/home/bamboo/pegasus-source \
                      --entrypoint ant \
                      pegasus/pegasus:${TAG} \
                      clean dist-deb dist-worker dist-release
              artifactDefinitions:
                - name: pegasus-binary-x86_64_deb_8
                  copyPattern: 'pegasus-binary-*-x86_64_deb_8.tar.gz'
                  location: pegasus-source/dist
                  isShared: true
                - name: pegasus-deb-x86_64_deb_8
                  copyPattern: '*.deb'
                  location: pegasus-source/dist
                  isShared: true
                - name: pegasus-worker-x86_64_deb_8
                  copyPattern: 'pegasus-worker-*-x86_64_deb_8.tar.gz'
                  location: pegasus-source/dist
                  isShared: true
              artifactDependencies:
                - name: pegasus-source
              requirements:
                - capabilityKey: system.docker.executable
                  matchType: !exists exists
              miscellaneous:
                cleanWorkingDirectoryAfterEachBuild: true
            - key: BXDS
              name: Build x86_64 Debian 9
              tasks:
                - !script
                  description: Untar source
                  inlineScript:
                    interpreter: !scriptInterpreter LEGACY_SH_BAT
                    scriptBody: "tar xzf pegasus-source.tar.gz"
                - !script
                  description: Binary Packages
                  inlineScript:
                    interpreter: !scriptInterpreter LEGACY_SH_BAT
                    scriptBody: |
                      TAG=${bamboo_TAG_DEBIAN_9}

                      /opt/docker/docker-bamboo-wrapper pull pegasus/pegasus:${TAG}

                      /opt/docker/docker-bamboo-wrapper run \
                      --rm \
                      --volume ${bamboo_build_working_directory}/pegasus-source:/home/bamboo/pegasus-source \
                      --entrypoint ant \
                      pegasus/pegasus:${TAG} \
                      clean dist-deb dist-worker dist-release
              artifactDefinitions:
                - name: pegasus-binary-x86_64_deb_9
                  copyPattern: 'pegasus-binary-*-x86_64_deb_9.tar.gz'
                  location: pegasus-source/dist
                  isShared: true
                - name: pegasus-deb-x86_64_deb_9
                  copyPattern: '*.deb'
                  location: pegasus-source/dist
                  isShared: true
                - name: pegasus-worker-x86_64_deb_9
                  copyPattern: 'pegasus-worker-*-x86_64_deb_9.tar.gz'
                  location: pegasus-source/dist
                  isShared: true
              artifactDependencies:
                - name: pegasus-source
              requirements:
                - capabilityKey: system.docker.executable
                  matchType: !exists exists
              miscellaneous:
                cleanWorkingDirectoryAfterEachBuild: true
            - key: BXOSX
              name: Build x86_64 OSX
              tasks:
                - !script
                  description: Untar source
                  inlineScript:
                    interpreter: !scriptInterpreter LEGACY_SH_BAT
                    scriptBody: "tar xzf pegasus-source.tar.gz"
                - !customTask
                  pluginKey: com.atlassian.bamboo.plugins.ant:task.builder.ant
                  description: Binary Packages
                  taskConfig:
                    label: Ant
                    environmentVariables: "PATH=${PATH}:/usr/local/bin:/Library/TeX/texbin"
                    target: dist-worker dist-release dist-macos
                    buildJdk: JDK
                    workingSubDirectory: pegasus-source
              artifactDefinitions:
                - name: pegasus-binary-x86_64_macos
                  copyPattern: 'pegasus-binary-*.tar.gz'
                  location: pegasus-source/dist
                  isShared: true
                - name: pegasus-dmg-x86_64_macos
                  copyPattern: '*.dmg'
                  location: pegasus-source/dist
                  isShared: true
                - name: pegasus-worker-x86_64_macos
                  copyPattern: 'pegasus-worker-*.tar.gz'
                  location: pegasus-source/dist
                  isShared: true
              artifactDependencies:
                - name: pegasus-source
              requirements:
                - capabilityKey: arch
                  matchType: !equals
                    matchValue: x86_64
                - capabilityKey: platform
                  matchType: !equals
                    matchValue: macos
                - capabilityKey: release
                  matchType: !matches
                    regex: 10.*
              miscellaneous:
                cleanWorkingDirectoryAfterEachBuild: true
            - key: BXUT
              name: Build x86_64 Ubuntu Trusty
              tasks:
                - !script
                  description: Untar source
                  inlineScript:
                    interpreter: !scriptInterpreter LEGACY_SH_BAT
                    scriptBody: "tar xzf pegasus-source.tar.gz"
                - !script
                  description: Binary Packages
                  inlineScript:
                    interpreter: !scriptInterpreter LEGACY_SH_BAT
                    scriptBody: |
                      TAG=${bamboo_TAG_UBUNTU_14}

                      /opt/docker/docker-bamboo-wrapper pull pegasus/pegasus:${TAG}

                      /opt/docker/docker-bamboo-wrapper run \
                      --rm \
                      --volume ${bamboo_build_working_directory}/pegasus-source:/home/bamboo/pegasus-source \
                      --entrypoint ant \
                      pegasus/pegasus:${TAG} \
                      clean dist-deb dist-worker dist-release
              artifactDefinitions:
                - name: pegasus-binary-x86_64_ubuntu_14
                  copyPattern: 'pegasus-binary-*-x86_64_ubuntu_14.tar.gz'
                  location: pegasus-source/dist
                  isShared: true
                - name: pegasus-deb-x86_64_ubuntu_14
                  copyPattern: '*.deb'
                  location: pegasus-source/dist
                  isShared: true
                - name: pegasus-worker-x86_64_ubuntu_14
                  copyPattern: 'pegasus-worker-*-x86_64_ubuntu_14.tar.gz'
                  location: pegasus-source/dist
                  isShared: true
              artifactDependencies:
                - name: pegasus-source
              requirements:
                - capabilityKey: system.docker.executable
                  matchType: !exists exists
              miscellaneous:
                cleanWorkingDirectoryAfterEachBuild: true
            - key: BXUX
              name: Build x86_64 Ubuntu Xenial
              tasks:
                - !script
                  description: Untar source
                  inlineScript:
                    interpreter: !scriptInterpreter LEGACY_SH_BAT
                    scriptBody: "tar xzf pegasus-source.tar.gz"
                - !script
                  description: Binary Packages
                  inlineScript:
                    interpreter: !scriptInterpreter LEGACY_SH_BAT
                    scriptBody: |
                      TAG=${bamboo_TAG_UBUNTU_16}

                      /opt/docker/docker-bamboo-wrapper pull pegasus/pegasus:${TAG}

                      /opt/docker/docker-bamboo-wrapper run \
                      --rm \
                      --volume ${bamboo_build_working_directory}/pegasus-source:/home/bamboo/pegasus-source \
                      --entrypoint ant \
                      pegasus/pegasus:${TAG} \
                      clean dist-deb dist-worker dist-release
              artifactDefinitions:
                - name: pegasus-binary-x86_64_ubuntu_16
                  copyPattern: 'pegasus-binary-*-x86_64_ubuntu_16.tar.gz'
                  location: pegasus-source/dist
                  isShared: true
                - name: pegasus-deb-x86_64_ubuntu_16
                  copyPattern: '*.deb'
                  location: pegasus-source/dist
                  isShared: true
                - name: pegasus-worker-x86_64_ubuntu_16
                  copyPattern: 'pegasus-worker-*-x86_64_ubuntu_16.tar.gz'
                  location: pegasus-source/dist
                  isShared: true
              artifactDependencies:
                - name: pegasus-source
              requirements:
                - capabilityKey: system.docker.executable
                  matchType: !exists exists
              miscellaneous:
                cleanWorkingDirectoryAfterEachBuild: true

        - name: Deploy
          description: Deploy Artifacts
          jobs:
            - key: DA
              name: Deploy Artifacts
              tasks:
                - !script
                  description: Organize artifacts for upload
                  inlineScript:
                    interpreter: !scriptInterpreter LEGACY_SH_BAT
                    scriptBody: |
                      set -e
                      set -x

                      echo
                      echo "Available artifacts are:"
                      ls -lh
                      echo

                      tar xzf pegasus-source.tar.gz
                      VERSION=`./pegasus-source/release-tools/getversion`
                      if [ "X$VERSION" = "X" ]; then
                          echo "Unable to determine Pegasus version! Exiting..."
                          exit 1
                      fi

                      mkdir -p docs
                      tar xzf pegasus-doc-*.tar.gz -C docs

                      DOWNLOADS=pegasus/$VERSION
                      mkdir -p $DOWNLOADS
                      mv pegasus-source-*.tar.gz $DOWNLOADS/
                      mv pegasus-python-source-*.tar.gz $DOWNLOADS/
                      mv pegasus-binary-*.tar.gz $DOWNLOADS/
                      mv pegasus-worker-*.tar.gz $DOWNLOADS/
                      mv pegasus-doc-*.tar.gz $DOWNLOADS/
                      mv *.deb $DOWNLOADS/
                      mv *.rpm $DOWNLOADS/
                      mv *.dmg $DOWNLOADS/
                      mv pegasus-r-dax3*.tar.gz $DOWNLOADS/

                      ls -l

                      scp -r $DOWNLOADS download.pegasus.isi.edu:/srv/download.pegasus.isi.edu/public_html/pegasus/

                      # new wordpress site
                      ssh pegasus.isi.edu "mkdir -p /srv/pegasus.isi.edu/public_html/docs/$VERSION"
                      scp -r docs/pegasus-*/share/doc/pegasus/wordpress/* pegasus.isi.edu:/srv/pegasus.isi.edu/public_html/docs/$VERSION/
              artifactDependencies:
                - name: pegasus-binary-x86_64_deb_7
                - name: pegasus-binary-x86_64_deb_8
                - name: pegasus-binary-x86_64_deb_9
                - name: pegasus-binary-x86_64_macos
                - name: pegasus-binary-x86_64_rhel_6
                - name: pegasus-binary-x86_64_rhel_7
                - name: pegasus-binary-x86_64_ubuntu_14
                - name: pegasus-binary-x86_64_ubuntu_16
                #- name: pegasus-binary-x86_rhel_6
                - name: pegasus-deb-x86_64_deb_7
                - name: pegasus-deb-x86_64_deb_8
                - name: pegasus-deb-x86_64_deb_9
                - name: pegasus-deb-x86_64_ubuntu_14
                - name: pegasus-deb-x86_64_ubuntu_16
                - name: pegasus-dmg-x86_64_macos
                - name: pegasus-doc
                - name: pegasus-python-source-versioned
                - name: pegasus-r-dax3
                - name: pegasus-rpm-x86_64_rhel_6
                - name: pegasus-rpm-x86_64_rhel_7
                #- name: pegasus-rpm-x86_rhel_6
                - name: pegasus-source
                - name: pegasus-source-versioned
                - name: pegasus-srcrpm
                - name: pegasus-worker-x86_64_deb_7
                - name: pegasus-worker-x86_64_deb_8
                - name: pegasus-worker-x86_64_deb_9
                - name: pegasus-worker-x86_64_macos
                - name: pegasus-worker-x86_64_rhel_6
                - name: pegasus-worker-x86_64_rhel_7
                - name: pegasus-worker-x86_64_ubuntu_14
                - name: pegasus-worker-x86_64_ubuntu_16
                #- name: pegasus-worker-x86_rhel_6
              requirements:
                - capabilityKey: hostname
                  matchType: !equals
                    matchValue: build-1.pegasus.isi.edu
              miscellaneous:
                cleanWorkingDirectoryAfterEachBuild: true
      permissions:
        user:
          mayani:
            -  !permission ADMIN
        group:
          ccg-users:
            -  !permission VIEW
            -  !permission BUILD
        other:
          !userType ANONYMOUS_USERS:
            -  !permission VIEW
          !userType LOGGED_IN_USERS:
            -  !permission VIEW
      triggers:
        - !scheduled
          description: Nightly Build
          cronExpression: "0 0 19 * * ?"
      notifications:
        - !email
          address: pegasus-svn@isi.edu
          event: !event JOB_HUNG
        - !email
          address: pegasus-svn@isi.edu
          event: !event FAILED_BUILDS_AND_FIRST_SUCCESSFUL
      variables:
        - key: TAG_CENTOS_6
          value: centos6
        - key: TAG_CENTOS_7
          value: centos7
        - key: TAG_DEBIAN_7
          value: wheezy
        - key: TAG_DEBIAN_8
          value: jessie
        - key: TAG_DEBIAN_9
          value: stretch
        - key: TAG_UBUNTU_14
          value: trusty
        - key: TAG_UBUNTU_16
          value: xenial

<<<<<<< HEAD
    - key: TVM49
      name: Tutorial VM (master)
=======
    - key: TVM48
      name: Tutorial VM (4.8)
>>>>>>> e181d217
      scm:
        - !git
          name: Pegasus
          url: https://github.com/pegasus-isi/pegasus.git
          branch: 4.8
      stages:
        - name: Build Tutorial VM
          description: Build Tutorial VM
          jobs:
            - key: TV
              name: Tutorial VM
              description: Generate Pegasus Tutorial VMs for VirtualBox and AWS EC2.
              tasks:
                - !checkout
                  description: Checks the Pegasus code out from our source repository
                  forceCleanBuild: true
                  repositories:
                    - name: Pegasus
                - !script
                  description: Build and Deploy VM
                  environmentVariables: PATH=/usr/local/bin
                  workingSubDirectory: release-tools/tutorial_vm
                  inlineScript:
                    interpreter: !scriptInterpreter LEGACY_SH_BAT
                    scriptBody: |
                      set -e
                      set -x

                      export PACKER_CACHE_DIR=~/.packer_cache
                      VERSION=`../getversion`

                      if [ "$USER" == "root" ]; then
                          echo "ERROR: Bamboo agent running as root! Restart as user 'bamboo'"
                          exit 1
                      fi

                      PACKER_LOG=1 ./build-vm.sh "${VERSION}"
                - !script
                  description: Cleanup
                  isFinal: true
                  environmentVariables: PATH=/usr/local/bin
                  inlineScript:
                    interpreter: !scriptInterpreter LEGACY_SH_BAT
                    scriptBody: |
                      VERSION=`release-tools/getversion`

                      echo "#################################################"
                      echo "Cleanup, ignore errors reported beyond this point"
                      echo "#################################################"

                      VBoxManage controlvm    "pegasus-tutorial-base-vm-${VERSION}" poweroff
                      VBoxManage discardstate "pegasus-tutorial-base-vm-${VERSION}"
                      VBoxManage unregistervm --delete "pegasus-tutorial-base-vm-${VERSION}"

                      VBoxManage controlvm    "PegasusTutorialVM-${VERSION}" poweroff
                      VBoxManage discardstate "PegasusTutorialVM-${VERSION}"
                      VBoxManage unregistervm --delete "PegasusTutorialVM-${VERSION}"

                      rm -rf ~/VirtualBox\ VMs/{pegasus-tutorial-base-vm-${VERSION},"PegasusTutorialVM-${VERSION}"}

                      exit 0
              requirements:
                - capabilityKey: awscli.installed
                  matchType: !equals
                    matchValue: 'true'
                - capabilityKey: system.builder.command.packer
                  matchType: !exists exists
                - capabilityKey: virtualbox.installed
                  matchType: !equals
                    matchValue: 'true'
              miscellaneous:
                cleanWorkingDirectoryAfterEachBuild: true
      permissions:
        user:
          mayani:
            -  !permission ADMIN
        group:
          ccg-users:
            -  !permission VIEW
            -  !permission BUILD
        other:
          !userType ANONYMOUS_USERS:
            -  !permission VIEW
          !userType LOGGED_IN_USERS:
            -  !permission VIEW
      triggers:
        - !scheduled
          description: Nightly Build
          cronExpression: "0 0 21 * * ?"
          onlyRunIfOtherPlansArePassing:
            planKeys:
              - PEGASUS-BNT49
      notifications:
        - !email
          address: pegasus-svn@isi.edu
          event: !event JOB_HUNG
        - !email
          address: pegasus-svn@isi.edu
          event: !event FAILED_BUILDS_AND_FIRST_SUCCESSFUL

<<<<<<< HEAD
    - key: WT49
      name: Workflow Tests (master)
=======
    - key: WT48
      name: Workflow Tests (4.8)
>>>>>>> e181d217
      scm:
        - !git
          name: Pegasus
          url: https://github.com/pegasus-isi/pegasus.git
          branch: 4.8
      stages:
        - name: Setup
          description: Setup
          jobs:
            - key: BP
              name: Build Pegasus
              description: Build Pegasus
              tasks:
                - !checkout
                  description: Checks the Pegasus code out from our source repository
                  forceCleanBuild: true
                  repositories:
                    - name: Pegasus
                - !customTask
                  pluginKey: com.atlassian.bamboo.plugins.ant:task.builder.ant
                  description: Binary Packages
                  taskConfig:
                    label: Ant
                    environmentVariables: "PATH=/usr/lib64/mpich/bin:/usr/local/bin:/usr/bin:/usr/local/sbin:/usr/sbin"
                    target: clean dist-worker dist-common compile-pmc
                    buildJdk: JDK
                - !script
                  description: Install Binaries
                  inlineScript:
                    interpreter: !scriptInterpreter LEGACY_SH_BAT
                    scriptBody: |
                      set -e
                      set -x

                      TARGET_DIR=/nfs/ccg4/scratch-purge-no-backups/bamboo/installs

                      NAME=`cd dist && ls | grep -v tar | grep pegasus`
                      echo "Found $NAME"

                      mkdir -p $TARGET_DIR
                      rm -rf $TARGET_DIR/$NAME
                      cp -a dist/$NAME $TARGET_DIR
                - !script
                  description: Create Test Tarball
                  inlineScript:
                    interpreter: !scriptInterpreter LEGACY_SH_BAT
                    scriptBody: |
                      set -e
                      set -x

                      rm -f tests.tar
                      tar cf tests.tar test/
                      cd dist
                      mv pegasus-*/ pegasus

                      # Later on we need to include the worker package
                      #tar rf ../tests.tar pegasus/ pegasus-worker-*.tar.gz
                      tar rf ../tests.tar pegasus/
              requirements:
                - capabilityKey: condor
                  matchType: !exists exists
              artifactDefinitions:
                - name: tests
                  copyPattern: 'tests.tar'
                  isShared: true
              miscellaneous:
                cleanWorkingDirectoryAfterEachBuild: false

        - name: Workflow Tests
          description: Workflow Tests
          jobs:
            - key: CHECKENV
              name: 000-check-env
              description: TODO
              tasks:
                - !script
                  description: Cleanup
                  enabled: false
                  inlineScript:
                    interpreter: !scriptInterpreter LEGACY_SH_BAT
                    scriptBody: "rm -rf pegasus/ test/"
                - !script
                  description: Untar source
                  inlineScript:
                    interpreter: !scriptInterpreter LEGACY_SH_BAT
                    scriptBody: "tar xf tests.tar"
                - !script
                  description: Run Test
                  inlineScript:
                    interpreter: !scriptInterpreter LEGACY_SH_BAT
                    scriptBody: |
                      export PATH=${bamboo_build_working_directory}/pegasus/bin:$PATH
                      test/scripts/launch-bamboo-test-no-jobs ${bamboo_shortJobName}
              requirements:
                - capabilityKey: condor
                  matchType: !exists exists
              artifactDependencies:
                - name: tests
              miscellaneous:
                cleanWorkingDirectoryAfterEachBuild: true
            - key: T1
              name: 001-black-diamond-vanilla-condor
              description: TODO
              tasks:
                - !script
                  description: Cleanup
                  enabled: true
                  inlineScript:
                    interpreter: !scriptInterpreter LEGACY_SH_BAT
                    scriptBody: "rm -rf pegasus/ test/"
                - !script
                  description: Untar source
                  inlineScript:
                    interpreter: !scriptInterpreter LEGACY_SH_BAT
                    scriptBody: "tar xf tests.tar"
                - !script
                  description: Run Test
                  inlineScript:
                    interpreter: !scriptInterpreter LEGACY_SH_BAT
                    scriptBody: |
                      export PATH=${bamboo_build_working_directory}/pegasus/bin:$PATH
                      test/scripts/launch-bamboo-test ${bamboo_shortJobName}
              requirements:
                - capabilityKey: condor
                  matchType: !exists exists
              artifactDependencies:
                - name: tests
              miscellaneous:
                cleanWorkingDirectoryAfterEachBuild: false
            - key: T4N6
              name: 004-montage-condor-io
              description: TODO
              tasks:
                - !script
                  description: Cleanup
                  enabled: true
                  inlineScript:
                    interpreter: !scriptInterpreter LEGACY_SH_BAT
                    scriptBody: "rm -rf pegasus/ test/"
                - !script
                  description: Untar source
                  inlineScript:
                    interpreter: !scriptInterpreter LEGACY_SH_BAT
                    scriptBody: "tar xf tests.tar"
                - !script
                  description: Run Test
                  inlineScript:
                    interpreter: !scriptInterpreter LEGACY_SH_BAT
                    scriptBody: |
                      export PATH=${bamboo_build_working_directory}/pegasus/bin:$PATH
                      test/scripts/launch-bamboo-test ${bamboo_shortJobName}
              requirements:
                - capabilityKey: condor
                  matchType: !exists exists
              artifactDependencies:
                - name: tests
              miscellaneous:
                cleanWorkingDirectoryAfterEachBuild: false
            - key: T4
              name: 004-montage-grid
              description: TODO
              tasks:
                - !script
                  description: Cleanup
                  enabled: true
                  inlineScript:
                    interpreter: !scriptInterpreter LEGACY_SH_BAT
                    scriptBody: "rm -rf pegasus/ test/"
                - !script
                  description: Untar source
                  inlineScript:
                    interpreter: !scriptInterpreter LEGACY_SH_BAT
                    scriptBody: "tar xf tests.tar"
                - !script
                  description: Run Test
                  inlineScript:
                    interpreter: !scriptInterpreter LEGACY_SH_BAT
                    scriptBody: |
                      export PATH=${bamboo_build_working_directory}/pegasus/bin:$PATH
                      test/scripts/launch-bamboo-test ${bamboo_shortJobName}
              requirements:
                - capabilityKey: condor
                  matchType: !exists exists
              artifactDependencies:
                - name: tests
              miscellaneous:
                cleanWorkingDirectoryAfterEachBuild: false
            - key: T4M1
              name: 004-montage-shared-fs
              description: TODO
              tasks:
                - !script
                  description: Cleanup
                  enabled: true
                  inlineScript:
                    interpreter: !scriptInterpreter LEGACY_SH_BAT
                    scriptBody: "rm -rf pegasus/ test/"
                - !script
                  description: Untar source
                  inlineScript:
                    interpreter: !scriptInterpreter LEGACY_SH_BAT
                    scriptBody: "tar xf tests.tar"
                - !script
                  description: Run Test
                  inlineScript:
                    interpreter: !scriptInterpreter LEGACY_SH_BAT
                    scriptBody: |
                      export PATH=${bamboo_build_working_directory}/pegasus/bin:$PATH
                      test/scripts/launch-bamboo-test ${bamboo_shortJobName}
              requirements:
                - capabilityKey: condor
                  matchType: !exists exists
              artifactDependencies:
                - name: tests
              miscellaneous:
                cleanWorkingDirectoryAfterEachBuild: false
            - key: SC004MON
              name: 004-montage-shared-fs-sc
              description: TODO
              tasks:
                - !script
                  description: Cleanup
                  enabled: true
                  inlineScript:
                    interpreter: !scriptInterpreter LEGACY_SH_BAT
                    scriptBody: "rm -rf pegasus/ test/"
                - !script
                  description: Untar source
                  inlineScript:
                    interpreter: !scriptInterpreter LEGACY_SH_BAT
                    scriptBody: "tar xf tests.tar"
                - !script
                  description: Run Test
                  inlineScript:
                    interpreter: !scriptInterpreter LEGACY_SH_BAT
                    scriptBody: |
                      export PATH=${bamboo_build_working_directory}/pegasus/bin:$PATH
                      test/scripts/launch-bamboo-test ${bamboo_shortJobName}
              requirements:
                - capabilityKey: condor
                  matchType: !exists exists
              artifactDependencies:
                - name: tests
              miscellaneous:
                cleanWorkingDirectoryAfterEachBuild: false
            - key: T4N12
              name: 004-montage-staging-site
              description: TODO
              tasks:
                - !script
                  description: Cleanup
                  enabled: true
                  inlineScript:
                    interpreter: !scriptInterpreter LEGACY_SH_BAT
                    scriptBody: "rm -rf pegasus/ test/"
                - !script
                  description: Untar source
                  inlineScript:
                    interpreter: !scriptInterpreter LEGACY_SH_BAT
                    scriptBody: "tar xf tests.tar"
                - !script
                  description: Run Test
                  inlineScript:
                    interpreter: !scriptInterpreter LEGACY_SH_BAT
                    scriptBody: |
                      export PATH=${bamboo_build_working_directory}/pegasus/bin:$PATH
                      test/scripts/launch-bamboo-test ${bamboo_shortJobName}
              requirements:
                - capabilityKey: condor
                  matchType: !exists exists
              artifactDependencies:
                - name: tests
              miscellaneous:
                cleanWorkingDirectoryAfterEachBuild: false
            - key: T4M2
              name: 004-montage-universe-local
              description: TODO
              tasks:
                - !script
                  description: Cleanup
                  enabled: true
                  inlineScript:
                    interpreter: !scriptInterpreter LEGACY_SH_BAT
                    scriptBody: "rm -rf pegasus/ test/"
                - !script
                  description: Untar source
                  inlineScript:
                    interpreter: !scriptInterpreter LEGACY_SH_BAT
                    scriptBody: "tar xf tests.tar"
                - !script
                  description: Run Test
                  inlineScript:
                    interpreter: !scriptInterpreter LEGACY_SH_BAT
                    scriptBody: |
                      export PATH=${bamboo_build_working_directory}/pegasus/bin:$PATH
                      test/scripts/launch-bamboo-test ${bamboo_shortJobName}
              requirements:
                - capabilityKey: condor
                  matchType: !exists exists
              artifactDependencies:
                - name: tests
              miscellaneous:
                cleanWorkingDirectoryAfterEachBuild: false
            - key: T005
              name: 005-galactic-plane
              description: TODO
              enabled: true
              tasks:
                - !script
                  description: Cleanup
                  enabled: true
                  inlineScript:
                    interpreter: !scriptInterpreter LEGACY_SH_BAT
                    scriptBody: "rm -rf pegasus/ test/"
                - !script
                  description: Untar source
                  inlineScript:
                    interpreter: !scriptInterpreter LEGACY_SH_BAT
                    scriptBody: "tar xf tests.tar"
                - !script
                  description: Run Test
                  inlineScript:
                    interpreter: !scriptInterpreter LEGACY_SH_BAT
                    scriptBody: |
                      export PATH=${bamboo_build_working_directory}/pegasus/bin:$PATH
                      test/scripts/launch-bamboo-test ${bamboo_shortJobName}
              requirements:
                - capabilityKey: condor
                  matchType: !exists exists
              artifactDependencies:
                - name: tests
              miscellaneous:
                cleanWorkingDirectoryAfterEachBuild: false
            - key: T6
              name: 006-black-diamond-shell-code-generator
              description: TODO
              tasks:
                - !script
                  description: Cleanup
                  enabled: true
                  inlineScript:
                    interpreter: !scriptInterpreter LEGACY_SH_BAT
                    scriptBody: "rm -rf pegasus/ test/"
                - !script
                  description: Untar source
                  inlineScript:
                    interpreter: !scriptInterpreter LEGACY_SH_BAT
                    scriptBody: "tar xf tests.tar"
                - !script
                  description: Run Test
                  inlineScript:
                    interpreter: !scriptInterpreter LEGACY_SH_BAT
                    scriptBody: |
                      export PATH=${bamboo_build_working_directory}/pegasus/bin:$PATH
                      test/scripts/launch-bamboo-test-no-status ${bamboo_shortJobName}
              requirements:
                - capabilityKey: condor
                  matchType: !exists exists
              artifactDependencies:
                - name: tests
              miscellaneous:
                cleanWorkingDirectoryAfterEachBuild: false
            - key: T7
              name: 007-black-diamond-pegasuslite-local
              description: TODO
              tasks:
                - !script
                  description: Cleanup
                  enabled: true
                  inlineScript:
                    interpreter: !scriptInterpreter LEGACY_SH_BAT
                    scriptBody: "rm -rf pegasus/ test/"
                - !script
                  description: Untar source
                  inlineScript:
                    interpreter: !scriptInterpreter LEGACY_SH_BAT
                    scriptBody: "tar xf tests.tar"
                - !script
                  description: Run Test
                  inlineScript:
                    interpreter: !scriptInterpreter LEGACY_SH_BAT
                    scriptBody: |
                      export PATH=${bamboo_build_working_directory}/pegasus/bin:$PATH
                      test/scripts/launch-bamboo-test ${bamboo_shortJobName}
              requirements:
                - capabilityKey: condor
                  matchType: !exists exists
              artifactDependencies:
                - name: tests
              miscellaneous:
                cleanWorkingDirectoryAfterEachBuild: false
            - key: T8
              name: 008-black-diamond-pegasuslite-condorio
              description: TODO
              tasks:
                - !script
                  description: Cleanup
                  enabled: true
                  inlineScript:
                    interpreter: !scriptInterpreter LEGACY_SH_BAT
                    scriptBody: "rm -rf pegasus/ test/"
                - !script
                  description: Untar source
                  inlineScript:
                    interpreter: !scriptInterpreter LEGACY_SH_BAT
                    scriptBody: "tar xf tests.tar"
                - !script
                  description: Run Test
                  inlineScript:
                    interpreter: !scriptInterpreter LEGACY_SH_BAT
                    scriptBody: |
                      export PATH=${bamboo_build_working_directory}/pegasus/bin:$PATH
                      test/scripts/launch-bamboo-test ${bamboo_shortJobName}
              requirements:
                - capabilityKey: condor
                  matchType: !exists exists
              artifactDependencies:
                - name: tests
              miscellaneous:
                cleanWorkingDirectoryAfterEachBuild: false
            - key: T9
              name: 009-black-diamond-pegasuslite-pegasustransfer
              description: TODO
              tasks:
                - !script
                  description: Cleanup
                  enabled: true
                  inlineScript:
                    interpreter: !scriptInterpreter LEGACY_SH_BAT
                    scriptBody: "rm -rf pegasus/ test/"
                - !script
                  description: Untar source
                  inlineScript:
                    interpreter: !scriptInterpreter LEGACY_SH_BAT
                    scriptBody: "tar xf tests.tar"
                - !script
                  description: Run Test
                  inlineScript:
                    interpreter: !scriptInterpreter LEGACY_SH_BAT
                    scriptBody: |
                      export PATH=${bamboo_build_working_directory}/pegasus/bin:$PATH
                      test/scripts/launch-bamboo-test ${bamboo_shortJobName}
              requirements:
                - capabilityKey: condor
                  matchType: !exists exists
              artifactDependencies:
                - name: tests
              miscellaneous:
                cleanWorkingDirectoryAfterEachBuild: false
            - key: T9A
              name: 009-black-diamond-pegasuslite-pegasustransfer-a
              description: TODO
              tasks:
                - !script
                  description: Cleanup
                  enabled: true
                  inlineScript:
                    interpreter: !scriptInterpreter LEGACY_SH_BAT
                    scriptBody: "rm -rf pegasus/ test/"
                - !script
                  description: Untar source
                  inlineScript:
                    interpreter: !scriptInterpreter LEGACY_SH_BAT
                    scriptBody: "tar xf tests.tar"
                - !script
                  description: Run Test
                  inlineScript:
                    interpreter: !scriptInterpreter LEGACY_SH_BAT
                    scriptBody: |
                      export PATH=${bamboo_build_working_directory}/pegasus/bin:$PATH
                      test/scripts/launch-bamboo-test ${bamboo_shortJobName}
              requirements:
                - capabilityKey: condor
                  matchType: !exists exists
              artifactDependencies:
                - name: tests
              miscellaneous:
                cleanWorkingDirectoryAfterEachBuild: false
            - key: T10A
              name: 010-runtime-clustering - CondorIO
              description: TODO
              tasks:
                - !script
                  description: Cleanup
                  enabled: true
                  inlineScript:
                    interpreter: !scriptInterpreter LEGACY_SH_BAT
                    scriptBody: "rm -rf pegasus/ test/"
                - !script
                  description: Untar source
                  inlineScript:
                    interpreter: !scriptInterpreter LEGACY_SH_BAT
                    scriptBody: "tar xf tests.tar"
                - !script
                  description: Run Test
                  inlineScript:
                    interpreter: !scriptInterpreter LEGACY_SH_BAT
                    scriptBody: |
                      export PATH=${bamboo_build_working_directory}/pegasus/bin:$PATH
                      test/scripts/launch-bamboo-test 010-runtime-clustering runtime-condorio
              requirements:
                - capabilityKey: condor
                  matchType: !exists exists
              artifactDependencies:
                - name: tests
              miscellaneous:
                cleanWorkingDirectoryAfterEachBuild: false
            - key: T10B
              name: 010-runtime-clustering - Non-SharedFS
              description: TODO
              tasks:
                - !script
                  description: Cleanup
                  enabled: true
                  inlineScript:
                    interpreter: !scriptInterpreter LEGACY_SH_BAT
                    scriptBody: "rm -rf pegasus/ test/"
                - !script
                  description: Untar source
                  inlineScript:
                    interpreter: !scriptInterpreter LEGACY_SH_BAT
                    scriptBody: "tar xf tests.tar"
                - !script
                  description: Run Test
                  inlineScript:
                    interpreter: !scriptInterpreter LEGACY_SH_BAT
                    scriptBody: |
                      export PATH=${bamboo_build_working_directory}/pegasus/bin:$PATH
                      test/scripts/launch-bamboo-test 010-runtime-clustering runtime-nonsharedfs
              requirements:
                - capabilityKey: condor
                  matchType: !exists exists
              artifactDependencies:
                - name: tests
              miscellaneous:
                cleanWorkingDirectoryAfterEachBuild: false
            - key: T10C
              name: 010-runtime-clustering - SharedFS
              description: TODO
              tasks:
                - !script
                  description: Cleanup
                  enabled: true
                  inlineScript:
                    interpreter: !scriptInterpreter LEGACY_SH_BAT
                    scriptBody: "rm -rf pegasus/ test/"
                - !script
                  description: Untar source
                  inlineScript:
                    interpreter: !scriptInterpreter LEGACY_SH_BAT
                    scriptBody: "tar xf tests.tar"
                - !script
                  description: Run Test
                  inlineScript:
                    interpreter: !scriptInterpreter LEGACY_SH_BAT
                    scriptBody: |
                      export PATH=${bamboo_build_working_directory}/pegasus/bin:$PATH
                      test/scripts/launch-bamboo-test 010-runtime-clustering runtime-sharedfs
              requirements:
                - capabilityKey: condor
                  matchType: !exists exists
              artifactDependencies:
                - name: tests
              miscellaneous:
                cleanWorkingDirectoryAfterEachBuild: false
            - key: T10D
              name: 010-runtime-clustering SharedFS Staging and No Kickstart
              description: TODO
              tasks:
                - !script
                  description: Cleanup
                  enabled: true
                  inlineScript:
                    interpreter: !scriptInterpreter LEGACY_SH_BAT
                    scriptBody: "rm -rf pegasus/ test/"
                - !script
                  description: Untar source
                  inlineScript:
                    interpreter: !scriptInterpreter LEGACY_SH_BAT
                    scriptBody: "tar xf tests.tar"
                - !script
                  description: Run Test
                  inlineScript:
                    interpreter: !scriptInterpreter LEGACY_SH_BAT
                    scriptBody: |
                      export PATH=${bamboo_build_working_directory}/pegasus/bin:$PATH
                      test/scripts/launch-bamboo-test 010-runtime-clustering runtime-sharedfs-all-staging-nogridstart
              requirements:
                - capabilityKey: condor
                  matchType: !exists exists
              artifactDependencies:
                - name: tests
              miscellaneous:
                cleanWorkingDirectoryAfterEachBuild: false
            - key: T11
              name: 011-rosetta-staging-site
              description: TODO
              tasks:
                - !script
                  description: Cleanup
                  enabled: true
                  inlineScript:
                    interpreter: !scriptInterpreter LEGACY_SH_BAT
                    scriptBody: "rm -rf pegasus/ test/"
                - !script
                  description: Untar source
                  inlineScript:
                    interpreter: !scriptInterpreter LEGACY_SH_BAT
                    scriptBody: "tar xf tests.tar"
                - !script
                  description: Run Test
                  inlineScript:
                    interpreter: !scriptInterpreter LEGACY_SH_BAT
                    scriptBody: |
                      export PATH=${bamboo_build_working_directory}/pegasus/bin:$PATH
                      test/scripts/launch-bamboo-test ${bamboo_shortJobName}
              requirements:
                - capabilityKey: condor
                  matchType: !exists exists
              artifactDependencies:
                - name: tests
              miscellaneous:
                cleanWorkingDirectoryAfterEachBuild: false
            - key: T12
              name: 012-blackdiamond-invoke
              description: TODO
              tasks:
                - !script
                  description: Cleanup
                  enabled: true
                  inlineScript:
                    interpreter: !scriptInterpreter LEGACY_SH_BAT
                    scriptBody: "rm -rf pegasus/ test/"
                - !script
                  description: Untar source
                  inlineScript:
                    interpreter: !scriptInterpreter LEGACY_SH_BAT
                    scriptBody: "tar xf tests.tar"
                - !script
                  description: Run Test
                  inlineScript:
                    interpreter: !scriptInterpreter LEGACY_SH_BAT
                    scriptBody: |
                      export PATH=${bamboo_build_working_directory}/pegasus/bin:$PATH
                      test/scripts/launch-bamboo-test ${bamboo_shortJobName}
              requirements:
                - capabilityKey: condor
                  matchType: !exists exists
              artifactDependencies:
                - name: tests
              miscellaneous:
                cleanWorkingDirectoryAfterEachBuild: false
            - key: TESTMPIDAG
              name: 013-pegasus-mpi-cluster
              description: TODO
              tasks:
                - !script
                  description: Cleanup
                  enabled: true
                  inlineScript:
                    interpreter: !scriptInterpreter LEGACY_SH_BAT
                    scriptBody: "rm -rf pegasus/ test/"
                - !script
                  description: Untar source
                  inlineScript:
                    interpreter: !scriptInterpreter LEGACY_SH_BAT
                    scriptBody: "tar xf tests.tar"
                - !script
                  description: Run Test
                  environmentVariables: "PATH=/usr/lib64/mpich/bin:/usr/local/bin:/usr/bin:/usr/local/sbin:/usr/sbin"
                  inlineScript:
                    interpreter: !scriptInterpreter LEGACY_SH_BAT
                    scriptBody: |
                      export PATH=${bamboo_build_working_directory}/pegasus/bin:$PATH
                      test/scripts/launch-bamboo-test ${bamboo_shortJobName}
              requirements:
                - capabilityKey: condor
                  matchType: !exists exists
              artifactDependencies:
                - name: tests
              miscellaneous:
                cleanWorkingDirectoryAfterEachBuild: false
            - key: T15
              name: 015-shell-hierarchic-workflow
              description: TODO
              tasks:
                - !script
                  description: Cleanup
                  enabled: true
                  inlineScript:
                    interpreter: !scriptInterpreter LEGACY_SH_BAT
                    scriptBody: "rm -rf pegasus/ test/"
                - !script
                  description: Untar source
                  inlineScript:
                    interpreter: !scriptInterpreter LEGACY_SH_BAT
                    scriptBody: "tar xf tests.tar"
                - !script
                  description: Run Test
                  inlineScript:
                    interpreter: !scriptInterpreter LEGACY_SH_BAT
                    scriptBody: |
                      export PATH=${bamboo_build_working_directory}/pegasus/bin:$PATH
                      test/scripts/launch-bamboo-test-no-status ${bamboo_shortJobName}
              requirements:
                - capabilityKey: condor
                  matchType: !exists exists
              artifactDependencies:
                - name: tests
              miscellaneous:
                cleanWorkingDirectoryAfterEachBuild: false
            - key: T016
              name: 016-pegasus-transfer
              description: TODO
              tasks:
                - !script
                  description: Cleanup
                  enabled: true
                  inlineScript:
                    interpreter: !scriptInterpreter LEGACY_SH_BAT
                    scriptBody: "rm -rf pegasus/ test/"
                - !script
                  description: Untar source
                  inlineScript:
                    interpreter: !scriptInterpreter LEGACY_SH_BAT
                    scriptBody: "tar xf tests.tar"
                - !script
                  description: Run Test
                  inlineScript:
                    interpreter: !scriptInterpreter LEGACY_SH_BAT
                    scriptBody: |
                      export PATH=${bamboo_build_working_directory}/pegasus/bin:$PATH
                      test/scripts/launch-bamboo-test-no-jobs ${bamboo_shortJobName}
              requirements:
                - capabilityKey: condor
                  matchType: !exists exists
              artifactDependencies:
                - name: tests
              miscellaneous:
                cleanWorkingDirectoryAfterEachBuild: true
            - key: PEGASUSGRIDFTP
              name: 017-pegasus-gridftp
              description: TODO
              enabled: true
              tasks:
                - !script
                  description: Cleanup
                  enabled: true
                  inlineScript:
                    interpreter: !scriptInterpreter LEGACY_SH_BAT
                    scriptBody: "rm -rf pegasus/ test/"
                - !script
                  description: Untar source
                  inlineScript:
                    interpreter: !scriptInterpreter LEGACY_SH_BAT
                    scriptBody: "tar xf tests.tar"
                - !script
                  description: Run Test
                  inlineScript:
                    interpreter: !scriptInterpreter LEGACY_SH_BAT
                    scriptBody: |
                      export PATH=${bamboo_build_working_directory}/pegasus/bin:$PATH
                      test/scripts/launch-bamboo-test-no-jobs ${bamboo_shortJobName}
              requirements:
                - capabilityKey: condor
                  matchType: !exists exists
              artifactDependencies:
                - name: tests
              miscellaneous:
                cleanWorkingDirectoryAfterEachBuild: false
            - key: T18A
              name: 018-black-condorc-condor-io
              description: TODO
              tasks:
                - !script
                  description: Cleanup
                  enabled: true
                  inlineScript:
                    interpreter: !scriptInterpreter LEGACY_SH_BAT
                    scriptBody: "rm -rf pegasus/ test/"
                - !script
                  description: Untar source
                  inlineScript:
                    interpreter: !scriptInterpreter LEGACY_SH_BAT
                    scriptBody: "tar xf tests.tar"
                - !script
                  description: Run Test
                  inlineScript:
                    interpreter: !scriptInterpreter LEGACY_SH_BAT
                    scriptBody: |
                      export PATH=${bamboo_build_working_directory}/pegasus/bin:$PATH
                      test/scripts/launch-bamboo-test ${bamboo_shortJobName}
              requirements:
                - capabilityKey: condor
                  matchType: !exists exists
              artifactDependencies:
                - name: tests
              miscellaneous:
                cleanWorkingDirectoryAfterEachBuild: false
            - key: T18C
              name: 018-black-condorc-hybrid
              description: TODO
              tasks:
                - !script
                  description: Cleanup
                  enabled: true
                  inlineScript:
                    interpreter: !scriptInterpreter LEGACY_SH_BAT
                    scriptBody: "rm -rf pegasus/ test/"
                - !script
                  description: Untar source
                  inlineScript:
                    interpreter: !scriptInterpreter LEGACY_SH_BAT
                    scriptBody: "tar xf tests.tar"
                - !script
                  description: Run Test
                  inlineScript:
                    interpreter: !scriptInterpreter LEGACY_SH_BAT
                    scriptBody: |
                      export PATH=${bamboo_build_working_directory}/pegasus/bin:$PATH
                      test/scripts/launch-bamboo-test ${bamboo_shortJobName}
              requirements:
                - capabilityKey: condor
                  matchType: !exists exists
              artifactDependencies:
                - name: tests
              miscellaneous:
                cleanWorkingDirectoryAfterEachBuild: false
            - key: T18B
              name: 018-black-condorc-staging-site
              description: TODO
              tasks:
                - !script
                  description: Cleanup
                  enabled: true
                  inlineScript:
                    interpreter: !scriptInterpreter LEGACY_SH_BAT
                    scriptBody: "rm -rf pegasus/ test/"
                - !script
                  description: Untar source
                  inlineScript:
                    interpreter: !scriptInterpreter LEGACY_SH_BAT
                    scriptBody: "tar xf tests.tar"
                - !script
                  description: Run Test
                  inlineScript:
                    interpreter: !scriptInterpreter LEGACY_SH_BAT
                    scriptBody: |
                      export PATH=${bamboo_build_working_directory}/pegasus/bin:$PATH
                      test/scripts/launch-bamboo-test ${bamboo_shortJobName}
              requirements:
                - capabilityKey: condor
                  matchType: !exists exists
              artifactDependencies:
                - name: tests
              miscellaneous:
                cleanWorkingDirectoryAfterEachBuild: false
            - key: T19A
              name: 019-black-label
              description: TODO
              tasks:
                - !script
                  description: Cleanup
                  enabled: true
                  inlineScript:
                    interpreter: !scriptInterpreter LEGACY_SH_BAT
                    scriptBody: "rm -rf pegasus/ test/"
                - !script
                  description: Untar source
                  inlineScript:
                    interpreter: !scriptInterpreter LEGACY_SH_BAT
                    scriptBody: "tar xf tests.tar"
                - !script
                  description: Run Test
                  inlineScript:
                    interpreter: !scriptInterpreter LEGACY_SH_BAT
                    scriptBody: |
                      export PATH=${bamboo_build_working_directory}/pegasus/bin:$PATH
                      test/scripts/launch-bamboo-test ${bamboo_shortJobName}
              requirements:
                - capabilityKey: condor
                  matchType: !exists exists
              artifactDependencies:
                - name: tests
              miscellaneous:
                cleanWorkingDirectoryAfterEachBuild: false
            - key: PMCONLY
              name: 020-pmc-only
              description: TODO
              tasks:
                - !script
                  description: Cleanup
                  enabled: true
                  inlineScript:
                    interpreter: !scriptInterpreter LEGACY_SH_BAT
                    scriptBody: "rm -rf pegasus/ test/"
                - !script
                  description: Untar source
                  inlineScript:
                    interpreter: !scriptInterpreter LEGACY_SH_BAT
                    scriptBody: "tar xf tests.tar"
                - !script
                  description: Run Test
                  environmentVariables: "PATH=/usr/lib64/mpich/bin:/usr/local/bin:/usr/bin:/usr/local/sbin:/usr/sbin"
                  inlineScript:
                    interpreter: !scriptInterpreter LEGACY_SH_BAT
                    scriptBody: |
                      export PATH=${bamboo_build_working_directory}/pegasus/bin:$PATH
                      test/scripts/launch-bamboo-test-no-status ${bamboo_shortJobName}
              requirements:
                - capabilityKey: condor
                  matchType: !exists exists
              artifactDependencies:
                - name: tests
              miscellaneous:
                cleanWorkingDirectoryAfterEachBuild: false
            - key: T21A
              name: 021-black-dir
              description: TODO
              tasks:
                - !script
                  description: Cleanup
                  enabled: true
                  inlineScript:
                    interpreter: !scriptInterpreter LEGACY_SH_BAT
                    scriptBody: "rm -rf pegasus/ test/"
                - !script
                  description: Untar source
                  inlineScript:
                    interpreter: !scriptInterpreter LEGACY_SH_BAT
                    scriptBody: "tar xf tests.tar"
                - !script
                  description: Run Test
                  inlineScript:
                    interpreter: !scriptInterpreter LEGACY_SH_BAT
                    scriptBody: |
                      export PATH=${bamboo_build_working_directory}/pegasus/bin:$PATH
                      test/scripts/launch-bamboo-test ${bamboo_shortJobName}
              requirements:
                - capabilityKey: condor
                  matchType: !exists exists
              artifactDependencies:
                - name: tests
              miscellaneous:
                cleanWorkingDirectoryAfterEachBuild: false
            - key: BNT22A
              name: 022-data-reuse-full-a
              description: TODO
              tasks:
                - !script
                  description: Cleanup
                  enabled: true
                  inlineScript:
                    interpreter: !scriptInterpreter LEGACY_SH_BAT
                    scriptBody: "rm -rf pegasus/ test/"
                - !script
                  description: Untar source
                  inlineScript:
                    interpreter: !scriptInterpreter LEGACY_SH_BAT
                    scriptBody: "tar xf tests.tar"
                - !script
                  description: Run Test
                  inlineScript:
                    interpreter: !scriptInterpreter LEGACY_SH_BAT
                    scriptBody: |
                      export PATH=${bamboo_build_working_directory}/pegasus/bin:$PATH
                      test/scripts/launch-bamboo-test ${bamboo_shortJobName}
              requirements:
                - capabilityKey: condor
                  matchType: !exists exists
              artifactDependencies:
                - name: tests
              miscellaneous:
                cleanWorkingDirectoryAfterEachBuild: false
            - key: BNT022B
              name: 022-data-reuse-full-b
              description: TODO
              tasks:
                - !script
                  description: Cleanup
                  enabled: true
                  inlineScript:
                    interpreter: !scriptInterpreter LEGACY_SH_BAT
                    scriptBody: "rm -rf pegasus/ test/"
                - !script
                  description: Untar source
                  inlineScript:
                    interpreter: !scriptInterpreter LEGACY_SH_BAT
                    scriptBody: "tar xf tests.tar"
                - !script
                  description: Run Test
                  inlineScript:
                    interpreter: !scriptInterpreter LEGACY_SH_BAT
                    scriptBody: |
                      export PATH=${bamboo_build_working_directory}/pegasus/bin:$PATH
                      test/scripts/launch-bamboo-test ${bamboo_shortJobName}
              requirements:
                - capabilityKey: condor
                  matchType: !exists exists
              artifactDependencies:
                - name: tests
              miscellaneous:
                cleanWorkingDirectoryAfterEachBuild: false
            - key: T22
              name: 022-data-reuse-regexrc
              description: TODO
              tasks:
                - !script
                  description: Cleanup
                  enabled: true
                  inlineScript:
                    interpreter: !scriptInterpreter LEGACY_SH_BAT
                    scriptBody: "rm -rf pegasus/ test/"
                - !script
                  description: Untar source
                  inlineScript:
                    interpreter: !scriptInterpreter LEGACY_SH_BAT
                    scriptBody: "tar xf tests.tar"
                - !script
                  description: Run Test
                  inlineScript:
                    interpreter: !scriptInterpreter LEGACY_SH_BAT
                    scriptBody: |
                      export PATH=${bamboo_build_working_directory}/pegasus/bin:$PATH
                      test/scripts/launch-bamboo-test-planner-only ${bamboo_shortJobName}
              requirements:
                - capabilityKey: condor
                  matchType: !exists exists
              artifactDependencies:
                - name: tests
              miscellaneous:
                cleanWorkingDirectoryAfterEachBuild: false
            - key: T023
              name: 023-sc4-ssh-http
              description: TODO
              tasks:
                - !script
                  description: Cleanup
                  enabled: true
                  inlineScript:
                    interpreter: !scriptInterpreter LEGACY_SH_BAT
                    scriptBody: "rm -rf pegasus/ test/"
                - !script
                  description: Untar source
                  inlineScript:
                    interpreter: !scriptInterpreter LEGACY_SH_BAT
                    scriptBody: "tar xf tests.tar"
                - !script
                  description: Run Test
                  inlineScript:
                    interpreter: !scriptInterpreter LEGACY_SH_BAT
                    scriptBody: |
                      export PATH=${bamboo_build_working_directory}/pegasus/bin:$PATH
                      test/scripts/launch-bamboo-test ${bamboo_shortJobName}
              requirements:
                - capabilityKey: condor
                  matchType: !exists exists
              artifactDependencies:
                - name: tests
              miscellaneous:
                cleanWorkingDirectoryAfterEachBuild: false
            - key: T024
              name: 024-sc4-gridftp-http
              description: TODO
              tasks:
                - !script
                  description: Cleanup
                  enabled: true
                  inlineScript:
                    interpreter: !scriptInterpreter LEGACY_SH_BAT
                    scriptBody: "rm -rf pegasus/ test/"
                - !script
                  description: Untar source
                  inlineScript:
                    interpreter: !scriptInterpreter LEGACY_SH_BAT
                    scriptBody: "tar xf tests.tar"
                - !script
                  description: Run Test
                  inlineScript:
                    interpreter: !scriptInterpreter LEGACY_SH_BAT
                    scriptBody: |
                      export PATH=${bamboo_build_working_directory}/pegasus/bin:$PATH
                      test/scripts/launch-bamboo-test ${bamboo_shortJobName}
              requirements:
                - capabilityKey: condor
                  matchType: !exists exists
              artifactDependencies:
                - name: tests
              miscellaneous:
                cleanWorkingDirectoryAfterEachBuild: false
            - key: T025
              name: 025-sc4-file-http
              description: TODO
              tasks:
                - !script
                  description: Cleanup
                  enabled: true
                  inlineScript:
                    interpreter: !scriptInterpreter LEGACY_SH_BAT
                    scriptBody: "rm -rf pegasus/ test/"
                - !script
                  description: Untar source
                  inlineScript:
                    interpreter: !scriptInterpreter LEGACY_SH_BAT
                    scriptBody: "tar xf tests.tar"
                - !script
                  description: Run Test
                  inlineScript:
                    interpreter: !scriptInterpreter LEGACY_SH_BAT
                    scriptBody: |
                      export PATH=${bamboo_build_working_directory}/pegasus/bin:$PATH
                      test/scripts/launch-bamboo-test ${bamboo_shortJobName}
              requirements:
                - capabilityKey: condor
                  matchType: !exists exists
              artifactDependencies:
                - name: tests
              miscellaneous:
                cleanWorkingDirectoryAfterEachBuild: false
            - key: T26
              name: 026-cache-url-check
              description: TODO
              enabled: true
              tasks:
                - !script
                  description: Cleanup
                  enabled: true
                  inlineScript:
                    interpreter: !scriptInterpreter LEGACY_SH_BAT
                    scriptBody: "rm -rf pegasus/ test/"
                - !script
                  description: Untar source
                  inlineScript:
                    interpreter: !scriptInterpreter LEGACY_SH_BAT
                    scriptBody: "tar xf tests.tar"
                - !script
                  description: Run Test
                  inlineScript:
                    interpreter: !scriptInterpreter LEGACY_SH_BAT
                    scriptBody: |
                      export PATH=${bamboo_build_working_directory}/pegasus/bin:$PATH
                      test/scripts/launch-bamboo-test ${bamboo_shortJobName}
              requirements:
                - capabilityKey: condor
                  matchType: !exists exists
              artifactDependencies:
                - name: tests
              miscellaneous:
                cleanWorkingDirectoryAfterEachBuild: false
            - key: T27A
              name: 027-montage-bypass-staging-site
              description: TODO
              tasks:
                - !script
                  description: Cleanup
                  enabled: true
                  inlineScript:
                    interpreter: !scriptInterpreter LEGACY_SH_BAT
                    scriptBody: "rm -rf pegasus/ test/"
                - !script
                  description: Untar source
                  inlineScript:
                    interpreter: !scriptInterpreter LEGACY_SH_BAT
                    scriptBody: "tar xf tests.tar"
                - !script
                  description: Run Test
                  inlineScript:
                    interpreter: !scriptInterpreter LEGACY_SH_BAT
                    scriptBody: |
                      export PATH=${bamboo_build_working_directory}/pegasus/bin:$PATH
                      test/scripts/launch-bamboo-test ${bamboo_shortJobName}
              requirements:
                - capabilityKey: condor
                  matchType: !exists exists
              artifactDependencies:
                - name: tests
              miscellaneous:
                cleanWorkingDirectoryAfterEachBuild: false
            - key: T27B
              name: 027-montage-bypass-staging-site-condorio
              description: TODO
              tasks:
                - !script
                  description: Cleanup
                  enabled: true
                  inlineScript:
                    interpreter: !scriptInterpreter LEGACY_SH_BAT
                    scriptBody: "rm -rf pegasus/ test/"
                - !script
                  description: Untar source
                  inlineScript:
                    interpreter: !scriptInterpreter LEGACY_SH_BAT
                    scriptBody: "tar xf tests.tar"
                - !script
                  description: Run Test
                  inlineScript:
                    interpreter: !scriptInterpreter LEGACY_SH_BAT
                    scriptBody: |
                      export PATH=${bamboo_build_working_directory}/pegasus/bin:$PATH
                      test/scripts/launch-bamboo-test ${bamboo_shortJobName}
              requirements:
                - capabilityKey: condor
                  matchType: !exists exists
              artifactDependencies:
                - name: tests
              miscellaneous:
                cleanWorkingDirectoryAfterEachBuild: false
            - key: T28A
              name: 028-dynamic-hierarchy
              description: TODO
              tasks:
                - !script
                  description: Cleanup
                  enabled: true
                  inlineScript:
                    interpreter: !scriptInterpreter LEGACY_SH_BAT
                    scriptBody: "rm -rf pegasus/ test/"
                - !script
                  description: Untar source
                  inlineScript:
                    interpreter: !scriptInterpreter LEGACY_SH_BAT
                    scriptBody: "tar xf tests.tar"
                - !script
                  description: Run Test
                  inlineScript:
                    interpreter: !scriptInterpreter LEGACY_SH_BAT
                    scriptBody: |
                      export PATH=${bamboo_build_working_directory}/pegasus/bin:$PATH
                      test/scripts/launch-bamboo-test ${bamboo_shortJobName}
              requirements:
                - capabilityKey: condor
                  matchType: !exists exists
              artifactDependencies:
                - name: tests
              miscellaneous:
                cleanWorkingDirectoryAfterEachBuild: false
            - key: T028B
              name: 028-dynamic-hierarchy-b
              description: TODO
              tasks:
                - !script
                  description: Cleanup
                  enabled: true
                  inlineScript:
                    interpreter: !scriptInterpreter LEGACY_SH_BAT
                    scriptBody: "rm -rf pegasus/ test/"
                - !script
                  description: Untar source
                  inlineScript:
                    interpreter: !scriptInterpreter LEGACY_SH_BAT
                    scriptBody: "tar xf tests.tar"
                - !script
                  description: Run Test
                  inlineScript:
                    interpreter: !scriptInterpreter LEGACY_SH_BAT
                    scriptBody: |
                      export PATH=${bamboo_build_working_directory}/pegasus/bin:$PATH
                      test/scripts/launch-bamboo-test ${bamboo_shortJobName}
              requirements:
                - capabilityKey: condor
                  matchType: !exists exists
              artifactDependencies:
                - name: tests
              miscellaneous:
                cleanWorkingDirectoryAfterEachBuild: false
            - key: T29A
              name: 029-black-quiet
              description: TODO
              tasks:
                - !script
                  description: Cleanup
                  enabled: true
                  inlineScript:
                    interpreter: !scriptInterpreter LEGACY_SH_BAT
                    scriptBody: "rm -rf pegasus/ test/"
                - !script
                  description: Untar source
                  inlineScript:
                    interpreter: !scriptInterpreter LEGACY_SH_BAT
                    scriptBody: "tar xf tests.tar"
                - !script
                  description: Run Test
                  inlineScript:
                    interpreter: !scriptInterpreter LEGACY_SH_BAT
                    scriptBody: |
                      export PATH=${bamboo_build_working_directory}/pegasus/bin:$PATH
                      test/scripts/launch-bamboo-test-no-jobs ${bamboo_shortJobName}
              requirements:
                - capabilityKey: condor
                  matchType: !exists exists
              artifactDependencies:
                - name: tests
              miscellaneous:
                cleanWorkingDirectoryAfterEachBuild: false
            - key: PEG030GS
              name: 030-pegasuslite-gs
              description: TODO
              tasks:
                - !script
                  description: Cleanup
                  enabled: true
                  inlineScript:
                    interpreter: !scriptInterpreter LEGACY_SH_BAT
                    scriptBody: "rm -rf pegasus/ test/"
                - !script
                  description: Untar source
                  inlineScript:
                    interpreter: !scriptInterpreter LEGACY_SH_BAT
                    scriptBody: "tar xf tests.tar"
                - !script
                  description: Run Test
                  inlineScript:
                    interpreter: !scriptInterpreter LEGACY_SH_BAT
                    scriptBody: |
                      export PATH=${bamboo_build_working_directory}/pegasus/bin:$PATH
                      test/scripts/launch-bamboo-test ${bamboo_shortJobName}
              requirements:
                - capabilityKey: condor
                  matchType: !exists exists
              artifactDependencies:
                - name: tests
              miscellaneous:
                cleanWorkingDirectoryAfterEachBuild: false
            - key: PEG030
              name: 030-pegasuslite-irods
              description: TODO
              enabled: false
              tasks:
                - !script
                  description: Cleanup
                  enabled: true
                  inlineScript:
                    interpreter: !scriptInterpreter LEGACY_SH_BAT
                    scriptBody: "rm -rf pegasus/ test/"
                - !script
                  description: Untar source
                  inlineScript:
                    interpreter: !scriptInterpreter LEGACY_SH_BAT
                    scriptBody: "tar xf tests.tar"
                - !script
                  description: Run Test
                  inlineScript:
                    interpreter: !scriptInterpreter LEGACY_SH_BAT
                    scriptBody: |
                      export PATH=${bamboo_build_working_directory}/pegasus/bin:$PATH
                      test/scripts/launch-bamboo-test ${bamboo_shortJobName}
              requirements:
                - capabilityKey: condor
                  matchType: !exists exists
              artifactDependencies:
                - name: tests
              miscellaneous:
                cleanWorkingDirectoryAfterEachBuild: false
            - key: PEG030S3
              name: 030-pegasuslite-s3
              description: TODO
              tasks:
                - !script
                  description: Cleanup
                  enabled: true
                  inlineScript:
                    interpreter: !scriptInterpreter LEGACY_SH_BAT
                    scriptBody: "rm -rf pegasus/ test/"
                - !script
                  description: Untar source
                  inlineScript:
                    interpreter: !scriptInterpreter LEGACY_SH_BAT
                    scriptBody: "tar xf tests.tar"
                - !script
                  description: Run Test
                  inlineScript:
                    interpreter: !scriptInterpreter LEGACY_SH_BAT
                    scriptBody: |
                      export PATH=${bamboo_build_working_directory}/pegasus/bin:$PATH
                      test/scripts/launch-bamboo-test ${bamboo_shortJobName}
              requirements:
                - capabilityKey: condor
                  matchType: !exists exists
              artifactDependencies:
                - name: tests
              miscellaneous:
                cleanWorkingDirectoryAfterEachBuild: false
            - key: SSHFTP030
              name: 030-pegasuslite-sshftp
              description: TODO
              tasks:
                - !script
                  description: Cleanup
                  enabled: true
                  inlineScript:
                    interpreter: !scriptInterpreter LEGACY_SH_BAT
                    scriptBody: "rm -rf pegasus/ test/"
                - !script
                  description: Untar source
                  inlineScript:
                    interpreter: !scriptInterpreter LEGACY_SH_BAT
                    scriptBody: "tar xf tests.tar"
                - !script
                  description: Run Test
                  inlineScript:
                    interpreter: !scriptInterpreter LEGACY_SH_BAT
                    scriptBody: |
                      export PATH=${bamboo_build_working_directory}/pegasus/bin:$PATH
                      test/scripts/launch-bamboo-test ${bamboo_shortJobName}
              requirements:
                - capabilityKey: condor
                  matchType: !exists exists
              artifactDependencies:
                - name: tests
              miscellaneous:
                cleanWorkingDirectoryAfterEachBuild: false
            - key: RC031MON
              name: 031-montage-condor-io-jdbcrc
              description: TODO
              tasks:
                - !script
                  description: Cleanup
                  enabled: true
                  inlineScript:
                    interpreter: !scriptInterpreter LEGACY_SH_BAT
                    scriptBody: "rm -rf pegasus/ test/"
                - !script
                  description: Untar source
                  inlineScript:
                    interpreter: !scriptInterpreter LEGACY_SH_BAT
                    scriptBody: "tar xf tests.tar"
                - !script
                  description: Run Test
                  inlineScript:
                    interpreter: !scriptInterpreter LEGACY_SH_BAT
                    scriptBody: |
                      export PATH=${bamboo_build_working_directory}/pegasus/bin:$PATH
                      test/scripts/launch-bamboo-test ${bamboo_shortJobName}
              requirements:
                - capabilityKey: condor
                  matchType: !exists exists
              artifactDependencies:
                - name: tests
              miscellaneous:
                cleanWorkingDirectoryAfterEachBuild: false
            - key: T31A
              name: 031-montage-jdbcrc-sqlite
              description: TODO
              tasks:
                - !script
                  description: Cleanup
                  enabled: true
                  inlineScript:
                    interpreter: !scriptInterpreter LEGACY_SH_BAT
                    scriptBody: "rm -rf pegasus/ test/"
                - !script
                  description: Untar source
                  inlineScript:
                    interpreter: !scriptInterpreter LEGACY_SH_BAT
                    scriptBody: "tar xf tests.tar"
                - !script
                  description: Run Test
                  inlineScript:
                    interpreter: !scriptInterpreter LEGACY_SH_BAT
                    scriptBody: |
                      export PATH=${bamboo_build_working_directory}/pegasus/bin:$PATH
                      test/scripts/launch-bamboo-test ${bamboo_shortJobName}
              requirements:
                - capabilityKey: condor
                  matchType: !exists exists
              artifactDependencies:
                - name: tests
              miscellaneous:
                cleanWorkingDirectoryAfterEachBuild: false
            - key: T32A
              name: 032-black-chkpoint
              description: TODO
              tasks:
                - !script
                  description: Cleanup
                  enabled: true
                  inlineScript:
                    interpreter: !scriptInterpreter LEGACY_SH_BAT
                    scriptBody: "rm -rf pegasus/ test/"
                - !script
                  description: Untar source
                  inlineScript:
                    interpreter: !scriptInterpreter LEGACY_SH_BAT
                    scriptBody: "tar xf tests.tar"
                - !script
                  description: Run Test
                  inlineScript:
                    interpreter: !scriptInterpreter LEGACY_SH_BAT
                    scriptBody: |
                      export PATH=${bamboo_build_working_directory}/pegasus/bin:$PATH
                      test/scripts/launch-bamboo-test ${bamboo_shortJobName}
              requirements:
                - capabilityKey: condor
                  matchType: !exists exists
              artifactDependencies:
                - name: tests
              miscellaneous:
                cleanWorkingDirectoryAfterEachBuild: false
            - key: T33
              name: 033-pegasuslite-multi
              description: TODO
              tasks:
                - !script
                  description: Cleanup
                  enabled: true
                  inlineScript:
                    interpreter: !scriptInterpreter LEGACY_SH_BAT
                    scriptBody: "rm -rf pegasus/ test/"
                - !script
                  description: Untar source
                  inlineScript:
                    interpreter: !scriptInterpreter LEGACY_SH_BAT
                    scriptBody: "tar xf tests.tar"
                - !script
                  description: Run Test
                  inlineScript:
                    interpreter: !scriptInterpreter LEGACY_SH_BAT
                    scriptBody: |
                      export PATH=${bamboo_build_working_directory}/pegasus/bin:$PATH
                      test/scripts/launch-bamboo-test ${bamboo_shortJobName}
              requirements:
                - capabilityKey: condor
                  matchType: !exists exists
              artifactDependencies:
                - name: tests
              miscellaneous:
                cleanWorkingDirectoryAfterEachBuild: false
            - key: T33A
              name: 033-pegasuslite-multi-wp-a
              description: TODO
              tasks:
                - !script
                  description: Cleanup
                  enabled: true
                  inlineScript:
                    interpreter: !scriptInterpreter LEGACY_SH_BAT
                    scriptBody: "rm -rf pegasus/ test/"
                - !script
                  description: Untar source
                  inlineScript:
                    interpreter: !scriptInterpreter LEGACY_SH_BAT
                    scriptBody: "tar xf tests.tar"
                - !script
                  description: Run Test
                  inlineScript:
                    interpreter: !scriptInterpreter LEGACY_SH_BAT
                    scriptBody: |
                      export PATH=${bamboo_build_working_directory}/pegasus/bin:$PATH
                      test/scripts/launch-bamboo-test ${bamboo_shortJobName}
              requirements:
                - capabilityKey: condor
                  matchType: !exists exists
              artifactDependencies:
                - name: tests
              miscellaneous:
                cleanWorkingDirectoryAfterEachBuild: false
            - key: T33B
              name: 033-pegasuslite-multi-wp-b
              description: TODO
              tasks:
                - !script
                  description: Cleanup
                  enabled: true
                  inlineScript:
                    interpreter: !scriptInterpreter LEGACY_SH_BAT
                    scriptBody: "rm -rf pegasus/ test/"
                - !script
                  description: Untar source
                  inlineScript:
                    interpreter: !scriptInterpreter LEGACY_SH_BAT
                    scriptBody: "tar xf tests.tar"
                - !script
                  description: Run Test
                  inlineScript:
                    interpreter: !scriptInterpreter LEGACY_SH_BAT
                    scriptBody: |
                      export PATH=${bamboo_build_working_directory}/pegasus/bin:$PATH
                      test/scripts/launch-bamboo-test ${bamboo_shortJobName}
              requirements:
                - capabilityKey: condor
                  matchType: !exists exists
              artifactDependencies:
                - name: tests
              miscellaneous:
                cleanWorkingDirectoryAfterEachBuild: false
            - key: T33C
              name: 033-pegasuslite-multi-wp-c
              description: TODO
              tasks:
                - !script
                  description: Cleanup
                  enabled: true
                  inlineScript:
                    interpreter: !scriptInterpreter LEGACY_SH_BAT
                    scriptBody: "rm -rf pegasus/ test/"
                - !script
                  description: Untar source
                  inlineScript:
                    interpreter: !scriptInterpreter LEGACY_SH_BAT
                    scriptBody: "tar xf tests.tar"
                - !script
                  description: Run Test
                  inlineScript:
                    interpreter: !scriptInterpreter LEGACY_SH_BAT
                    scriptBody: |
                      export PATH=${bamboo_build_working_directory}/pegasus/bin:$PATH
                      test/scripts/launch-bamboo-test ${bamboo_shortJobName}
              requirements:
                - capabilityKey: condor
                  matchType: !exists exists
              artifactDependencies:
                - name: tests
              miscellaneous:
                cleanWorkingDirectoryAfterEachBuild: false
            - key: T34C
              name: 034-recursive-cluster-condorio
              description: TODO
              tasks:
                - !script
                  description: Cleanup
                  enabled: true
                  inlineScript:
                    interpreter: !scriptInterpreter LEGACY_SH_BAT
                    scriptBody: "rm -rf pegasus/ test/"
                - !script
                  description: Untar source
                  inlineScript:
                    interpreter: !scriptInterpreter LEGACY_SH_BAT
                    scriptBody: "tar xf tests.tar"
                - !script
                  description: Run Test
                  inlineScript:
                    interpreter: !scriptInterpreter LEGACY_SH_BAT
                    scriptBody: |
                      export PATH=${bamboo_build_working_directory}/pegasus/bin:$PATH
                      test/scripts/launch-bamboo-test ${bamboo_shortJobName}
              requirements:
                - capabilityKey: condor
                  matchType: !exists exists
              artifactDependencies:
                - name: tests
              miscellaneous:
                cleanWorkingDirectoryAfterEachBuild: false
            - key: T34B
              name: 034-recursive-cluster-nonsharedfs
              description: TODO
              tasks:
                - !script
                  description: Cleanup
                  enabled: true
                  inlineScript:
                    interpreter: !scriptInterpreter LEGACY_SH_BAT
                    scriptBody: "rm -rf pegasus/ test/"
                - !script
                  description: Untar source
                  inlineScript:
                    interpreter: !scriptInterpreter LEGACY_SH_BAT
                    scriptBody: "tar xf tests.tar"
                - !script
                  description: Run Test
                  inlineScript:
                    interpreter: !scriptInterpreter LEGACY_SH_BAT
                    scriptBody: |
                      export PATH=${bamboo_build_working_directory}/pegasus/bin:$PATH
                      test/scripts/launch-bamboo-test ${bamboo_shortJobName}
              requirements:
                - capabilityKey: condor
                  matchType: !exists exists
              artifactDependencies:
                - name: tests
              miscellaneous:
                cleanWorkingDirectoryAfterEachBuild: false
            - key: T34A
              name: 034-recursive-cluster-sharedfs
              description: TODO
              tasks:
                - !script
                  description: Cleanup
                  enabled: true
                  inlineScript:
                    interpreter: !scriptInterpreter LEGACY_SH_BAT
                    scriptBody: "rm -rf pegasus/ test/"
                - !script
                  description: Untar source
                  inlineScript:
                    interpreter: !scriptInterpreter LEGACY_SH_BAT
                    scriptBody: "tar xf tests.tar"
                - !script
                  description: Run Test
                  inlineScript:
                    interpreter: !scriptInterpreter LEGACY_SH_BAT
                    scriptBody: |
                      export PATH=${bamboo_build_working_directory}/pegasus/bin:$PATH
                      test/scripts/launch-bamboo-test ${bamboo_shortJobName}
              requirements:
                - capabilityKey: condor
                  matchType: !exists exists
              artifactDependencies:
                - name: tests
              miscellaneous:
                cleanWorkingDirectoryAfterEachBuild: false
            - key: T35
              name: 035-black-transfer
              description: TODO
              tasks:
                - !script
                  description: Cleanup
                  enabled: true
                  inlineScript:
                    interpreter: !scriptInterpreter LEGACY_SH_BAT
                    scriptBody: "rm -rf pegasus/ test/"
                - !script
                  description: Untar source
                  inlineScript:
                    interpreter: !scriptInterpreter LEGACY_SH_BAT
                    scriptBody: "tar xf tests.tar"
                - !script
                  description: Run Test
                  inlineScript:
                    interpreter: !scriptInterpreter LEGACY_SH_BAT
                    scriptBody: |
                      export PATH=${bamboo_build_working_directory}/pegasus/bin:$PATH
                      test/scripts/launch-bamboo-test ${bamboo_shortJobName}
              requirements:
                - capabilityKey: condor
                  matchType: !exists exists
              artifactDependencies:
                - name: tests
              miscellaneous:
                cleanWorkingDirectoryAfterEachBuild: false
            - key: T36
              name: 036-condorio-no-outputs
              description: TODO
              tasks:
                - !script
                  description: Cleanup
                  enabled: true
                  inlineScript:
                    interpreter: !scriptInterpreter LEGACY_SH_BAT
                    scriptBody: "rm -rf pegasus/ test/"
                - !script
                  description: Untar source
                  inlineScript:
                    interpreter: !scriptInterpreter LEGACY_SH_BAT
                    scriptBody: "tar xf tests.tar"
                - !script
                  description: Run Test
                  inlineScript:
                    interpreter: !scriptInterpreter LEGACY_SH_BAT
                    scriptBody: |
                      export PATH=${bamboo_build_working_directory}/pegasus/bin:$PATH
                      test/scripts/launch-bamboo-test ${bamboo_shortJobName}
              requirements:
                - capabilityKey: condor
                  matchType: !exists exists
              artifactDependencies:
                - name: tests
              miscellaneous:
                cleanWorkingDirectoryAfterEachBuild: false
            - key: T37
              name: 037-black-hints
              description: TODO
              tasks:
                - !script
                  description: Cleanup
                  enabled: true
                  inlineScript:
                    interpreter: !scriptInterpreter LEGACY_SH_BAT
                    scriptBody: "rm -rf pegasus/ test/"
                - !script
                  description: Untar source
                  inlineScript:
                    interpreter: !scriptInterpreter LEGACY_SH_BAT
                    scriptBody: "tar xf tests.tar"
                - !script
                  description: Run Test
                  inlineScript:
                    interpreter: !scriptInterpreter LEGACY_SH_BAT
                    scriptBody: |
                      export PATH=${bamboo_build_working_directory}/pegasus/bin:$PATH
                      test/scripts/launch-bamboo-test ${bamboo_shortJobName}
              requirements:
                - capabilityKey: condor
                  matchType: !exists exists
              artifactDependencies:
                - name: tests
              miscellaneous:
                cleanWorkingDirectoryAfterEachBuild: false
            - key: T038
              name: 038-halt-continue
              description: TODO
              tasks:
                - !script
                  description: Cleanup
                  enabled: true
                  inlineScript:
                    interpreter: !scriptInterpreter LEGACY_SH_BAT
                    scriptBody: "rm -rf pegasus/ test/"
                - !script
                  description: Untar source
                  inlineScript:
                    interpreter: !scriptInterpreter LEGACY_SH_BAT
                    scriptBody: "tar xf tests.tar"
                - !script
                  description: Run Test
                  inlineScript:
                    interpreter: !scriptInterpreter LEGACY_SH_BAT
                    scriptBody: |
                      export PATH=${bamboo_build_working_directory}/pegasus/bin:$PATH
                      test/scripts/launch-bamboo-test-no-jobs ${bamboo_shortJobName}
              requirements:
                - capabilityKey: condor
                  matchType: !exists exists
              artifactDependencies:
                - name: tests
              miscellaneous:
                cleanWorkingDirectoryAfterEachBuild: false
            - key: T39A
              name: 039-black-metadata
              description: TODO
              tasks:
                - !script
                  description: Cleanup
                  enabled: true
                  inlineScript:
                    interpreter: !scriptInterpreter LEGACY_SH_BAT
                    scriptBody: "rm -rf pegasus/ test/"
                - !script
                  description: Untar source
                  inlineScript:
                    interpreter: !scriptInterpreter LEGACY_SH_BAT
                    scriptBody: "tar xf tests.tar"
                - !script
                  description: Run Test
                  inlineScript:
                    interpreter: !scriptInterpreter LEGACY_SH_BAT
                    scriptBody: |
                      export PATH=${bamboo_build_working_directory}/pegasus/bin:$PATH
                      test/scripts/launch-bamboo-test ${bamboo_shortJobName}
              requirements:
                - capabilityKey: condor
                  matchType: !exists exists
              artifactDependencies:
                - name: tests
              miscellaneous:
                cleanWorkingDirectoryAfterEachBuild: false
            - key: T040N1
              name: 040-multiple-input-sources-nonsharedfs
              description: TODO
              tasks:
                - !script
                  description: Cleanup
                  enabled: true
                  inlineScript:
                    interpreter: !scriptInterpreter LEGACY_SH_BAT
                    scriptBody: "rm -rf pegasus/ test/"
                - !script
                  description: Untar source
                  inlineScript:
                    interpreter: !scriptInterpreter LEGACY_SH_BAT
                    scriptBody: "tar xf tests.tar"
                - !script
                  description: Run Test
                  inlineScript:
                    interpreter: !scriptInterpreter LEGACY_SH_BAT
                    scriptBody: |
                      export PATH=${bamboo_build_working_directory}/pegasus/bin:$PATH
                      test/scripts/launch-bamboo-test ${bamboo_shortJobName}
              requirements:
                - capabilityKey: condor
                  matchType: !exists exists
              artifactDependencies:
                - name: tests
              miscellaneous:
                cleanWorkingDirectoryAfterEachBuild: false
            - key: T040N2
              name: 040-multiple-input-sources-sharedfs
              description: TODO
              tasks:
                - !script
                  description: Cleanup
                  enabled: true
                  inlineScript:
                    interpreter: !scriptInterpreter LEGACY_SH_BAT
                    scriptBody: "rm -rf pegasus/ test/"
                - !script
                  description: Untar source
                  inlineScript:
                    interpreter: !scriptInterpreter LEGACY_SH_BAT
                    scriptBody: "tar xf tests.tar"
                - !script
                  description: Run Test
                  inlineScript:
                    interpreter: !scriptInterpreter LEGACY_SH_BAT
                    scriptBody: |
                      export PATH=${bamboo_build_working_directory}/pegasus/bin:$PATH
                      test/scripts/launch-bamboo-test ${bamboo_shortJobName}
              requirements:
                - capabilityKey: condor
                  matchType: !exists exists
              artifactDependencies:
                - name: tests
              miscellaneous:
                cleanWorkingDirectoryAfterEachBuild: false
              requirements:
                - capabilityKey: condor
                  matchType: !exists exists
              artifactDependencies:
                - name: tests
              miscellaneous:
                cleanWorkingDirectoryAfterEachBuild: false
            - key: T042B
              name: 042-kswrapper-nonsharedfs
              description: TODO
              tasks:
                - !script
                  description: Cleanup
                  enabled: true
                  inlineScript:
                    interpreter: !scriptInterpreter LEGACY_SH_BAT
                    scriptBody: "rm -rf pegasus/ test/"
                - !script
                  description: Untar source
                  inlineScript:
                    interpreter: !scriptInterpreter LEGACY_SH_BAT
                    scriptBody: "tar xf tests.tar"
                - !script
                  description: Run Test
                  inlineScript:
                    interpreter: !scriptInterpreter LEGACY_SH_BAT
                    scriptBody: |
                      export PATH=${bamboo_build_working_directory}/pegasus/bin:$PATH
                      test/scripts/launch-bamboo-test ${bamboo_shortJobName}
              requirements:
                - capabilityKey: condor
                  matchType: !exists exists
              artifactDependencies:
                - name: tests
              miscellaneous:
                cleanWorkingDirectoryAfterEachBuild: false
            - key: T042A
              name: 042-kswrapper-sharedfs
              description: TODO
              tasks:
                - !script
                  description: Cleanup
                  enabled: true
                  inlineScript:
                    interpreter: !scriptInterpreter LEGACY_SH_BAT
                    scriptBody: "rm -rf pegasus/ test/"
                - !script
                  description: Untar source
                  inlineScript:
                    interpreter: !scriptInterpreter LEGACY_SH_BAT
                    scriptBody: "tar xf tests.tar"
                - !script
                  description: Run Test
                  inlineScript:
                    interpreter: !scriptInterpreter LEGACY_SH_BAT
                    scriptBody: |
                      export PATH=${bamboo_build_working_directory}/pegasus/bin:$PATH
                      test/scripts/launch-bamboo-test ${bamboo_shortJobName}
              requirements:
                - capabilityKey: condor
                  matchType: !exists exists
              artifactDependencies:
                - name: tests
              miscellaneous:
                cleanWorkingDirectoryAfterEachBuild: false
            - key: T043A
              name: 043-integrity-condorio
              description: Integrity checking on for the whole workflow
              tasks:
                - !script
                  description: Cleanup
                  enabled: true
                  inlineScript:
                    interpreter: !scriptInterpreter LEGACY_SH_BAT
                    scriptBody: "rm -rf pegasus/ test/"
                - !script
                  description: Untar source
                  inlineScript:
                    interpreter: !scriptInterpreter LEGACY_SH_BAT
                    scriptBody: "tar xf tests.tar"
                - !script
                  description: Run Test
                  inlineScript:
                    interpreter: !scriptInterpreter LEGACY_SH_BAT
                    scriptBody: |
                      export PATH=${bamboo_build_working_directory}/pegasus/bin:$PATH
                      test/scripts/launch-bamboo-test ${bamboo_shortJobName}
              requirements:
                - capabilityKey: condor
                  matchType: !exists exists
              artifactDependencies:
                - name: tests
              miscellaneous:
                cleanWorkingDirectoryAfterEachBuild: false
            - key: T043B
              name: 043-integrity-nonsharedfs
              description: Integrity checking with nonsharedfs
              tasks:
                - !script
                  description: Cleanup
                  enabled: true
                  inlineScript:
                    interpreter: !scriptInterpreter LEGACY_SH_BAT
                    scriptBody: "rm -rf pegasus/ test/"
                - !script
                  description: Untar source
                  inlineScript:
                    interpreter: !scriptInterpreter LEGACY_SH_BAT
                    scriptBody: "tar xf tests.tar"
                - !script
                  description: Run Test
                  inlineScript:
                    interpreter: !scriptInterpreter LEGACY_SH_BAT
                    scriptBody: |
                      export PATH=${bamboo_build_working_directory}/pegasus/bin:$PATH
                      test/scripts/launch-bamboo-test ${bamboo_shortJobName}
              requirements:
                - capabilityKey: condor
                  matchType: !exists exists
              artifactDependencies:
                - name: tests
              miscellaneous:
                cleanWorkingDirectoryAfterEachBuild: false
            - key: T043SYN
              name: 043-integrity-synthetic-with-errors
              tasks:
                - !script
                  description: Cleanup
                  enabled: true
                  inlineScript:
                    interpreter: !scriptInterpreter LEGACY_SH_BAT
                    scriptBody: "rm -rf pegasus/ test/"
                - !script
                  description: Untar source
                  inlineScript:
                    interpreter: !scriptInterpreter LEGACY_SH_BAT
                    scriptBody: "tar xf tests.tar"
                - !script
                  description: Run Test
                  inlineScript:
                    interpreter: !scriptInterpreter LEGACY_SH_BAT
                    scriptBody: |
                      export PATH=${bamboo_build_working_directory}/pegasus/bin:$PATH
                      test/scripts/launch-bamboo-test ${bamboo_shortJobName}
              requirements:
                - capabilityKey: condor
                  matchType: !exists exists
              artifactDependencies:
                - name: tests
              miscellaneous:
                cleanWorkingDirectoryAfterEachBuild: true
            - key: T044A
              name: 044-docker-nonsharedfs
              description: nonsharedfs test with docker containers and executable staging
              tasks:
                - !script
                  description: Cleanup
                  enabled: true
                  inlineScript:
                    interpreter: !scriptInterpreter LEGACY_SH_BAT
                    scriptBody: "rm -rf pegasus/ test/"
                - !script
                  description: Untar source
                  inlineScript:
                    interpreter: !scriptInterpreter LEGACY_SH_BAT
                    scriptBody: "tar xf tests.tar"
                - !script
                  description: Run Test
                  inlineScript:
                    interpreter: !scriptInterpreter LEGACY_SH_BAT
                    scriptBody: |
                      export PATH=${bamboo_build_working_directory}/pegasus/bin:$PATH
                      test/scripts/launch-bamboo-test ${bamboo_shortJobName}
              requirements:
                - capabilityKey: condor
                  matchType: !exists exists
              artifactDependencies:
                - name: tests
              miscellaneous:
                cleanWorkingDirectoryAfterEachBuild: false
            - key: T044B
              name: 044-docker-nonsharedfs-shared
              description: Docker in nonsharedfs with a shared filesystem
              tasks:
                - !script
                  description: Cleanup
                  enabled: true
                  inlineScript:
                    interpreter: !scriptInterpreter LEGACY_SH_BAT
                    scriptBody: "rm -rf pegasus/ test/"
                - !script
                  description: Untar source
                  inlineScript:
                    interpreter: !scriptInterpreter LEGACY_SH_BAT
                    scriptBody: "tar xf tests.tar"
                - !script
                  description: Run Test
                  inlineScript:
                    interpreter: !scriptInterpreter LEGACY_SH_BAT
                    scriptBody: |
                      export PATH=${bamboo_build_working_directory}/pegasus/bin:$PATH
                      test/scripts/launch-bamboo-test ${bamboo_shortJobName}
              requirements:
                - capabilityKey: condor
                  matchType: !exists exists
              artifactDependencies:
                - name: tests
              miscellaneous:
                cleanWorkingDirectoryAfterEachBuild: false
            - key: T044C
              name: 044-singularity-nonsharedfs
              description: Singularity nonsharedfs case
              tasks:
                - !script
                  description: Cleanup
                  enabled: true
                  inlineScript:
                    interpreter: !scriptInterpreter LEGACY_SH_BAT
                    scriptBody: "rm -rf pegasus/ test/"
                - !script
                  description: Untar source
                  inlineScript:
                    interpreter: !scriptInterpreter LEGACY_SH_BAT
                    scriptBody: "tar xf tests.tar"
                - !script
                  description: Run Test
                  inlineScript:
                    interpreter: !scriptInterpreter LEGACY_SH_BAT
                    scriptBody: |
                      export PATH=${bamboo_build_working_directory}/pegasus/bin:$PATH
                      test/scripts/launch-bamboo-test ${bamboo_shortJobName}
              requirements:
                - capabilityKey: condor
                  matchType: !exists exists
              artifactDependencies:
                - name: tests
              miscellaneous:
                cleanWorkingDirectoryAfterEachBuild: false
            - key: T044D
              name: 044-singularity-nonsharedfs-shared
              description: Singularity test case
              tasks:
                - !script
                  description: Cleanup
                  enabled: true
                  inlineScript:
                    interpreter: !scriptInterpreter LEGACY_SH_BAT
                    scriptBody: "rm -rf pegasus/ test/"
                - !script
                  description: Untar source
                  inlineScript:
                    interpreter: !scriptInterpreter LEGACY_SH_BAT
                    scriptBody: "tar xf tests.tar"
                - !script
                  description: Run Test
                  inlineScript:
                    interpreter: !scriptInterpreter LEGACY_SH_BAT
                    scriptBody: |
                      export PATH=${bamboo_build_working_directory}/pegasus/bin:$PATH
                      test/scripts/launch-bamboo-test ${bamboo_shortJobName}
              requirements:
                - capabilityKey: condor
                  matchType: !exists exists
              artifactDependencies:
                - name: tests
              miscellaneous:
                cleanWorkingDirectoryAfterEachBuild: false
            - key: T044E
              name: 044-singularity-nonsharedfs-hub
              description: Singularity test case, using shub images
              tasks:
                - !script
                  description: Cleanup
                  enabled: true
                  inlineScript:
                    interpreter: !scriptInterpreter LEGACY_SH_BAT
                    scriptBody: "rm -rf pegasus/ test/"
                - !script
                  description: Untar source
                  inlineScript:
                    interpreter: !scriptInterpreter LEGACY_SH_BAT
                    scriptBody: "tar xf tests.tar"
                - !script
                  description: Run Test
                  inlineScript:
                    interpreter: !scriptInterpreter LEGACY_SH_BAT
                    scriptBody: |
                      export PATH=${bamboo_build_working_directory}/pegasus/bin:$PATH
                      test/scripts/launch-bamboo-test ${bamboo_shortJobName}
              requirements:
                - capabilityKey: condor
                  matchType: !exists exists
              artifactDependencies:
                - name: tests
              miscellaneous:
                cleanWorkingDirectoryAfterEachBuild: false
            - key: T1D
              name: blackdiamond - pl-condorio
              description: TODO
              tasks:
                - !script
                  description: Cleanup
                  enabled: true
                  inlineScript:
                    interpreter: !scriptInterpreter LEGACY_SH_BAT
                    scriptBody: "rm -rf pegasus/ test/"
                - !script
                  description: Untar source
                  inlineScript:
                    interpreter: !scriptInterpreter LEGACY_SH_BAT
                    scriptBody: "tar xf tests.tar"
                - !script
                  description: Run Test
                  inlineScript:
                    interpreter: !scriptInterpreter LEGACY_SH_BAT
                    scriptBody: |
                      export PATH=${bamboo_build_working_directory}/pegasus/bin:$PATH
                      test/scripts/launch-bamboo-test blackdiamond pl-condorio
              requirements:
                - capabilityKey: condor
                  matchType: !exists exists
              artifactDependencies:
                - name: tests
              miscellaneous:
                cleanWorkingDirectoryAfterEachBuild: false
            - key: T1B
              name: blackdiamond - pl-condorio-local
              description: TODO
              tasks:
                - !script
                  description: Cleanup
                  enabled: true
                  inlineScript:
                    interpreter: !scriptInterpreter LEGACY_SH_BAT
                    scriptBody: "rm -rf pegasus/ test/"
                - !script
                  description: Untar source
                  inlineScript:
                    interpreter: !scriptInterpreter LEGACY_SH_BAT
                    scriptBody: "tar xf tests.tar"
                - !script
                  description: Run Test
                  inlineScript:
                    interpreter: !scriptInterpreter LEGACY_SH_BAT
                    scriptBody: |
                      export PATH=${bamboo_build_working_directory}/pegasus/bin:$PATH
                      test/scripts/launch-bamboo-test blackdiamond pl-condorio-local
              requirements:
                - capabilityKey: condor
                  matchType: !exists exists
              artifactDependencies:
                - name: tests
              miscellaneous:
                cleanWorkingDirectoryAfterEachBuild: false
            - key: T1E
              name: blackdiamond - pl-pt
              description: TODO
              tasks:
                - !script
                  description: Cleanup
                  enabled: true
                  inlineScript:
                    interpreter: !scriptInterpreter LEGACY_SH_BAT
                    scriptBody: "rm -rf pegasus/ test/"
                - !script
                  description: Untar source
                  inlineScript:
                    interpreter: !scriptInterpreter LEGACY_SH_BAT
                    scriptBody: "tar xf tests.tar"
                - !script
                  description: Run Test
                  inlineScript:
                    interpreter: !scriptInterpreter LEGACY_SH_BAT
                    scriptBody: |
                      export PATH=${bamboo_build_working_directory}/pegasus/bin:$PATH
                      test/scripts/launch-bamboo-test blackdiamond pl-pt
              requirements:
                - capabilityKey: condor
                  matchType: !exists exists
              artifactDependencies:
                - name: tests
              miscellaneous:
                cleanWorkingDirectoryAfterEachBuild: false
            - key: T1C
              name: blackdiamond - pl-pt-local
              description: TODO
              tasks:
                - !script
                  description: Cleanup
                  enabled: true
                  inlineScript:
                    interpreter: !scriptInterpreter LEGACY_SH_BAT
                    scriptBody: "rm -rf pegasus/ test/"
                - !script
                  description: Untar source
                  inlineScript:
                    interpreter: !scriptInterpreter LEGACY_SH_BAT
                    scriptBody: "tar xf tests.tar"
                - !script
                  description: Run Test
                  inlineScript:
                    interpreter: !scriptInterpreter LEGACY_SH_BAT
                    scriptBody: |
                      export PATH=${bamboo_build_working_directory}/pegasus/bin:$PATH
                      test/scripts/launch-bamboo-test blackdiamond pl-pt-local
              requirements:
                - capabilityKey: condor
                  matchType: !exists exists
              artifactDependencies:
                - name: tests
              miscellaneous:
                cleanWorkingDirectoryAfterEachBuild: false
            - key: T1F
              name: blackdiamond - sharedfs-symlink-nogridstart
              description: TODO
              tasks:
                - !script
                  description: Cleanup
                  enabled: true
                  inlineScript:
                    interpreter: !scriptInterpreter LEGACY_SH_BAT
                    scriptBody: "rm -rf pegasus/ test/"
                - !script
                  description: Untar source
                  inlineScript:
                    interpreter: !scriptInterpreter LEGACY_SH_BAT
                    scriptBody: "tar xf tests.tar"
                - !script
                  description: Run Test
                  inlineScript:
                    interpreter: !scriptInterpreter LEGACY_SH_BAT
                    scriptBody: |
                      export PATH=${bamboo_build_working_directory}/pegasus/bin:$PATH
                      test/scripts/launch-bamboo-test blackdiamond sharedfs-symlink-nogridstart
              requirements:
                - capabilityKey: condor
                  matchType: !exists exists
              artifactDependencies:
                - name: tests
              miscellaneous:
                cleanWorkingDirectoryAfterEachBuild: false
            - key: T1G
              name: blackdiamond - sharedfs-worker-staging-cleanup
              description: TODO
              tasks:
                - !script
                  description: Cleanup
                  enabled: true
                  inlineScript:
                    interpreter: !scriptInterpreter LEGACY_SH_BAT
                    scriptBody: "rm -rf pegasus/ test/"
                - !script
                  description: Untar source
                  inlineScript:
                    interpreter: !scriptInterpreter LEGACY_SH_BAT
                    scriptBody: "tar xf tests.tar"
                - !script
                  description: Run Test
                  inlineScript:
                    interpreter: !scriptInterpreter LEGACY_SH_BAT
                    scriptBody: |
                      export PATH=${bamboo_build_working_directory}/pegasus/bin:$PATH
                      test/scripts/launch-bamboo-test blackdiamond sharedfs-worker-staging-cleanup
              requirements:
                - capabilityKey: condor
                  matchType: !exists exists
              artifactDependencies:
                - name: tests
              miscellaneous:
                cleanWorkingDirectoryAfterEachBuild: false
            - key: T1A
              name: blackdiamond - vanilla-condor
              description: TODO
              tasks:
                - !script
                  description: Cleanup
                  enabled: true
                  inlineScript:
                    interpreter: !scriptInterpreter LEGACY_SH_BAT
                    scriptBody: "rm -rf pegasus/ test/"
                - !script
                  description: Untar source
                  inlineScript:
                    interpreter: !scriptInterpreter LEGACY_SH_BAT
                    scriptBody: "tar xf tests.tar"
                - !script
                  description: Run Test
                  inlineScript:
                    interpreter: !scriptInterpreter LEGACY_SH_BAT
                    scriptBody: |
                      export PATH=${bamboo_build_working_directory}/pegasus/bin:$PATH
                      test/scripts/launch-bamboo-test blackdiamond vanilla-condor
              requirements:
                - capabilityKey: condor
                  matchType: !exists exists
              artifactDependencies:
                - name: tests
              miscellaneous:
                cleanWorkingDirectoryAfterEachBuild: false

        - name: Performance Tests
          description: Performance Tests
          jobs:
            - key: T014
              name: 014-planner-performance
              description: Planner performance
              tasks:
                - !script
                  description: Cleanup
                  enabled: true
                  inlineScript:
                    interpreter: !scriptInterpreter LEGACY_SH_BAT
                    scriptBody: "rm -rf pegasus/ test/"
                - !script
                  description: Untar source
                  inlineScript:
                    interpreter: !scriptInterpreter LEGACY_SH_BAT
                    scriptBody: "tar xf tests.tar"
                - !script
                  description: Run Test
                  inlineScript:
                    interpreter: !scriptInterpreter LEGACY_SH_BAT
                    scriptBody: |
                      export PATH=${bamboo_build_working_directory}/pegasus/bin:$PATH
                      test/scripts/launch-bamboo-test-planner-only ${bamboo_shortJobName}
              requirements:
                - capabilityKey: condor
                  matchType: !exists exists
                - capabilityKey: performance
                  matchType: !exists exists
              artifactDependencies:
                - name: tests
              miscellaneous:
                cleanWorkingDirectoryAfterEachBuild: false
            - key: T014100K
              name: 014-planner-performance-100k
              description: Planner performance 100K
              tasks:
                - !script
                  description: Cleanup
                  enabled: true
                  inlineScript:
                    interpreter: !scriptInterpreter LEGACY_SH_BAT
                    scriptBody: "rm -rf pegasus/ test/"
                - !script
                  description: Untar source
                  inlineScript:
                    interpreter: !scriptInterpreter LEGACY_SH_BAT
                    scriptBody: "tar xf tests.tar"
                - !script
                  description: Run Test
                  inlineScript:
                    interpreter: !scriptInterpreter LEGACY_SH_BAT
                    scriptBody: |
                      export PATH=${bamboo_build_working_directory}/pegasus/bin:$PATH
                      test/scripts/launch-bamboo-test-planner-only ${bamboo_shortJobName}
              requirements:
                - capabilityKey: condor
                  matchType: !exists exists
                - capabilityKey: performance
                  matchType: !exists exists
              artifactDependencies:
                - name: tests
              miscellaneous:
                cleanWorkingDirectoryAfterEachBuild: false
            - key: T014C
              name: 014-planner-performance-ahope
              description: A LIGO ahope test case with Shell code generator
              tasks:
                - !script
                  description: Cleanup
                  enabled: true
                  inlineScript:
                    interpreter: !scriptInterpreter LEGACY_SH_BAT
                    scriptBody: "rm -rf pegasus/ test/"
                - !script
                  description: Untar source
                  inlineScript:
                    interpreter: !scriptInterpreter LEGACY_SH_BAT
                    scriptBody: "tar xf tests.tar"
                - !script
                  description: Run Test
                  inlineScript:
                    interpreter: !scriptInterpreter LEGACY_SH_BAT
                    scriptBody: |
                      export PATH=${bamboo_build_working_directory}/pegasus/bin:$PATH
                      test/scripts/launch-bamboo-test-planner-only ${bamboo_shortJobName}
              requirements:
                - capabilityKey: condor
                  matchType: !exists exists
                - capabilityKey: performance
                  matchType: !exists exists
              artifactDependencies:
                - name: tests
              miscellaneous:
                cleanWorkingDirectoryAfterEachBuild: false
            - key: T014HCC
              name: 014-planner-performance-hcc
              description: Planner performance HCC
              tasks:
                - !script
                  description: Cleanup
                  enabled: true
                  inlineScript:
                    interpreter: !scriptInterpreter LEGACY_SH_BAT
                    scriptBody: "rm -rf pegasus/ test/"
                - !script
                  description: Untar source
                  inlineScript:
                    interpreter: !scriptInterpreter LEGACY_SH_BAT
                    scriptBody: "tar xf tests.tar"
                - !script
                  description: Run Test
                  inlineScript:
                    interpreter: !scriptInterpreter LEGACY_SH_BAT
                    scriptBody: |
                      export PATH=${bamboo_build_working_directory}/pegasus/bin:$PATH
                      test/scripts/launch-bamboo-test-planner-only ${bamboo_shortJobName}
              requirements:
                - capabilityKey: condor
                  matchType: !exists exists
                - capabilityKey: performance
                  matchType: !exists exists
              artifactDependencies:
                - name: tests
              miscellaneous:
                cleanWorkingDirectoryAfterEachBuild: false
            - key: JDBCPERF
              name: 041-jdbcrc-performance
              description: JDBC RC performance
              tasks:
                - !script
                  description: Cleanup
                  enabled: true
                  inlineScript:
                    interpreter: !scriptInterpreter LEGACY_SH_BAT
                    scriptBody: "rm -rf pegasus/ test/"
                - !script
                  description: Untar source
                  inlineScript:
                    interpreter: !scriptInterpreter LEGACY_SH_BAT
                    scriptBody: "tar xf tests.tar"
                - !script
                  description: Run Test
                  inlineScript:
                    interpreter: !scriptInterpreter LEGACY_SH_BAT
                    scriptBody: |
                      export PATH=${bamboo_build_working_directory}/pegasus/bin:$PATH
                      test/scripts/launch-bamboo-test-no-jobs ${bamboo_shortJobName}
              requirements:
                - capabilityKey: condor
                  matchType: !exists exists
                - capabilityKey: performance
                  matchType: !exists exists
              artifactDependencies:
                - name: tests
              miscellaneous:
                cleanWorkingDirectoryAfterEachBuild: false
      permissions:
        user:
          mayani:
            -  !permission ADMIN
        group:
          ccg-users:
            -  !permission VIEW
            -  !permission BUILD
        other:
          !userType ANONYMOUS_USERS:
            -  !permission VIEW
          !userType LOGGED_IN_USERS:
            -  !permission VIEW
      triggers:
        - !scheduled
          description: Nightly Build
<<<<<<< HEAD
          cronExpression: "0 0 5 * * ?"
=======
          cronExpression: "0 0 1 * * ?"
>>>>>>> e181d217
          onlyRunIfOtherPlansArePassing:
            planKeys:
              - PEGASUS-BNT49
      notifications:
        - !email
          address: pegasus-svn@isi.edu
          event: !event JOB_HUNG
        - !email
          address: pegasus-svn@isi.edu
          event: !event FAILED_BUILDS_AND_FIRST_SUCCESSFUL<|MERGE_RESOLUTION|>--- conflicted
+++ resolved
@@ -2,13 +2,8 @@
   key: PEGASUS
   name: Pegasus
   plans:
-<<<<<<< HEAD
     - key: BNT49
       name: Build & Test (master)
-=======
-    - key: BNT48
-      name: Build & Test (4.8)
->>>>>>> e181d217
       scm:
         - !git
           name: Pegasus
@@ -1040,13 +1035,8 @@
         - key: TAG_UBUNTU_16
           value: xenial
 
-<<<<<<< HEAD
     - key: TVM49
       name: Tutorial VM (master)
-=======
-    - key: TVM48
-      name: Tutorial VM (4.8)
->>>>>>> e181d217
       scm:
         - !git
           name: Pegasus
@@ -1147,13 +1137,8 @@
           address: pegasus-svn@isi.edu
           event: !event FAILED_BUILDS_AND_FIRST_SUCCESSFUL
 
-<<<<<<< HEAD
     - key: WT49
       name: Workflow Tests (master)
-=======
-    - key: WT48
-      name: Workflow Tests (4.8)
->>>>>>> e181d217
       scm:
         - !git
           name: Pegasus
@@ -3732,11 +3717,7 @@
       triggers:
         - !scheduled
           description: Nightly Build
-<<<<<<< HEAD
           cronExpression: "0 0 5 * * ?"
-=======
-          cronExpression: "0 0 1 * * ?"
->>>>>>> e181d217
           onlyRunIfOtherPlansArePassing:
             planKeys:
               - PEGASUS-BNT49
