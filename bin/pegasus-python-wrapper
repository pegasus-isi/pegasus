#!/bin/sh

# Wrapper for CLI Python tools - main purpose is to select a good
# Python version to use, then execute the real tool

# Always set PEGASUS_HOME based on where the tool was run from
PEGASUS_HOME="`dirname "$0"`/.."
PEGASUS_HOME=`cd "$PEGASUS_HOME" && pwd`
export PEGASUS_HOME

# when running tools from /bin, / becomes a special case
if [ "$PEGASUS_HOME" = "/" ]; then
    PEGASUS_HOME=/usr
    export PEGASUS_HOME
fi

# The base name is used to decide what Python tool to invoke
BASE_NAME=%%BASE_NAME%%

# only discover Python once, even if multiple Pegasus tools are called
if [ "x$PEGASUS_PYTHON" = "x" ]; then

    # PATH must be visible to which
    export PATH

    # first look in the PATH
    I=0
    eval PEXE_LIST$I="$(which python3 2>/dev/null)"
    I=$((I+1))
    # has to be last to find user defined environments
    eval PEXE_LIST$I="/usr/bin/python3"
    I=$((I+1))

    # Look for a python in the give list
    for i in `seq $I`; do
        VAR=\$PEXE_LIST$((i-1))
        PEXE=`eval echo $VAR`
        if [ -e "$PEXE" ]; then
            break
        fi
    done

    if [ "x$PEXE" = "x" ]; then
        echo "ERROR: Unable to find Python! Looked in: $PEXE_LIST. PATH=$PATH" >&2
        exit 1
    fi

<<<<<<< HEAD
    # Some quick validations
    if [ "x$BASE_NAME" != "xpegasus-preflight-check" -a "x$BASE_NAME" != "xpegasus-config" ]; then
        # this is just a warning for now
        "$PEXE" "$PEGASUS_HOME/@PYTHON_LIBDIR@/Pegasus/cli/pegasus-preflight-check.py" || true
=======
    # Some quick validations - only for Python 3, also exclude pegasus-config as
    # it is annoying when we can't run for example Java tools because of a missing
    # Python module.
    if [ $ALLOW_PY2 = 0 ]; then
        if [ "x$BASE_NAME" != "xpegasus-preflight-check" -a "x$BASE_NAME" != "xpegasus-config" ]; then
            # this is just a warning for now
            "$PEXE" "$PEGASUS_HOME/@LIBDIR@/pegasus/python/Pegasus/cli/pegasus-preflight-check.py" || true
        fi
>>>>>>> 0b131921
    fi

    # remember the Python version to use when calling other Pegasus tools
    PEGASUS_PYTHON=$PEXE
    export PEGASUS_PYTHON

    # set up a PYTHONPATH so the tools do not have to worry about that, but remember the original one
    if [ "x$PEGASUS_UPDATE_PYTHONPATH" != "x0" ]; then
        PEGASUS_ORIG_PYTHONPATH=$PYTHONPATH
        export PEGASUS_ORIG_PYTHONPATH
        PYTHONPATH="$PEGASUS_HOME/@LIBDIR@/pegasus/python:$PEGASUS_HOME/@LIBDIR@/pegasus/externals/python${PYTHONPATH:+:}${PYTHONPATH}"
        export PYTHONPATH
        PEGASUS_PYTHONPATH_SET=1
        export PEGASUS_PYTHONPATH_SET
    else
        # make sure we carry the setting forward
        export PEGASUS_UPDATE_PYTHONPATH
    fi

fi

# Build a full path to our real Python tool (we used to depend on pegasus-config
# here, but as that has a dependency on perl, we are shortcutting it)
TOOL_PATH="$PEGASUS_HOME/@PYTHON_LIBDIR@/Pegasus/cli/$BASE_NAME.py"

# now execute
exec "$PEGASUS_PYTHON" "$TOOL_PATH" "$@"
<|MERGE_RESOLUTION|>--- conflicted
+++ resolved
@@ -45,21 +45,10 @@
         exit 1
     fi
 
-<<<<<<< HEAD
     # Some quick validations
     if [ "x$BASE_NAME" != "xpegasus-preflight-check" -a "x$BASE_NAME" != "xpegasus-config" ]; then
         # this is just a warning for now
-        "$PEXE" "$PEGASUS_HOME/@PYTHON_LIBDIR@/Pegasus/cli/pegasus-preflight-check.py" || true
-=======
-    # Some quick validations - only for Python 3, also exclude pegasus-config as
-    # it is annoying when we can't run for example Java tools because of a missing
-    # Python module.
-    if [ $ALLOW_PY2 = 0 ]; then
-        if [ "x$BASE_NAME" != "xpegasus-preflight-check" -a "x$BASE_NAME" != "xpegasus-config" ]; then
-            # this is just a warning for now
-            "$PEXE" "$PEGASUS_HOME/@LIBDIR@/pegasus/python/Pegasus/cli/pegasus-preflight-check.py" || true
-        fi
->>>>>>> 0b131921
+        "$PEXE" "$PEGASUS_HOME/@LIBDIR@/pegasus/python/Pegasus/cli/pegasus-preflight-check.py" || true
     fi
 
     # remember the Python version to use when calling other Pegasus tools
