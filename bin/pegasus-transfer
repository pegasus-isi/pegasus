#!/usr/bin/env python

"""
Pegasus utility for transfer of files during workflow enactment

Usage: pegasus-transfer [options]
"""

##
#  Copyright 2007-2015 University Of Southern California
#
#  Licensed under the Apache License, Version 2.0 (the "License");
#  you may not use this file except in compliance with the License.
#  You may obtain a copy of the License at
#
#  http://www.apache.org/licenses/LICENSE-2.0
#
#  Unless required by applicable law or agreed to in writing,
#  software distributed under the License is distributed on an "AS IS" BASIS,
#  WITHOUT WARRANTIES OR CONDITIONS OF ANY KIND, either express or implied.
#  See the License for the specific language governing permissions and
#  limitations under the License.
##

import cmd
import ConfigParser
import errno
import hashlib
import json
import logging
import math
import optparse
import os
import Queue
import random
import re
import signal
import stat
import string
import socket
import subprocess
import sys
import tempfile
import threading
import time
import traceback
from subprocess import STDOUT

try:
    # Python 3.0 and later
    import urllib.parse as urllib
except ImportError:
    # Fall back to Python 2's urllib
    import urllib as urllib

# panorama real time monitoring
if "KICKSTART_MON_ENDPOINT_URL" in os.environ:
    import urllib2
    import base64

__author__ = "Mats Rynge <rynge@isi.edu>"


# --- regular expressions -----------------------------------------------------

re_parse_comment = re.compile(r'^# +[\w]+ +[\w]+ +([\w\-_]+)')
re_parse_url = re.compile(r'([\w]+)://([\w\.\-:@#]*)(/[\S ]*)?')


# --- classes -----------------------------------------------------------------

class PegasusURL:
    """
    A representation of a URL, including site label and priority
    """
    url = None
    site_label = ""
    priority = 0
    # the url broken down, for convenience
    proto = ""
    host = ""
    path = ""
    

    def __init__(self, url, site_label, priority=0):
        # the url should be URL decoded to work with our shell callouts
        self.url = urllib.unquote(url)
        # make the site label to match site labels in the env
        self.site_label = string.replace(site_label, "-", "_")
        self.priority = priority
        # fill out the rest of the members
        self._parse_url()


    def __str__(self):
        return str(self.url) + " , host=" + str(self.host) + " , site_label=" + str(self.site_label)
        
    def _parse_url(self):
                    
        # default protocol is file://
        if string.find(self.url, ":") == -1:
            logger.debug("URL without protocol (" + self.url + ") - assuming file://")
            self.url = "file://" + self.url

        # file url is a special cases as it can contain relative paths and
        # env vars
        if string.find(self.url, "file:") == 0:
            self.proto = "file"
            # file urls can either start with file://[\w]*/ or file: (no //)
            self.path = re.sub("^file:(//(localhost)?)?", "", self.url)
            self.path = expand_env_vars(self.path)
            return
        
        # symlink url is a special cases as it can contain relative paths and
        # env vars
        if string.find(self.url, "symlink:") == 0:
            self.proto = "symlink"
            # symlink urls can either start with symlink://[\w]*/ or
            # symlink: (no //)
            self.path = re.sub("^symlink:(//)?", "", self.url)
            self.path = expand_env_vars(self.path)
            return

        # other than file/symlink urls
        r = re_parse_url.search(self.url)
        if not r:
            raise RuntimeError("Unable to parse URL: %s" % (self.url))
        
        # Parse successful
        self.proto = r.group(1)
        self.host = r.group(2)
        self.path = r.group(3)
        
        if self.path is None:
            self.path = ""
        
        # no double slashes in urls
        self.path = re.sub('//+', '/', self.path)

    
    def get_url(self):
        # srm-copy is using broken urls - wants an extra / 
        if self.proto == "srm" or self.proto == "root":
            return "%s://%s/%s" % (self.proto, self.host, self.path)
        return "%s://%s%s" % (self.proto, self.host, self.path)

    
    def get_url_encoded(self):
        return "%s://%s%s" % (self.proto, self.host, urllib.quote(self.path))


    def get_url_dirname(self):
        dn = os.path.dirname(self.path)
        return "%s://%s%s" % (self.proto, self.host, dn)


class TransferBase(object):
    """
    Base class for mkdirs, removes and transfers
    """

    def __init__(self):
        self._sub_transfer_index = 0
        self._sub_transfer_count = 0
    
    
    def get_sub_transfer_index(self):
        return self._sub_transfer_index


    def move_to_next_sub_transfer(self):
        return


class Mkdir(TransferBase):
    """
    Represents a single mkdir request
    """
    
    def __init(self):
        super(Mkdir, self).__init__()
        self._target_url = None
    
    def set_url(self, site_label, url):
        self._target_url = PegasusURL(url, site_label)

    
    def get_url(self):
        return self._target_url.get_url()


    def get_site_label(self):
        return self._target_url.site_label


    def get_proto(self):
        return self._target_url.proto


    def get_host(self):
        return self._target_url.host


    def get_path(self):
        return self._target_url.path


class Remove(TransferBase):
    """
    Represents a single remove request
    """
    
    def __init(self):
        super(Remove, self).__init__()
        self._target_url = None
        self._recursive = False
    
    def set_recursive(self, should_recurse):
        if str(should_recurse).lower() in ["yes", "true", "t", "1"]:
            self._recursive = True
            return
        elif str(should_recurse).lower() in ["no", "false", "f", "0"]:
            self._recursive = False
            return
        self._recursive = should_recurse

    
    def set_url(self, site_label, url):
        self._target_url = PegasusURL(url, site_label)

    
    def get_recursive(self):
        return self._recursive

    
    def get_url(self):
        return self._target_url.get_url()


    def get_site_label(self):
        return self._target_url.site_label


    def get_proto(self):
        return self._target_url.proto


    def get_host(self):
        return self._target_url.host


    def get_path(self):
        return self._target_url.path


    def __cmp__(self, other):
        """
        compares first on protos, then on hosts, then on paths - useful
        for grouping similar types of transfers
        """
        if cmp(self._target_url.proto, other._target_url.proto) != 0:
            return cmp(self._target_url.proto, other._target_url.proto)
        if cmp(self._target_url.host, other._target_url.host) != 0:
            return cmp(self._target_url.host, other._target_url.host)
        if cmp(self._target_url.path, other._target_url.path) != 0:
            return cmp(self._target_url.path, other._target_url.path)
        return 0


class Transfer(TransferBase):
    """
    Represents a single transfer request.
    """

    def __init__(self):
        """
        Initializes the transfer class
        """
        super(Transfer, self).__init__()       
        
        self._src_urls = []
        self._dst_urls = []
       
        self.attempts = 0
        self.allow_grouping = True       # can this transfer be grouped with others?
  
  
    def __str__(self):
        return "%s -> %s" %(self._src_urls[0].get_url(), self._dst_urls[0].get_url())

        
    def add_src(self, site_label, url, priority=None):
        if priority is None:
            priority = random.randint(1,100)
        u = PegasusURL(url, site_label, priority)
        self._src_urls.append(u)
        # keep the list sorted
        self._src_urls = sorted(self._src_urls, key=lambda url: url.priority, reverse=True)
        self._update_sub_transfer_count()

    
    def add_dst(self, site_label, url, priority=None):
        if priority is None:
            priority = random.randint(1,100)
        u = PegasusURL(url, site_label, priority)
        self._dst_urls.append(u)
        # keep the list sorted
        self._dst_urls = sorted(self._dst_urls, key=lambda url: url.priority, reverse=True)
        self._update_sub_transfer_count()


    def src_url(self):
        return self._src_urls[0].get_url()

    
    def src_url_encoded(self):
        return self._src_urls[0].get_url_encoded()


    def dst_url(self):
        return self._dst_urls[0].get_url()

    
    def dst_url_encoded(self):
        return self._dst_urls[0].get_url_encoded()

    
    def dst_url_dirname(self):
        return self._dst_urls[0].get_url_dirname()


    def get_src_site_label(self):
        return self._src_urls[0].site_label


    def get_dst_site_label(self):
        return self._dst_urls[0].site_label


    def get_src_proto(self):
        return self._src_urls[0].proto


    def get_dst_proto(self):
        return self._dst_urls[0].proto


    def get_src_host(self):
        return self._src_urls[0].host


    def get_dst_host(self):
        return self._dst_urls[0].host


    def get_src_path(self):
        return self._src_urls[0].path


    def get_dst_path(self):
        return self._dst_urls[0].path


    def move_to_next_sub_transfer(self):
        """
        cycle to the next available src/dst pair
        """
        # TODO: How should we handle transfers with multiple sources and destinations? How will
        # it affect the number of tries we are willing to do
        t = self._src_urls.pop(0)
        self._src_urls.append(t)
        self._sub_transfer_index += 1
        if self._sub_transfer_index == self._sub_transfer_count:
            self._sub_transfer_index = 0


    def groupable(self):
        return self.allow_grouping


    def __cmp__(self, other):
        """
        compares first on protos, then on hosts, then on paths - useful
        for grouping similar types of transfers
        """
        if cmp(self._src_urls[0].proto, other._src_urls[0].proto) != 0:
            return cmp(self._src_urls[0].proto, other._src_urls[0].proto)
        if cmp(self._dst_urls[0].proto, other._dst_urls[0].proto) != 0:
            return cmp(self._dst_urls[0].proto, other._dst_urls[0].proto)
        if cmp(self._src_urls[0].host, other._src_urls[0].host) != 0:
            return cmp(self._src_urls[0].host, other._src_urls[0].host)
        if cmp(self._dst_urls[0].host, other._dst_urls[0].host) != 0:
            return cmp(self._dst_urls[0].host, other._dst_urls[0].host)
        if cmp(self._src_urls[0].path, other._src_urls[0].path) != 0:
            return cmp(self._src_urls[0].path, other._src_urls[0].path)
        if cmp(self._dst_urls[0].path, other._dst_urls[0].path) != 0:
            return cmp(self._dst_urls[0].path, other._dst_urls[0].path)
        return 0

    
    def _update_sub_transfer_count(self):
        self._sub_transfer_count = len(self._src_urls) * len(self._dst_urls)


class Singleton(type):
    """Implementation of the singleton pattern"""
    _instances = {}
    def __call__(cls, *args, **kwargs):
        if cls not in cls._instances:
            cls._instances[cls] = \
                super(Singleton, cls).__call__(*args, **kwargs)
            cls.lock = threading.Lock()
        return cls._instances[cls]


class Tools(object):
    """Singleton for detecting and maintaining tools we depend on
    """
    
    __metaclass__ = Singleton
    
    _info = {}

    def find(self, executable, version_arg=None, version_regex=None, path_prepend=None):

        self.lock.acquire()
        try:
            if executable in self._info:
                if self._info[executable] is None:
                    return None
                return self._info[executable]
            
            logger.debug("Trying to detect availability/location of tool: %s"
                         %(executable))

            # initialize the global tool info for this executable
            self._info[executable] = {}
            self._info[executable]['full_path'] = None
            self._info[executable]['version'] = None
            self._info[executable]['version_major'] = None
            self._info[executable]['version_minor'] = None
            self._info[executable]['version_patch'] = None
        
            # figure out the full path to the executable
            path_entries = os.environ["PATH"].split(":")
            if "" in path_entries:
                path_entries.remove("")
            if path_prepend is not None:
                for entry in path_prepend:
                    path_entries.insert(0, entry)
            
            # now walk the path
            full_path = None
            for entry in path_entries:
                full_path = entry + "/" + executable
                if os.path.isfile(full_path) and os.access(full_path, os.X_OK):
                    break
                full_path = None
            
            if full_path == None:
                logger.info("Command '%s' not found in the current environment"
                            %(executable))
                self._info[executable] = None
                return self._info[executable]
            self._info[executable]['full_path'] = full_path
        
            # version
            if version_regex is None:
                version = "N/A"
            else:
                version = backticks(executable + " " + version_arg + " 2>&1")
                version = version.replace('\n', "")
                re_version = re.compile(version_regex)
                result = re_version.search(version)
                if result:
                    version = result.group(1)
                self._info[executable]['version'] = version
        
            # if possible, break up version into major, minor, patch
            re_version = re.compile("([0-9]+)\.([0-9]+)(\.([0-9]+)){0,1}")
            result = re_version.search(version)
            if result:
                self._info[executable]['version_major'] = int(result.group(1))
                self._info[executable]['version_minor'] = int(result.group(2))
                self._info[executable]['version_patch'] = result.group(4)
            if self._info[executable]['version_patch'] is None or \
               self._info[executable]['version_patch'] == "":
                self._info[executable]['version_patch'] = None
            else:
                self._info[executable]['version_patch'] = \
                    int(self._info[executable]['version_patch'])
        
            logger.info("Tool found: %s   Version: %s   Path: %s" 
                        % (executable, version, full_path))
            return self._info[executable]['full_path']
        finally:
            self.lock.release()


    def full_path(self, executable):
        """ Returns the full path to a given executable """
        self.lock.acquire()
        try:
            if executable in self._info and self._info[executable] is not None:
                return self._info[executable]['full_path']
            return None
        finally:
            self.lock.release()


    def major_version(self, executable):
        """ Returns the detected major version given executable """
        self.lock.acquire()
        try:
            if executable in self._info and self._info[executable] is not None:
                return self._info[executable]['version_major']
            return None
        finally:
            self.lock.release()
    
    def minor_version(self, executable):
        """ Returns the detected minor version given executable """
        self.lock.acquire()
        try:
            if executable in self._info and self._info[executable] is not None:
                return self._info[executable]['version_minor']
            return None
        finally:
            self.lock.release()
                

class TimedCommand(object):
    """ Provides a shell callout with a timeout """
        
    def __init__(self, cmd, env_overrides = {}, timeout_secs = 6*60*60, log_cmd = True, log_outerr = True):
        self._cmd = cmd
        self._env_overrides = env_overrides.copy()
        self._timeout_secs = timeout_secs
        self._log_cmd = log_cmd
        self._log_outerr = log_outerr
        self._process = None
        self._out_file = None
        self._outerr = ""

        # used in exceptions
        self._cmd_for_exc = cmd

    def run(self):
        def target():
            
            # custom environment for the subshell
            sub_env = os.environ.copy()
            for key, value in self._env_overrides.iteritems():
                logger.debug("ENV override: %s = %s" %(key, value))
                sub_env[key] = value
            
            self._process = subprocess.Popen(self._cmd, shell=True, env=sub_env,
                                             stdout=self._out_file, stderr=STDOUT, 
                                             preexec_fn=os.setpgrp)
            self._process.communicate()

        if self._log_cmd or logger.isEnabledFor(logging.DEBUG):
            logger.info(self._cmd)
            # provide a short version in exceptions
            self._cmd_for_exc = re.sub(' .*', ' ...', self._cmd)
            
        sys.stdout.flush()
        
        # temp file for the stdout/stderr
        self._out_file = tempfile.TemporaryFile(prefix="pegasus-transfer-", suffix=".out")
        
        thread = threading.Thread(target=target)
        thread.start()

        thread.join(self._timeout_secs)
        if thread.isAlive():
            # do our best to kill the whole process group
            try:
                # os.killpg did not work in all environments
                #os.killpg(os.getpgid(self.process.pid), signal.SIGTERM)
                kill_cmd = "kill -TERM -%d" %(os.getpgid(self._process.pid))
                kp = subprocess.Popen(kill_cmd, shell=True)
                kp.communicate()
                self._process.terminate()
            except:
                pass
            thread.join()
            # log the output
            self._out_file.seek(0)
            stdout = str.strip(self._out_file.read())
            if len(stdout) > 0:
                logger.info(stdout)
            self._out_file.close()
            raise RuntimeError("Command timed out after %d seconds: %s" %(self._timeout_secs, self._cmd_for_exc))
        
        # log the output
        self._out_file.seek(0)
        self._outerr = str.strip(self._out_file.read())
        if self._log_outerr and len(self._outerr) > 0:
            logger.info(self._outerr)
        self._out_file.close()
        
        if self._process.returncode != 0:
            raise RuntimeError("Command exited with non-zero exit code (%d): %s" \
                               %(self._process.returncode, self._cmd_for_exc))


    def get_outerr(self):
        """
        returns the combined stdout and stderr from the command
        """
        return self._outerr
    
    
    def get_exit_code(self):
        """
        returns the exit code from the process
        """
        return self._process.returncode
    

class TransferHandlerBase(object):
    """
    Base class for all transfer handlers. Derived classes should set the 
    protocol map (for example ["http->file"]) and implement the following
    methods:
      do_mkdirs()
      do_transfer()
      do_removes)_
    """
    
    _name = "BaseHandler"
    _mkdir_cleanup_protocols = []
    _protocol_map = []
    
    lock = threading.Lock()
    
    def do_mkdirs(self, mkdir_list):
        """
        Creates the listed URLs - all derived classes should override this
        method
        """
        raise RuntimeErro("do_mkdirs() is not implemented in " + self._name)

    
    def do_transfers(self, transfer_list):
        """
        Handles a list of transfers - all derived classes should override this
        method
        
        The method should return 2 lists, one with successful transfer and one
        with failed transfers
        """
        raise RuntimeError("do_transfers() is not implemented in " + self._name)


    def do_removes(self, removes_list):
        """
        Removes the listed URLs - all derived classes should override this
        method
        """
        raise RuntimeError("do_removes() is not implemented in " + self._name)

        
    def protocol_check(self, src_proto, dst_proto):
        """
        Checks to see if a src/dst protocol pair can be handled by the handler.
        This is the base for the automatic handler detection in the TransferSet
        class.
        """
        if src_proto is None and dst_proto is not None:
            # mkdir or delete
            if dst_proto in self._mkdir_cleanup_protocols:
                return True
            return False
        item = str(src_proto) + "->" + str(dst_proto)
        return (item in self._protocol_map)


    def _post_transfer_attempt(self, transfer, was_successful, t_start, t_end=None):
        """
        A common callback from do_transfers to collect statistics for transfers
        """
        if t_end is None:
            t_end = time.time()

        # keep track of transfer attempts
        if isinstance(transfer, list):
            for t in transfer:
                t.attempts += 1
        else:
            transfer.attempts += 1

        stats.add_stats(transfer, was_successful, t_start, t_end)

<<<<<<< HEAD

=======
        # Introduce errors! The PEGASUS_TRANSFER_ERROR_RATE env variable can
        # be used to introduce transfer error at some rate (valid values in
        # precent: 0-100). This is useful for testing the data integrity
        # detection and failover components of Pegasus. This only works
        # for transfer with a file:// destination.
        if "PEGASUS_TRANSFER_ERROR_RATE" in os.environ and \
           transfer.get_dst_proto() == "file":
            rate = int(os.environ["PEGASUS_TRANSFER_ERROR_RATE"])
            if not (rate >=0 and rate <= 100):
                logger.error("Invalid value for PEGASUS_TRANSFER_ERROR_RATE: %s" \
                             %(os.environ["PEGASUS_TRANSFER_ERROR_RATE"]))
                rate = 0
            random.seed()
            if random.randint(1, 100) <= rate:
                # modify the file by adding a few bytes to it
                logger.info("Introducing an error into %s" %(transfer.get_dst_path()))
                try:
                    f = open(transfer.get_dst_path(), "a")
                    f.write("Here be dragons! Eh, I mean pegai!")
                    f.close()
                except Exception, e:
                    logger.error(e)
   
    
>>>>>>> eb215c71
    def _check_similar(self, a, b):
        """
        compares two transfers, and determines if they are similar enough to be
        grouped together in one transfer input file - this is used by some 
        protocols who can run grouped transfers as a set with a single command
        """
        if isinstance(a, Transfer) and isinstance(b, Transfer):
            if a.get_src_host() != b.get_src_host():
                return False
            if a.get_dst_host() != b.get_dst_host():
                return False
            if os.path.dirname(a.get_src_path()) != os.path.dirname(b.get_src_path()):
                return False
            if os.path.dirname(a.get_dst_path()) != os.path.dirname(b.get_dst_path()):
                return False

            # also check that we are not renaming the files
            if os.path.basename(a.get_src_path()) != os.path.basename(a.get_dst_path()):
                return False
            if os.path.basename(b.get_src_path()) != os.path.basename(b.get_dst_path()):
                return False

            return True
        elif isinstance(a, Remove) and isinstance(b, Remove):
            if a.get_host() != b.get_host():
                return False
            if os.path.dirname(a.get_path()) != os.path.dirname(b.get_path()):
                return False
            return True
        return False
    
    
    def _similar_groups(self, in_list, max_transfers_in_group = None):
        """
        returns a list of lists of grouped transfers according to the
        _check_similar() function       
        
        """
        out_lists = []
        curr_list = []
        prev = None

        # first list
        out_lists.append(curr_list)

        while len(in_list) > 0:

            transfer = in_list.pop()
            
            # do we need a new list based on max size?
            # do we need a new list because of dissimilarities?
            if (max_transfers_in_group is not None and len(curr_list) == max_transfers_in_group) or \
               (prev is not None and not self._check_similar(transfer, prev)):
                curr_list = []
                out_lists.append(curr_list)

            curr_list.append(transfer)
            prev = transfer
            
        return out_lists


    def _verify_read_access(self, path):
        """
        Sometimes we need to verify that a local file exists, and that we have
        read acess. Note that because of access mechanisms on some of the file
        systems we have to deal with, such as CVMFS, checking POSIX permissions
        is not enough. Here we try to open() the file to make sure it works.
        """
        if not os.path.exists(path):
            return False
        
        # for non-zero sized files, try to read a little bit at the beginning
        check_bytes = 0
        try:
            s = os.stat(path)
            check_bytes = min(s[stat.ST_SIZE], 1024)
        except:
            return False

        try:
            f = open(path, "r")
            if check_bytes > 0:
                logger.debug("Reading %d bytes from %s to make sure the file is accessible" \
                             %(check_bytes, path))
                f.read(check_bytes)
            f.close()
        except:
            return False

        return True


class FileHandler(TransferHandlerBase):
    """
    Uses system commands to act on file:// URLs
    """
    
    _name = "FileHandler"
    _mkdir_cleanup_protocols = ["file"]
    _protocol_map = ["file->file"]

    def do_mkdirs(self, transfers):
        successful_l = []
        failed_l = []
        for t in transfers:
            cmd = "/bin/mkdir -p '%s' " % (t.get_path())
            try:
                tc = TimedCommand(cmd)
                tc.run()
            except RuntimeError, err:
                logger.error(err)
                failed_l.append(t)
                continue
            successful_l.append(t)
        return [successful_l, failed_l]


    def do_transfers(self, transfers):
        successful_l = []
        failed_l = []
        for t in transfers:
            t_start = time.time()
            prepare_local_dir(os.path.dirname(t.get_dst_path()))
            
            # src has to exist and be readable
            if not verify_local_file(t.get_src_path()):
                failed_l.append(t)
                self._post_transfer_attempt(t, False, t_start)
                continue
            
            if os.path.exists(t.get_src_path()) \
               and os.path.exists(t.get_dst_path()):
                # make sure src and target are not the same file - have to
                # compare at the inode level as paths can differ
                src_inode = os.stat(t.get_src_path())[stat.ST_INO]
                dst_inode = os.stat(t.get_dst_path())[stat.ST_INO]
                if src_inode == dst_inode:
                    logger.warning("cp: src (%s) and dst (%s) already exists and are the same file"
                                   % (t.get_src_path(), t.get_dst_path()))
                    successful_l.append(t)
                    self._post_transfer_attempt(t, True, t_start)
                    continue

            # first check that the src file exists, and that it can be opened
            if not self._verify_read_access(t.get_src_path()):
                logger.error("ln: src (%s) does not exist, or we do not have permission to read it" \
                             % t.get_src_path())
                failed_l.append(t)
                self._post_transfer_attempt(t, False, t_start)
                continue

            # some of the time, PegasusLite can tell us to take shortcut and symlink the files
            if symlink_file_transfer:
                cmd = "ln -f -s '%s' '%s'" \
                    % (t.get_src_path(), t.get_dst_path())
            else:
                cmd = "/bin/cp -f -R -L '%s' '%s'" \
                    % (t.get_src_path(), t.get_dst_path())
            try:
                tc = TimedCommand(cmd)
                tc.run()
            except RuntimeError, err:
                logger.error(err)
                failed_l.append(t)
                self._post_transfer_attempt(t, False, t_start)
                continue
            successful_l.append(t)
            self._post_transfer_attempt(t, True, t_start)

        return [successful_l, failed_l]


    def do_removes(self, transfers):
        successful_l = []
        failed_l = []
        for t in transfers:
            cmd = "/bin/rm -f"
            if t.get_recursive():
                cmd += " -r "
            cmd += " '%s' " % (t.get_path())
            try:
                tc = TimedCommand(cmd)
                tc.run()
            except RuntimeError, err:
                logger.error(err)
                failed_l.append(t)
                continue
            successful_l.append(t)
        return [successful_l, failed_l]
    

class GridFtpHandler(TransferHandlerBase):
    """
    Transfers to/from and between GridFTP servers
    """
    
    _name = "GridFtpHandler"
    _mkdir_cleanup_protocols = ["gsiftp", "sshftp"]
    _protocol_map = [
                    "file->gsiftp",
                    "gsiftp->file", 
                    "gsiftp->gsiftp",
                    "ftp->ftp",
                    "ftp->gsiftp",
                    "gsiftp->ftp",
                    "file->sshftp",
                    "sshftp->file",
                    "sshftp->sshftp"
                    ]


    def do_mkdirs(self, mkdirs_l):
        successful_l = []
        failed_l = []

        # different tools depending on if this a sshftp or gsiftp request
        if mkdirs_l[0].get_proto() == "gsiftp":
                
            tools = Tools()

            # prefer gfal if installed
            if "PEGASUS_FORCE_GUC" not in os.environ \
               and tools.find("gfal-mkdir", "--version", "\(gfal2 ([\.0-9]+)\)") is not None:
                handler = GFALHandler()
                [successful_l, failed_l]  = handler.do_mkdirs(mkdirs_l)
                return [successful_l, failed_l]

            if tools.find("globus-url-copy") == None:
                logger.error("Unable to do gsiftp mkdir because globus-url-copy could not be found")
                return [[], mkdirs_l]
            
            for target in mkdirs_l:
                
                env = {}
                
                key = "X509_USER_PROXY_" + target.get_site_label()
                if key in os.environ:
                    env["X509_USER_PROXY"] = os.environ[key]
                key = "SSH_PRIVATE_KEY_" + target.get_site_label()
                if key in os.environ:
                    env['SSH_PRIVATE_KEY'] = os.environ[key]
               
                success = False
           
                cmd = tools.full_path("globus-url-copy")
                cmd += " -create-dest"
                cmd += " file:///dev/null"
                cmd += " " + target.get_url() + "/.create-dir"
                try:
                    tc = TimedCommand(cmd, env_overrides=env)
                    tc.run()
                    success = True
                except RuntimeError, err:
                    logger.error(err)

            if success:
                successful_l.append(target)
            else:
                failed_l.append(target)
        else:
            handler = ScpHandler()
            [successful_l, failed_l]  = handler.do_mkdirs(mkdirs_l)
            
        return [successful_l, failed_l]
    
    
    def do_transfers(self, transfers_l):
        """
        gsiftp - gdal or globus-url-copy
        """
        successful_l = []
        failed_l = []
        
        if len(transfers_l) == 0:
            return
        
        tools = Tools()
        
        # prefer gfal if installed
        if "PEGASUS_FORCE_GUC" not in os.environ \
           and transfers_l[0].get_src_proto() != "sshftp" \
           and transfers_l[0].get_dst_proto() != "sshftp" \
           and tools.find("gfal-copy", "--version", "\(gfal2 ([\.0-9]+)\)") is not None:
            handler = GFALHandler()
            [successful_l, failed_l] = handler.do_transfers(transfers_l)
            return [successful_l, failed_l]
        
        if tools.find("globus-url-copy", "-version", "([0-9]+\.[0-9]+)") is None:
            logger.error("Unable to do gsiftp transfers because globus-url-copy could not be found")
            return [[], transfers_l]
        
        # create lists with similar (same src host/path, same dst host/path)
        # url pairs
        while len(transfers_l) > 0:
    
            similar_list = []
    
            curr = transfers_l.pop()
            prev = curr
            third_party = (curr.get_src_proto() == "gsiftp" \
                           and curr.get_dst_proto() == "gsiftp") or \
                          (curr.get_src_proto() == "sshftp" \
                           and curr.get_dst_proto() == "sshftp")
    
            while self._check_similar(curr, prev):
                
                similar_list.append(curr)
    
                if len(transfers_l) == 0:
                    break
                else:
                    prev = curr
                    curr = transfers_l.pop()
    
            if not self._check_similar(curr, prev):
                # the last pair is not part of the set and needs to be added
                # back to the beginning of the list
                transfers_l.insert(0, curr)
    
            if len(similar_list) == 0:
                break
            
            if len(similar_list) > 1:
                logger.debug("%d similar gsiftp transfers grouped together" %(len(similar_list)))
    
            # we now have a list of similar transfers - break up and send the
            # first one with create dir and the rest with no create dir options
            first = similar_list.pop()
            attempt = first.attempts
            mkdir_done = self._exec_transfers([first], attempt, True, third_party)
    
            # first attempt get some extra tries - this is to drill down on
            # guc options
            if attempt == 0 and not mkdir_done:
                mkdir_done = self._exec_transfers([first], attempt, True, third_party)
                if not mkdir_done:
                    mkdir_done = self._exec_transfers([first], attempt, True, third_party)
    
            if mkdir_done:
                successful_l.append(first)
                # run the rest of the group - but limit the number of entries
                # for each pipeline
                chunks = self._split_similar(similar_list)
                for l in chunks:
                    if self._exec_transfers(l, attempt, False, third_party):
                        for i, t in enumerate(l):
                            successful_l.append(t)
                    else:
                        for i, t in enumerate(l):
                            failed_l.append(t)
            else:
                # mkdir job failed - all subsequent jobs will fail
                failed_l.append(first)
                for i, t in enumerate(similar_list):
                    failed_l.append(t)
                    
        return [successful_l, failed_l]
    
    
    def do_removes(self, removes_l):
        """
        use gfal is available, otherwise use guc which is 
        implemented as copy of /dev/null over the file we want to delete
        """

        successful_l = []
        failed_l = []
        
        if len(removes_l) == 0:
            return
        
        # prefer gfal if available
        if "PEGASUS_FORCE_GUC" not in os.environ \
           and removes_l[0].get_proto() != "sshftp" \
           and tools.find("gfal-rm", "--version", "\(gfal2 ([\.0-9]+)\)") is not None:
            handler = GFALHandler()
            [successful_l, failed_l] = handler.do_removes(removes_l)
            return [successful_l, failed_l]

        # ignore recursive deletes
        if removes_l[0].get_recursive():
            return [removes_l, []]

        # convert the rm to transfer of /dev/null
        transfer_l = []
        for r in removes_l:
            t = Transfer()
            t.add_src("local", "file:///dev/null")
            t.add_dst(r.get_site_label(), r.get_url())
            transfer_l.append(t)

        [s, f] = self.do_transfers(transfer_l)
        if len(f) > 0:
            return [[], removes_l]
        return [removes_l, []]
    
    
    def _exec_transfers(self, transfers, attempt, create_dest, third_party):
        """
        sub to do_transfers() - transfers a list of urls
        """
        global gsiftp_failures
        env = {}
    
        # if srcs are local, verify them first
        local_ok = True
        for t in transfers:
            if t.get_src_proto() == "file":
                # src has to exist and be readable
                if not verify_local_file(t.get_src_path()):
                    local_ok = False
        if not local_ok:
            for t in transfers:
                self._post_transfer_attempt(t, False, time.time())
            return False
    
        # create tmp file with transfer src/dst pairs
        num_pairs = 0
        try:
            tmp_fd, tmp_name = tempfile.mkstemp(prefix="pegasus-transfer-",
                                                suffix=".lst")
            tmp_file = os.fdopen(tmp_fd, "w+b")
        except:
            raise RuntimeError("Unable to create tmp file for"
                               + " globus-url-copy transfers")
            
        for i, t in enumerate(transfers):
            num_pairs += 1
            logger.debug("   adding %s %s" % (t.src_url_encoded(),
                                              t.dst_url_encoded()))
            tmp_file.write("%s %s\n" % (t.src_url_encoded(),
                                        t.dst_url_encoded()))
    
        tmp_file.close()
       
        logger.info("Grouped %d similar gsiftp transfers together in"
                    " temporary file %s" %(num_pairs, tmp_name))
    
        t_start = time.time()
        transfer_success = False

        # for transfer to file://, run a normal mkdir command instead of
        # having g-u-c use -create-dest
        if transfers[0].get_dst_proto() == "file":
            prepare_local_dir(os.path.dirname(transfers[0].get_dst_path()))
            # override the create_dest flag as the directory now exists
            create_dest = False

        # build command line for globus-url-copy
        tools = Tools()
        cmd = tools.full_path('globus-url-copy')
        
        # credential handling
        cmd_creds, data_cred_req, env = self._guc_creds(transfers[0], third_party)
        cmd += cmd_creds
       
        # options
        cmd += self._guc_options(attempt, create_dest,
                                 third_party,
                                 data_cred_req)
        
        cmd += " -f " + tmp_name
        try:
            tc = TimedCommand(cmd, env_overrides=env)
            tc.run()
            transfer_success = True
        except Exception, err:
            logger.error(err)
            gsiftp_failures += 1
    
        # as we don't know which transfers in the set succeeded/failed, we have
        # to mark them all the same (for example, one failure means all transfers
        # gets marked as failed)
        self._post_transfer_attempt(transfers, transfer_success, t_start)
    
        os.unlink(tmp_name)
    
        return transfer_success
    
    
    def _guc_creds(self, sample_transfer, third_party):
        """
        determine and set up credentials for the transfer
        """

        cmd = ""
        data_cred_req = False
        env = {}
        
        # gsi credentials for gsiftp transfers, ssh credentials
        # for sshftp 
        
        if sample_transfer.get_src_proto() == "gsiftp" or \
           sample_transfer.get_dst_proto() == "gsiftp":
            # separate credentials for src and dst? note that if one is
            # set, so must the other even if a credential is not required
            src_cred = None
            dst_cred = None
            key = "X509_USER_PROXY_" + sample_transfer.get_src_site_label()
            if key in os.environ:
                src_cred = os.environ[key]
            key = "X509_USER_PROXY_" + sample_transfer.get_dst_site_label()
            if key in os.environ:
                dst_cred = os.environ[key]
        
            # only set src-cred / dst-cred if at least one is specified
            if src_cred is not None or dst_cred is not None:
        
                if src_cred is None:
                    if "X509_USER_PROXY" in os.environ:
                        src_cred = os.environ["X509_USER_PROXY"]
                    else:
                        src_cred = dst_cred
        
                if dst_cred is None:
                    if "X509_USER_PROXY" in os.environ:
                        dst_cred = os.environ["X509_USER_PROXY"]
                    else:
                        dst_cred = src_cred
        
                cmd += " -src-cred " + src_cred + " -dst-cred " + dst_cred
                check_cred_fs_permissions(src_cred)
                check_cred_fs_permissions(dst_cred)
        
            # if the src and dest credentials are different, we might need
            # a data channel credential
            if third_party and src_cred != dst_cred:
                data_cred_req = True
        
        else:
            # sshftp transfers
            if sample_transfer.get_dst_proto() == "file":
                # sshftp -> file
                key = "SSH_PRIVATE_KEY_" + sample_transfer.get_src_site_label()
                if key in os.environ:
                    env['SSH_PRIVATE_KEY'] = os.environ[key]
            else:
                # file -> sshftp
                key = "SSH_PRIVATE_KEY_" + sample_transfer.get_dst_site_label()
                if key in os.environ:
                    env['SSH_PRIVATE_KEY'] = os.environ[key]
            check_cred_fs_permissions(env['SSH_PRIVATE_KEY'])

        return cmd, data_cred_req, env
               
   
    def _guc_options(self, attempt, create_dest, third_party, data_cred_req):
        """
        determine a set of globus-url-copy options based on how previous
        transfers went
        """
        global gsiftp_failures
    
        tools = Tools()
        options = " -r"
    
        # make output from guc match our current log level
        if logger.isEnabledFor(logging.DEBUG):
            options += " -verbose"
    
        # should we try to create directories?
        if create_dest:
            options += " -create-dest"
    
        # Only do third party transfers for gsiftp->gsiftp. For other
        # combinations, fall back to settings which will for well over for
        # example NAT
        if third_party:

            # pipeline is experimental so only allow this for the first attempt
            if gsiftp_failures == 0:
                options += " -pipeline"
    
            # parallism
            options += " -parallel 4"
    
            # -fast should be supported by all servers today
            options += " -fast"

            if data_cred_req:
                if gsiftp_failures == 0:
                    options += " -data-cred auto"
                else:
                    options += " -no-data-channel-authentication"
        else:
            # gsiftp<->file transfers
            options += " -no-third-party-transfers" \
                     + " -no-data-channel-authentication"
    
        return options

   
    def _check_similar(self, a, b):
        """
        compares two url_pairs, and determins if they are similar enough to be
        grouped together in one transfer input file
        """
        if a.get_src_host() != b.get_src_host():
            return False
        if a.get_dst_host() != b.get_dst_host():
            return False
        if os.path.dirname(a.get_src_path()) != os.path.dirname(b.get_src_path()):
            return False
        if os.path.dirname(a.get_dst_path()) != os.path.dirname(b.get_dst_path()):
            return False
        return True

    
    def _split_similar(self, full_list):
        """
        splits up a long list of similar transfers into smaller
        pieces which can easily be handled by g-u-c
        """
        chunks = []
        size = 1000
        num_chunks = int(math.ceil(len(full_list) / float(size)))
        for i in range(num_chunks):
            start = i * size
            end  = min((i + 1) * size, len(full_list))
            chunks.append(full_list[start:end])
        return chunks
  

class HTTPHandler(TransferHandlerBase):
    """
    pulls from http/https using wget or curl
    """

    _name = "HTTPHandler"
    _mkdir_cleanup_protocols = []
    _protocol_map = ["http->file", "https->file"]

    def do_transfers(self, transfers):
        
        tools = Tools()
        env = {}
                               
        # Open Science Grid sites can inform us about local Squid proxies
        if "OSG_SQUID_LOCATION" in os.environ \
           and not "http_proxy" in os.environ:
            env['http_proxy'] = os.environ['OSG_SQUID_LOCATION']

        # but only allow squid caching for the first try - after that go to
        # the source
        if transfers[0].attempts >= 1 and ('http_proxy' in env or 'http_proxy' in os.environ):
            logger.info("Disabling HTTP proxy due to previous failures")
            if 'http_proxy' in env:
                del env['http_proxy']
            if 'http_proxy' in os.environ:
                del os.environ['http_proxy']
            
        if tools.find("wget", "--version", "([0-9]+\.[0-9]+)") is None and \
           tools.find("curl", "--version", " ([0-9]+\.[0-9]+)") is None:
            logger.error("Unable to do http/https transfers because neither curl nor wget could not be found")
            return [[], transfers]

        successful_l = []
        failed_l = []
        for t in transfers:

            prepare_local_dir(os.path.dirname(t.get_dst_path()))
            
            # try wget first, then curl
            if tools.full_path('wget') is not None:
                cmd = tools.full_path('wget')
                if logger.isEnabledFor(logging.DEBUG):
                    cmd += " -v"
                else:
                    cmd += " -nv"
                cmd += " --no-cookies --no-check-certificate" + \
                       " -O '" + t.get_dst_path() + "'" + \
                       " '" + t.src_url() + "'"
            else:
                cmd = tools.full_path('curl')
                if not logger.isEnabledFor(logging.DEBUG):
                    cmd += " -s -S"
                cmd += " --insecure" + \
                       " -o '" + t.get_dst_path() + "'" + \
                       " '" + t.src_url() + "'"

            t_start = time.time()
            try:
                tc = TimedCommand(cmd, env_overrides=env)
                tc.run()
                stats_add(t.get_dst_path())
            except RuntimeError, err:
                logger.error(err)
                # wget and curl might leave 0 sized files behind after failures
                # make sure those get cleaned up
                try:
                    os.unlink(transfer.get_dst_path())
                except:
                    pass
                self._post_transfer_attempt(t, False, t_start)
                failed_l.append(t)
                continue
            self._post_transfer_attempt(t, True, t_start)
            successful_l.append(t)
            
        return [successful_l, failed_l]


class IRodsHandler(TransferHandlerBase):
    """
    Handler for iRods - http://www.irods.org/
    """
    
    _name = "IRodsHandler"
    _mkdir_cleanup_protocols = ["irods"]
    _protocol_map = ["file->irods", "irods->file"]

    
    def do_mkdirs(self, mkdir_list):

        tools = Tools()
        if tools.find("iget", "-h", "Version[ \t]+([\.0-9a-zA-Z]+)") is None:
            logger.error("Unable to do irods transfers becuase iget could not be found in the current path")
            return [[], mkdir_list]
        
        try:
            env = self._irods_login(mkdir_list[0].get_site_label())
        except Exception, loginErr:
            logger.error(loginErr)
            logger.error("Unable to log into irods")
            return [[], mkdir_list]

        successful_l = []
        failed_l = []        
        for t in mkdir_list:

            cmd = "imkdir -p '" + t.get_path() + "'"
            try:
                tc = TimedCommand(cmd, env_overrides = env)
                tc.run()
            except RuntimeError, err:
                logger.error(err)
                failed_l.append(t)
                continue
            successful_l.append(t)
            
        return [successful_l, failed_l]
    
    
    def do_transfers(self, transfer_list):
        """
        irods - use the icommands to interact with irods
        """
    
        tools = Tools()
        if tools.find("iget", "-h", "Version[ \t]+([\.0-9a-zA-Z]+)") is None:
            logger.error("Unable to do irods transfers becuase iget could not be found in the current path")
            return [[], transfer_list]

        successful_l = []
        failed_l = []
        for t in transfer_list:   
   
            # log in to irods
            env = None
            sitename = t.get_src_site_label()
            if t.get_dst_proto() == "irods":
                sitename = t.get_dst_site_label()
            try:
                env = self._irods_login(sitename)
            except Exception, loginErr:
                logger.error(loginErr)
                logger.error("Unable to log into irods")
                return [[], transfer_list]
    
            if t.get_dst_proto() == "file":
                # irods->file
                prepare_local_dir(os.path.dirname(t.get_dst_path()))
                cmd = "iget -v -f -r -T -K -N 4"
                if len(t.get_src_host()) > 0 and t.attempts <= 1:
                    cmd += " -R " + t.get_src_host()
                cmd += " '" + t.get_src_path() + "'"
                cmd += " '" + t.get_dst_path() + "'"
            else:
                # file->irods
                # src has to exist and be readable
                if not verify_local_file(t.get_src_path()):
                    failed_l.append(t)
                    self._post_transfer_attempt(t, False, t_start)
                    continue
                cmd = "imkdir -p '" + os.path.dirname(t.get_dst_path()) + "'"
                try:
                    tc = TimedCommand(cmd, env_overrides = env, timeout_secs = 10*60)
                    tc.run()
                except:
                    # ignore errors from the mkdir command
                    pass
                cmd = "iput -v -f -r -T -K -N 4"
                if len(t.get_dst_host()) > 0 and t.attempts <= 1:
                    cmd += " -R " + t.get_dst_host()
                cmd += " '" + t.get_src_path() + "'"
                cmd += " '" +  t.get_dst_path() + "'"
            
            t_start = time.time()
            try:
                tc = TimedCommand(cmd, env_overrides = env)
                tc.run()
                # stats      
                if t.get_dst_proto() == "file":
                    stats_add(t.get_dst_path())
                else:
                    stats_add(t.get_src_path())
            except RuntimeError, err:
                logger.error(err)
                self._post_transfer_attempt(t, False, t_start)
                failed_l.append(t)
                continue
            self._post_transfer_attempt(t, True, t_start)
            successful_l.append(t)
            
        return [successful_l, failed_l]


    def do_removes(self, removes_list):
        tools = Tools()
        if tools.find("iget", "-h", "Version[ \t]+([\.0-9a-zA-Z]+)") is None:
            logger.error("Unable to do irods transfers becuase iget could not be found in the current path")
            return [[], removes_list]

        try:
            env = self._irods_login(removes_list[0].get_site_label())
        except Exception, loginErr:
            logger.error(loginErr)
            logger.error("Unable to log into irods")
            return [[], removes_list]

        successful_l = []
        failed_l = []        
        for t in removes_list:

            cmd = "irm -f"
            if t.get_recursive():
                cmd += " -r"
            cmd += " '" + t.get_path() + "'"
            try:
                tc = TimedCommand(cmd, env_overrides = env, log_outerr = False)
                tc.run()
            except RuntimeError, err:
                if tc.get_exit_code() == 3:
                    # file does not exist, which is success
                    pass
                else:
                    logger.error(err)
                    self._log_filter_output(tc.get_outerr())
                    failed_l.append(t)
                    continue
            self._log_filter_output(tc.get_outerr())
            successful_l.append(t)
            
        return [successful_l, failed_l]


    def _irods_login(self, sitename):
        """
        log in to irods by using the iinit command - if the file already exists,
        we are already logged in
        """
        self.lock.acquire()
        try:
            # first, set up the env
            env = {}
            
            # irods requires a password hash file
            env['irodsAuthFileName'] = os.getcwd() + "/.irodsA"
            env['IRODS_AUTHENTICATION_FILE'] = env['irodsAuthFileName']
            
            key = "irodsEnvFile_" + sitename
            if key in os.environ:
                env["irodsEnvFile"] = os.environ[key]
            else:
                env["irodsEnvFile"] = os.environ["irodsEnvFile"]
            # irods 4.0 rename
            env['IRODS_ENVIRONMENT_FILE'] = env["irodsEnvFile"]

            f = env['irodsAuthFileName']
            if os.path.exists(f):
                return env

            # read password from env file
            if not "irodsEnvFile" in env:
                raise RuntimeError("Missing irodsEnvFile - unable to do irods transfers")

            check_cred_fs_permissions(env["irodsEnvFile"])

            password = None
            h = open(env['irodsEnvFile'], 'r')
            for line in h:

                # flat file format
                items = line.split(" ", 2)
                if items[0].lower() == "irodspassword":
                    password = items[1].strip(" \t'\"\r\n")

                # json - irods 4.0
                items = line.split(":", 2)
                key = items[0].lower().strip(" \t'\"\r\n")
                if key == "irodspassword" or key == "irods_password":
                    password = items[1].strip(" \t'\",\r\n")

            h.close()
            if password is None:
                raise RuntimeError("No irodsPassword specified in irods env file")

            if password is not None:
                h = open(".irodsAc", "w")
                h.write(password + "\n")
                h.close()
                cmd = "cat .irodsAc | iinit"
                tc = TimedCommand(cmd, env_overrides = env, timeout_secs = 5*60)
                tc.run()
                os.unlink(".irodsAc")
                check_cred_fs_permissions(env['irodsAuthFileName'])

        finally:
            self.lock.release()
        
        return env
        
    
    def _log_filter_output(self, output):
        filtered = ""
        for line in output.split("\n"):
            line = line.rstrip()
            if re.search("does not exist", line) is not None:
                continue
            filtered += line + "\n"
        if len(filtered) > 10:
            logger.info(filtered)
        

class S3Handler(TransferHandlerBase):
    """
    Handler for S3 and S3 compatible services
    """
    
    _name = "S3Handler"
    _mkdir_cleanup_protocols = ["s3", "s3s"]
    _protocol_map = [
                    "file->s3",
                    "file->s3s",
                    "s3->file",
                    "s3s->file", 
                    "s3->s3",
                    "s3->s3s",
                    "s3s->s3",
                    "s3s->s3s"
                    ]

    def do_mkdirs(self, mkdir_l):
        tools = Tools()
        if tools.find("pegasus-s3", "help", None, [prog_dir]) is None:
            logger.error("Unable to do S3 transfers because pegasus-s3 not found")
            return [[], mkdir_l]

        successful_l = []
        failed_l = []        
        for t in mkdir_l:
            
            # extract the bucket part
            re_bucket = re.compile(r'(s3(s){0,1}://\w+@\w+/+[\w\-]+)')
            bucket = t.get_url()
            r = re_bucket.search(bucket)
            if r:
                bucket = r.group(1)
            else:
                raise RuntimeError("Unable to parse bucket: %s" % (bucket))

            env = self._s3_cred_env(t.get_site_label())

            cmd = tools.full_path("pegasus-s3") + " mkdir"
            if logger.isEnabledFor(logging.DEBUG):
                cmd += " -v"
            cmd += " " + bucket
            try:
                tc = TimedCommand(cmd, env_overrides=env)
                tc.run()
            except RuntimeError, err:
                logger.error(err)
                failed_l.append(t)
                continue
            successful_l.append(t)
            
        return [successful_l, failed_l]


    def do_transfers(self, transfers):
    
        tools = Tools()
        if tools.find("pegasus-s3", "help", None, [prog_dir]) is None:
            logger.error("Unable to do S3 transfers because pegasus-s3 could not be found")
            return [[], transfers]

        successful_l = []
        failed_l = []
        for t in transfers:

            t_start = time.time()
            env = {}
            
            # use cp for s3->s3 transfers, and get/put when one end is a file://
            if (t.get_src_proto() == "s3" or t.get_src_proto() == "s3s") and \
               (t.get_dst_proto() == "s3" or t.get_dst_proto() == "s3s"):
                # s3 -> s3
                env = self._s3_cred_env(t.get_src_site_label())
                cmd = tools.full_path("pegasus-s3") + " cp -f -c '%s' '%s'" % (t.src_url(), t.dst_url())
            elif t.get_dst_proto() == "file":
                # this is a 'get'
                env = self._s3_cred_env(t.get_src_site_label())
                prepare_local_dir(os.path.dirname(t.get_dst_path()))
                cmd = tools.full_path("pegasus-s3") + " get '%s' '%s'" % (t.src_url(), t.get_dst_path())
            else:
                # this is a 'put'
                if t.get_src_proto() == "file":
                    # src has to exist and be readable
                    if not verify_local_file(t.get_src_path()):
                        failed_l.append(t)
                        self._post_transfer_attempt(t, False, t_start)
                        continue
                env = self._s3_cred_env(t.get_dst_site_label())
                cmd = tools.full_path("pegasus-s3") + " put -f -b '%s' '%s'" % (t.get_src_path(), t.dst_url())

            try:
                tc = TimedCommand(cmd, env_overrides=env)
                tc.run()
            except Exception, err:
                logger.error(err)
                self._post_transfer_attempt(t, False, t_start)
                failed_l.append(t)
                continue
            
            self._post_transfer_attempt(t, True, t_start)
            successful_l.append(t)
            
        return [successful_l, failed_l]


    def do_removes(self, removes_list):
        tools = Tools()
        if tools.find("pegasus-s3", "help", None, [prog_dir]) is None:
            logger.error("Unable to do S3 transfers because pegasus-s3 could not be found")
            return [[], removes_list]
        
        try:
            tmp_fd, tmp_name = tempfile.mkstemp(prefix="pegasus-transfer-", suffix=".lst")
            tmp_file = os.fdopen(tmp_fd, "w+b")
        except:
            raise RuntimeError("Unable to create tmp file for pegasus-s3 cleanup")

        successful_l = []
        failed_l = []        
        for t in removes_list:
    
            fixed_url = t.get_url()
            
            # PM-790: recursive deletes are really a pattern matching. For example,
            # if told to remove the foo/bar directory, we need to translate it into
            # foo/bar/*
            if t.get_recursive():
                # first make sure there are no trailing slashes
                last_char = len(fixed_url) - 1
                while len(fixed_url) > 0 and last_char > 0 and fixed_url[last_char] == "/":
                    fixed_url = fixed_url[0:last_char]
                    last_char -= 1
                fixed_url += "/*"
                logger.info("Transformed remote URL to " + fixed_url)
                
            tmp_file.write("%s\n" %(fixed_url))
            
        tmp_file.close()
           
        env = self._s3_cred_env(removes_list[0].get_site_label()) 
            
        cmd = tools.full_path("pegasus-s3") + " rm -f"
        if logger.isEnabledFor(logging.DEBUG):
            cmd += " -v"
        cmd += " -F " + tmp_name

        success = False
        try:
            tc = TimedCommand(cmd, env_overrides=env)
            tc.run()
            success = True
        except RuntimeError, err:
            logger.error(err)
        
        # as we don't know which removes in the set succeeded/failed, we have
        # to mark them all the same (for example, one failure means all removes
        # gets marked as failed)
        for t in removes_list:
            if success:
                successful_l.append(t)
            else:
                failed_l.append(t)
        
        try:
            os.unlink(tmp_name)
        except:
            pass
            
        return [successful_l, failed_l]

    
    def _s3_cred_env(self, site_label):
        env = {}
        if "S3CFG" in os.environ:
            env["S3CFG"] = os.environ["S3CFG"]
        key = "S3CFG_" + site_label
        if key in os.environ:
            env['S3CFG'] = os.environ[key]
        if "S3CFG" not in env:
            raise RuntimeError("At least one of the S3CFG_" + 
                               site_label + " or S3CFG" +
                               " environment variables has to be set")
        check_cred_fs_permissions(env["S3CFG"])
        return env


class GlobusOnlineHandler(TransferHandlerBase):
    """
    Handler for Globus Online transfers
    """
    
    _name = "GlobusOnlineHandler"
    _mkdir_cleanup_protocols = ["go", "go"]
    _protocol_map = [
                    "go->go",
                    ]

    def do_mkdirs(self, mkdir_l):
        tools = Tools()
        if tools.find("pegasus-globus-online", "help", None, [prog_dir]) is None:
            logger.error("Unable to locate pegasus-globus-online in the $PATH")
            return [[], mkdir_l]

        successful_l = []
        failed_l = []        
        
        r = re.search("([\w-]+)@([\w#-]+)", mkdir_l[0].get_host())
        if not r:
            raise RuntimeError("Unable to determine username from URL")

        env = self._creds(mkdir_l[0])
        
        spec = {"globus_username": r.group(1),
                "endpoint": r.group(2),
                "x509_proxy": env["X509_USER_PROXY"],
                "files": list()}
        
        for t in mkdir_l:
            spec["files"].append(t.get_path())
        
        logger.debug(json.dumps(spec, indent=2))
        try:
            tmp_fd, tmp_name = tempfile.mkstemp(prefix="pegasus-transfer-", suffix=".json")
            tmp_file = os.fdopen(tmp_fd, "w+b")
        except:
            raise RuntimeError("Unable to create tmp file for pegasus-globus-online")
        tmp_file.write(json.dumps(spec, indent=2))
        tmp_file.close()

        cmd = tools.full_path("pegasus-globus-online") + " --mkdir --file " + tmp_name
        if logger.isEnabledFor(logging.DEBUG):
            cmd += " --debug"
        try:
            tc = TimedCommand(cmd, env_overrides=env)
            tc.run()
            successful_l = list(mkdir_l)
        except RuntimeError, err:
            logger.error(err)
            failed_l = list(mkdir_l)
        
        os.unlink(tmp_name)
        
        return [successful_l, failed_l]


    def do_transfers(self, transfers_l):
        tools = Tools()
        if tools.find("pegasus-globus-online", "help", None, [prog_dir]) is None:
            logger.error("Unable to locate pegasus-globus-online in the $PATH")
            return [[], transfers_l]

        successful_l = []
        failed_l = []        
        
        # src
        r = re.search("([\w-]+)@([\w#-]+)", transfers_l[0].get_src_host())
        if not r:
            raise RuntimeError("Unable to determine username from URL")
        globus_username = r.group(1)
        src_ep = r.group(2)

        # dst
        r = re.search("([\w-]+)@([\w#-]+)", transfers_l[0].get_dst_host())
        if not r:
            raise RuntimeError("Unable to determine username from URL")
        dst_ep = r.group(2)

        env = self._creds(transfers_l[0])
        
        spec = {"globus_username": globus_username,
                "src_endpoint": src_ep,
                "dst_endpoint": dst_ep,
                "x509_proxy": env["X509_USER_PROXY"],
                "files": list()}
        
        for t in transfers_l:
            t_spec = {"src": t.get_src_path(), "dst": t.get_dst_path()}
            spec["files"].append(t_spec)
        
        logger.debug(json.dumps(spec, indent=2))
        try:
            tmp_fd, tmp_name = tempfile.mkstemp(prefix="pegasus-transfer-", suffix=".json")
            tmp_file = os.fdopen(tmp_fd, "w+b")
        except:
            raise RuntimeError("Unable to create tmp file for pegasus-globus-online")
        tmp_file.write(json.dumps(spec, indent=2))
        tmp_file.close()

        cmd = tools.full_path("pegasus-globus-online") + " --transfer --file " + tmp_name
        if logger.isEnabledFor(logging.DEBUG):
            cmd += " --debug"
        try:
            tc = TimedCommand(cmd, env_overrides=env)
            tc.run()
            successful_l = list(transfers_l)
        except RuntimeError, err:
            logger.error(err)
            failed_l = list(transfers_l)
        
        os.unlink(tmp_name)
        
        return [successful_l, failed_l]


    def do_removes(self, removes_l):
        
        # recursive removes are not supported yet, so just mark them as success
        if removes_l[0].get_recursive():
            return [removes_l, []]
        
        tools = Tools()
        if tools.find("pegasus-globus-online", "help", None, [prog_dir]) is None:
            logger.error("Unable to locate pegasus-globus-online in the $PATH")
            return [[], removes_l]

        successful_l = []
        failed_l = []        
        
        r = re.search("([\w-]+)@([\w#-]+)", removes_l[0].get_host())
        if not r:
            raise RuntimeError("Unable to determine username from URL")

        env = self._creds(removes_l[0])
        
        spec = {"globus_username": r.group(1),
                "endpoint": r.group(2),
                "x509_proxy": env["X509_USER_PROXY"],
                "files": list()}
        
        for t in removes_l:
            spec["files"].append(t.get_path())
        
        logger.debug(json.dumps(spec, indent=2))
        try:
            tmp_fd, tmp_name = tempfile.mkstemp(prefix="pegasus-transfer-", suffix=".json")
            tmp_file = os.fdopen(tmp_fd, "w+b")
        except:
            raise RuntimeError("Unable to create tmp file for pegasus-globus-online")
        tmp_file.write(json.dumps(spec, indent=2))
        tmp_file.close()

        cmd = tools.full_path("pegasus-globus-online") + " --remove --file " + tmp_name
        if logger.isEnabledFor(logging.DEBUG):
            cmd += " --debug"
        try:
            tc = TimedCommand(cmd, env_overrides=env)
            tc.run()
            successful_l = list(removes_l)
        except RuntimeError, err:
            logger.error(err)
            failed_l = list(removes_l)
        
        os.unlink(tmp_name)
        
        return [successful_l, failed_l]



    def _creds(self, sample_transfer):
        """
        The credential used for Globus Online is just to contact the service
        """
        
        env_override = {}

        if "X509_USER_PROXY" in os.environ:
            env["X509_USER_PROXY"] = os.environ["X509_USER_PROXY"]
        
        # mkdirs and removes
        if isinstance(sample_transfer, Mkdir) or isinstance(sample_transfer, Remove):
            key = "X509_USER_PROXY_" + sample_transfer.get_site_label()
            if key in os.environ:
                env_override["X509_USER_PROXY"] = os.environ[key]
            return env_override
        
        # must be a standard transfer
        key = "X509_USER_PROXY_" + sample_transfer.get_src_site_label()
        if key in os.environ:
            env_override["X509_USER_PROXY"] = os.environ[key]
   
        return env_override

    

class GSHandler(TransferHandlerBase):
    """
    Handler for Google Storage services
    """
    
    _name = "GSHandler"
    _mkdir_cleanup_protocols = ["gs"]
    _protocol_map = [
                    "file->gs",
                    "gs->file",
                    "gs->gs",
                    ]


    def do_mkdirs(self, mkdir_l):
        tools = Tools()
        if tools.find("gsutil", "version", "gsutil version: ([\.0-9a-zA-Z]+)") is None:
            logger.error("Unable to do Google Storage transfers because the gsutil tool could not be found")
            return [[], mkdir_l]

        successful_l = []
        failed_l = []        

        env = self._gsutil_env(mkdir_l[0].get_site_label())
        
        for t in mkdir_l:
            
            # extract the bucket part
            re_bucket = re.compile(r'(gs://[\w-]+/)[/\w-]*')
            bucket = t.get_url()
            r = re_bucket.search(bucket)
            if r:
                bucket = r.group(1)
            else:
                raise RuntimeError("Unable to parse bucket: %s" % (bucket))
        
            # first ensure that the bucket exists
            cmd = "gsutil mb %s" %(bucket)
            try:
                tc = TimedCommand(cmd, env_overrides=env)
                tc.run()
            except RuntimeError, err:
                # if the bucket already exists, we call it a success
                if "already exists" not in tc.get_outerr():
                    logger.error(err)
                    failed_l.append(t)
                    continue
            successful_l.append(t)

        self._clean_tmp()            
        return [successful_l, failed_l]


    def do_transfers(self, transfers_l):
    
        tools = Tools()
        if tools.find("gsutil", "version", "gsutil version: ([\.0-9a-zA-Z]+)") is None:
            logger.error("Unable to do Google Storage transfers because the gsutil tool could not be found")
            return [[], transfers_l]

        successful_l = []
        failed_l = []
        
        if transfers_l[0].get_src_proto() == "gs":
            env = self._gsutil_env(transfers_l[0].get_src_site_label())
        else:
            env = self._gsutil_env(transfers_l[0].get_dst_site_label())
        
        for t in transfers_l:

            t_start = time.time()
            cmd = ""

            # use cp for gs->gs transfers, and get/put when one end is a file://
            if (t.get_src_proto() == "gs" and t.get_dst_proto() == "gs"):
                # gs -> gs
                cmd = "gsutil -q cp '%s' '%s'" % (t.src_url(), t.dst_url())
            elif t.get_dst_proto() == "file":
                # this is a 'get'
                prepare_local_dir(os.path.dirname(t.get_dst_path()))
                cmd = "gsutil -q cp '%s' '%s'" % (t.src_url(), t.get_dst_path())
            else:
                # this is a 'put'
                # src has to exist and be readable
                if not verify_local_file(t.get_src_path()):
                    failed_l.append(t)
                    self._post_transfer_attempt(t, False, t_start)
                    continue
                cmd = "gsutil -q cp '%s' '%s'" % (t.get_src_path(), t.dst_url())            

            try:
                tc = TimedCommand(cmd, env_overrides=env)
                tc.run()
            except Exception, err:
                logger.error(err)
                self._post_transfer_attempt(t, False, t_start)
                failed_l.append(t)

            self._post_transfer_attempt(t, True, t_start)
            successful_l.append(t)

        self._clean_tmp()            
        return [successful_l, failed_l]


    def do_removes(self, removes_l):
        tools = Tools()
        if tools.find("gsutil", "version", "gsutil version: ([\.0-9a-zA-Z]+)") is None:
            logger.error("Unable to do Google Storage transfers because the gsutil tool could not be found")
            return [[], removes_l]

        successful_l = []
        failed_l = []        

        env = self._gsutil_env(removes_l[0].get_site_label())
        
        for t in removes_l:
            
            # first ensure that the bucket exists
            cmd = "gsutil rm"
            if t.get_recursive():
                cmd += " -r"  
            cmd += " " + t.get_url()
        
            try:
                tc = TimedCommand(cmd, env_overrides=env)
                tc.run()
            except RuntimeError, err:
                # file not found is success
                if "No URLs matched" not in tc.get_outerr():
                    logger.error(err)
                    failed_l.append(t)
                    continue
            successful_l.append(t)

        self._clean_tmp()            
        return [successful_l, failed_l]


    def _gsutil_env(self, site_name):
        
        env = {}
        
        if "BOTO_CONFIG" in os.environ:
            env["BOTO_CONFIG"] = os.environ["BOTO_CONFIG"]
        key = "BOTO_CONFIG_" + site_name
        if key in os.environ:
            env["BOTO_CONFIG"] = os.environ[key]
        if "BOTO_CONFIG" not in env:
            raise RuntimeError("At least one of the BOTO_CONFIG_" + 
                               site_name + " or BOTO_CONFIG" +
                               " environment variables has to be set")

        if "GOOGLE_PKCS12" in os.environ:
            env["GOOGLE_PKCS12"] = os.environ["GOOGLE_PKCS12"]
        key = "GOOGLE_PKCS12_" + site_name
        if key in os.environ:
            env["GOOGLE_PKCS12"] = os.environ[key]
        if "GOOGLE_PKCS12" not in env:
            raise RuntimeError("At least one of the GOOGLE_PKCS12_" + 
                               site_name + " or GOOGLE_PKCS12" +
                               " environment variables has to be set")

        check_cred_fs_permissions(env["BOTO_CONFIG"])
        check_cred_fs_permissions(env["GOOGLE_PKCS12"])                

        # we need to update the boto config file to specify the full
        # path to the PKCS12 file
        try:
            tmp_fd, self._tmp_name = tempfile.mkstemp(prefix="pegasus-transfer-", suffix=".lst")
            tmp_file = os.fdopen(tmp_fd, "w+b")
        except:
          raise RuntimeError("Unable to create tmp file for gs boto file")
        try:
            conf = ConfigParser.SafeConfigParser()
            conf.read(env["BOTO_CONFIG"])
            conf.set("Credentials", "gs_service_key_file", env["GOOGLE_PKCS12"])
            conf.write(tmp_file)
            tmp_file.close()
        except Exception, err:
            logger.error(err)
            raise RuntimeError("Unable to convert boto config file")
        env["BOTO_CONFIG"] = self._tmp_name
        check_cred_fs_permissions(env["BOTO_CONFIG"])

        return env
    
    
    def _clean_tmp(self):
        try:
            os.unlink(self._clean_tmp())
        except:
            pass


class GFALHandler(TransferHandlerBase):
    
    _name = "GFALHandler"
    _mkdir_cleanup_protocols = ["gfal"]
    _protocol_map = ["root->file", "file->root", "srm->file", "file->srm"]


    def do_mkdirs(self, mkdir_list):
        
        tools = Tools()
        if tools.find("gfal-mkdir", "--version", "\(gfal2 ([\.0-9]+)\)") is None:
            logger.error("Unable to do xrood/srm mkdir because gfal-mkdir could not be found")
            return [[], mkdir_list]
            
        successful_l = []
        failed_l = []
        for t in mkdir_list:

            cmd = "gfal-mkdir -p"
            if logger.isEnabledFor(logging.DEBUG):
                cmd = cmd + " -v"
            cmd = cmd + " '%s'" %(t.get_url())
                
            try:
                tc = TimedCommand(cmd, env_overrides=self._gfal_creds(t))
                tc.run()
            except Exception, err:
                logger.error(err)
                failed_l.append(t)
                continue

            successful_l.append(t)
         
        return [successful_l, failed_l]
                  
            
    def do_transfers(self, transfers_l):
    
        tools = Tools()
        if tools.find("gfal-copy", "--version", "\(gfal2 ([\.0-9]+)\)") is None:
            logger.error("Unable to do xrootr/srm transfers because gfal-copy could not be found")
            return [[], transfers_l]
        
        successful_l = []
        failed_l = []
        
        for t in transfers_l:

            t_start = time.time()
        
            if t.get_dst_proto() == "file":
                prepare_local_dir(os.path.dirname(t.get_dst_path()))
                
            if t.get_src_proto() == "file":
                # src has to exist and be readable
                if not verify_local_file(t.get_src_path()):
                    failed_l.append(t)
                    self._post_transfer_attempt(t, False, t_start)
                    continue        
    
            cmd = "gfal-copy -f -p"
            if logger.isEnabledFor(logging.DEBUG):
                cmd = cmd + " -v"
            cmd = cmd + " '%s' '%s'" % (t.src_url(), t.dst_url())
                
            try:
                tc = TimedCommand(cmd, env_overrides=self._gfal_creds(t))
                tc.run()
            except Exception, err:
                logger.error(err)
                self._post_transfer_attempt(t, False, t_start)
                failed_l.append(t)
                continue

            self._post_transfer_attempt(t, True, t_start)
            successful_l.append(t)
 
        return [successful_l, failed_l]

            
    def do_removes(self, mkdir_list):
        
        tools = Tools()
        if tools.find("gfal-rm", "--version", "\(gfal2 ([\.0-9]+)\)") is None:
            logger.error("Unable to do xrood/srm removes because gfal-rm could not be found")
            return [[], mkdir_list]
            
        successful_l = []
        failed_l = []
        for t in mkdir_list:
            
            cmd = "gfal-rm"
            if logger.isEnabledFor(logging.DEBUG):
                cmd = cmd + " -v"
            if t.get_recursive():
                cmd += " -r"  
            cmd = cmd + " '%s'" %(t.get_url())
                
            try:
                tc = TimedCommand(cmd, env_overrides=self._gfal_creds(t))
                tc.run()
            except Exception, err:
                logger.error(err)
                failed_l.append(t)
                continue

            successful_l.append(t)
         
        return [successful_l, failed_l]


    def _gfal_creds(self, sample_transfer):
        
        env_override = {}
        
        # mkdirs and removes
        if isinstance(sample_transfer, Mkdir) or isinstance(sample_transfer, Remove):
            key = "X509_USER_PROXY_" + sample_transfer.get_site_label()
            if key in os.environ:
                env_override["X509_USER_PROXY"] = os.environ[key]
            return env_override
        
        # must be a standard transfer
        if sample_transfer.get_src_proto() == "file":
            key = "X509_USER_PROXY_" + sample_transfer.get_src_site_label()
            if key in os.environ:
                env_override["X509_USER_PROXY"] = os.environ[key]
        else:
            key = "X509_USER_PROXY_" + sample_transfer.get_dst_site_label()
            if key in os.environ:
                env_override["X509_USER_PROXY"] = os.environ[key]
   
        return env_override
                

class ScpHandler(TransferHandlerBase):
    """
    Uses scp to copy to/from remote hosts
    """

    _name = "ScpHandler"
    _mkdir_cleanup_protocols = ["scp"]
    _protocol_map = ["scp->file", "file->scp"]
    
    _base_args = " -o UserKnownHostsFile=/dev/null -o StrictHostKeyChecking=no"
    
    def do_mkdirs(self, mkdir_list):    
        successful_l = []
        failed_l = []
        for t in mkdir_list:
            cmd = "/usr/bin/ssh"
            cmd += self._base_args
            key = "SSH_PRIVATE_KEY_" + t.get_site_label()
            if key in os.environ:
                cmd += " -i " + os.environ[key]
            elif "SSH_PRIVATE_KEY" in os.environ:
                cmd += " -i " + os.environ['SSH_PRIVATE_KEY']
        
            # split up the host into host/port components
            host = self._extract_hostname(t.get_host())
            port = self._extract_port(t.get_host())
                
            cmd += " -p " + str(port)
            cmd += " " + host
            cmd += " '/bin/mkdir -p " + t.get_path() + "'"
            tc = TimedCommand(cmd, log_outerr=False)
            try:
                tc.run()
            except Exception, err:
                logger.error(err)
                self._log_filter_ssh_output(tc.get_outerr())
                failed_l.append(t)
                continue
            self._log_filter_ssh_output(tc.get_outerr())
            successful_l.append(t)
            
        return [successful_l, failed_l]


    def do_transfers(self, transfers):
        global remote_dirs_created
        successful_l = []
        failed_l = []

        # number of transfers to group depends on the maximum allowed command line lenght
        max_transfers_in_group = max_cmd_len / 500

        # limit the size of the groups to keep command lines short
        for t_group in self._similar_groups(transfers, max_transfers_in_group = max_transfers_in_group):
        
            t_base = t_group[0]
        
            cmd = "/usr/bin/scp"
            cmd += " -r -B"
            cmd += self._base_args
            t_start = time.time()
            try:
                if t_base.get_dst_proto() == "file":
                    # scp -> file
                    key = "SSH_PRIVATE_KEY_" + t_base.get_src_site_label()
                    if key in os.environ:
                        check_cred_fs_permissions(os.environ[key])
                        cmd += " -i " + os.environ[key]
                    elif "SSH_PRIVATE_KEY" in os.environ:
                        check_cred_fs_permissions(os.environ['SSH_PRIVATE_KEY'])
                        cmd += " -i " + os.environ['SSH_PRIVATE_KEY']
    
                    cmd += " -P " + self._extract_port(t_base.get_src_host())
                    prepare_local_dir(os.path.dirname(t_base.get_dst_path()))
                    # scp wants escaped remote paths, even with quotes
                    for t in t_group:
                        src_path = re.sub(' ', '\\ ', t.get_src_path())
                        cmd += " '" + self._extract_hostname(t.get_src_host()) + ":" + src_path + "'"
                    if len(t_group) > 1:
                        cmd += " '" + os.path.dirname(t_base.get_dst_path()) + "/'"
                    else:
                        cmd += " '" + t_base.get_dst_path() + "'"
                else:
                    # file -> scp
                    
                    local_ok = True
                    for t in t_group:
                        # src has to exist and be readable
                        if not verify_local_file(t.get_src_path()):
                            local_ok = False
                    if not local_ok:
                        for t in t_group:
                            failed_l.append(t)
                            self._post_transfer_attempt(t, False, time.time())
                        continue
                    
                    key = "SSH_PRIVATE_KEY_" + t_base.get_dst_site_label()
                    if key in os.environ:
                        check_cred_fs_permissions(os.environ[key])
                        cmd += " -i " + os.environ[key]
                    elif "SSH_PRIVATE_KEY" in os.environ:
                        check_cred_fs_permissions(os.environ['SSH_PRIVATE_KEY'])
                        cmd += " -i " + os.environ['SSH_PRIVATE_KEY']
    
                    mkdir_key = "scp://" + self._extract_hostname(t_base.get_dst_host()) + ":" \
                              + os.path.dirname(t_base.get_dst_path())
                    if not mkdir_key in remote_dirs_created:
                        self._prepare_scp_dir(t_base.get_dst_site_label(),
                                              t_base.get_dst_host(),
                                              os.path.dirname(t_base.get_dst_path()))
                        remote_dirs_created[mkdir_key] = True
                    
                    cmd += " -P " + self._extract_port(t_base.get_dst_host())
                    
                    for t in t_group:                  
                        cmd += " '" + t.get_src_path() + "'"
                    
                    # scp wants escaped remote paths, even with quotes
                    dst_path = re.sub(' ', '\\ ', t_base.get_dst_path())
                    if len(t_group) > 1:
                        cmd += " '" + self._extract_hostname(t_base.get_dst_host()) + ":" + os.path.dirname(dst_path) + "/'"
                    else:
                        cmd += " '" + self._extract_hostname(t_base.get_dst_host()) + ":" + dst_path + "'"
                    
                    stats_add(t.get_src_path())
                    
                t_start = time.time()
                tc = TimedCommand(cmd, log_outerr=False)
                tc.run()    
            except RuntimeError, err:
                self._log_filter_ssh_output(tc.get_outerr())
                logger.error(err)
                self._post_transfer_attempt(t_group, False, t_start)
                for t in t_group:
                    failed_l.append(t)
                continue
            self._log_filter_ssh_output(tc.get_outerr())
            self._post_transfer_attempt(t_group, True, t_start)
            for t in t_group:
                successful_l.append(t)
        
        return [successful_l, failed_l]    


    def do_removes(self, transfers_l):
        successful_l = []
        failed_l = []

        # number of removes to group depends on the maximum allowed command line lenght
        max_transfers_in_group = max_cmd_len / 500

        # limit the size of the groups to keep command lines short
        for t_group in self._similar_groups(transfers_l, max_transfers_in_group = max_transfers_in_group):

            t_base = t_group[0]

            cmd = "/usr/bin/ssh"
            cmd += self._base_args
            key = "SSH_PRIVATE_KEY_" + t_base.get_site_label()
            if key in os.environ:
                cmd += " -i " + os.environ[key]
            elif "SSH_PRIVATE_KEY" in os.environ:
                cmd += " -i " + os.environ['SSH_PRIVATE_KEY']
        
            # split up the host into host/port components
            host = self._extract_hostname(t_base.get_host())
            port = self._extract_port(t_base.get_host())
                
            cmd += " -p " + str(port)
            cmd += " " + host
            cmd += " '/bin/rm -f"
            if t_base.get_recursive():
                cmd += " -r"
            for t in t_group:
                cmd += " \"" + t.get_path() + "\""
            cmd += "'"
            tc = TimedCommand(cmd, log_outerr=False)
            try:
                tc.run()
            except Exception, err:
                logger.error(err)
                self._log_filter_ssh_output(tc.get_outerr())
                for t in t_group:
                    failed_l.append(t)
                continue
            self._log_filter_ssh_output(tc.get_outerr())
            for t in t_group:
                successful_l.append(t)
            
        return [successful_l, failed_l]


    def _prepare_scp_dir(self, rsite, rhost, rdir):
        """
        makes sure a local path exists before putting files into it
        """
        cmd = "/usr/bin/ssh"
        cmd += self._base_args
        key = "SSH_PRIVATE_KEY_" + rsite
        if key in os.environ:
            check_cred_fs_permissions(os.environ[key])
            cmd += " -i " + os.environ[key]
        elif "SSH_PRIVATE_KEY" in os.environ:
            check_cred_fs_permissions(os.environ['SSH_PRIVATE_KEY'])
            cmd += " -i " + os.environ['SSH_PRIVATE_KEY']
        cmd += " -p " + self._extract_port(rhost)
        cmd += " " + self._extract_hostname(rhost) + " '/bin/mkdir -p " + rdir + "'"
        tc = TimedCommand(cmd, log_outerr=False)
        try:
            tc.run()
        except:
            # let the real command show the error
            pass
        self._log_filter_ssh_output(tc.get_outerr())


    def _extract_hostname(self, host):
        """
        returns only the host component (strips :...)
        """
        return re.sub(':.*', '', host)

    
    def _extract_port(self, host):
        """
        returns the port to connect to, defaults to 22
        """
        port = "22"
        r = re.search(':([0-9]+)', host)
        if r:
            port = r.group(1)
        return str(port)
    
    
    def _log_filter_ssh_output(self, output):
        filtered = ""
        for line in output.split("\n"):
            line = line.rstrip()
            if re.search("Could not create directory|Permanently added", line) is not None:
                continue
            filtered += line + "\n"
        if len(filtered) > 0:
            logger.info(filtered)
       

class GSIScpHandler(TransferHandlerBase):
    """
    Uses gsiscp to copy to/from remote hosts
    """

    _name = "GSIScpHandler"
    _mkdir_cleanup_protocols = ["gsiscp"]
    _protocol_map = ["gsiscp->file", "file->gsiscp"]
    
    _base_args = " -o UserKnownHostsFile=/dev/null -o StrictHostKeyChecking=no"
    
    def do_mkdirs(self, mkdir_list):    
        
        tools = Tools()
        if tools.find("gsissh", "-V", "(.*)") is None:
            logger.error("Unable to do gsiscp mkdir because gsissh could not be found")
            return [[], mkdir_list]

        successful_l = []
        failed_l = []
        for t in mkdir_list:
            cmd = tools.full_path("gsissh")
            cmd += self._base_args
        
            # split up the host into host/port components
            host = self._extract_hostname(t.get_host())
            port = self._extract_port(t.get_host())
                
            cmd += " -p " + str(port)
            cmd += " " + host
            cmd += " '/bin/mkdir -p " + t.get_path() + "'"
            tc = TimedCommand(cmd, log_outerr=False, env_overrides=self._gsi_creds(t))
            try:
                tc.run()
            except Exception, err:
                logger.error(err)
                self._log_filter_ssh_output(tc.get_outerr())
                failed_l.append(t)
                continue
            self._log_filter_ssh_output(tc.get_outerr())
            successful_l.append(t)
            
        return [successful_l, failed_l]


    def do_transfers(self, transfers):
        global remote_dirs_created
        successful_l = []
        failed_l = []
        
        tools = Tools()
        if tools.find("gsiscp", "-V", "(.*)") is None:
            logger.error("Unable to do gsiscp mkdir because gsiscp could not be found")
            return [[], mkdir_list]

        # number of transfers to group depends on the maximum allowed command line lenght
        max_transfers_in_group = max_cmd_len / 500

        # limit the size of the groups to keep command lines short
        for t_group in self._similar_groups(transfers, max_transfers_in_group = max_transfers_in_group):
        
            t_base = t_group[0]
        
            cmd = tools.full_path("gsiscp")
            cmd += " -r -B"
            cmd += self._base_args
            t_start = time.time()
            try:
                if t_base.get_dst_proto() == "file":
                    # scp -> file
                    cmd += " -P " + self._extract_port(t_base.get_src_host())
                    prepare_local_dir(os.path.dirname(t_base.get_dst_path()))
                    # scp wants escaped remote paths, even with quotes
                    for t in t_group:
                        src_path = re.sub(' ', '\\ ', t.get_src_path())
                        cmd += " '" + self._extract_hostname(t.get_src_host()) + ":" + src_path + "'"
                    if len(t_group) > 1:
                        cmd += " '" + os.path.dirname(t_base.get_dst_path()) + "/'"
                    else:
                        cmd += " '" + t_base.get_dst_path() + "'"
                else:
                    # file -> scp
                    
                    # src has to exist and be readable
                    if not verify_local_file(t.get_src_path()):
                        failed_l.append(t)
                        self._post_transfer_attempt(t, False, t_start)
                        continue
                    
                    mkdir_key = "scp://" + self._extract_hostname(t_base.get_dst_host()) + ":" \
                              + os.path.dirname(t_base.get_dst_path())
                    if not mkdir_key in remote_dirs_created:
                        self._prepare_scp_dir(t_base.get_dst_site_label(),
                                              t_base.get_dst_host(),
                                              os.path.dirname(t_base.get_dst_path()))
                        remote_dirs_created[mkdir_key] = True
                    
                    cmd += " -P " + self._extract_port(t_base.get_dst_host())
                    
                    for t in t_group:                  
                        cmd += " '" + t.get_src_path() + "'"
                    
                    # scp wants escaped remote paths, even with quotes
                    dst_path = re.sub(' ', '\\ ', t_base.get_dst_path())
                    if len(t_group) > 1:
                        cmd += " '" + self._extract_hostname(t_base.get_dst_host()) + ":" + os.path.dirname(dst_path) + "/'"
                    else:
                        cmd += " '" + self._extract_hostname(t_base.get_dst_host()) + ":" + dst_path + "'"
                    
                    stats_add(t.get_src_path())
                    
                t_start = time.time()
                tc = TimedCommand(cmd, log_outerr=False, env_overrides=self._gsi_creds(t_base))
                tc.run()    
            except RuntimeError, err:
                self._log_filter_ssh_output(tc.get_outerr())
                logger.error(err)
                for t in t_group:
                    self._post_transfer_attempt(t, False, t_start)
                    failed_l.append(t)
                continue
            self._log_filter_ssh_output(tc.get_outerr())
            for t in t_group:
                self._post_transfer_attempt(t, True, t_start)
                successful_l.append(t)
        
        return [successful_l, failed_l]    


    def do_removes(self, transfers_l):
        successful_l = []
        failed_l = []

        tools = Tools()
        if tools.find("gsissh", "-V", "(.*)") is None:
            logger.error("Unable to do gsiscp mkdir because gsissh could not be found")
            return [[], mkdir_list]

        # number of removes to group depends on the maximum allowed command line lenght
        max_transfers_in_group = max_cmd_len / 500

        # limit the size of the groups to keep command lines short
        for t_group in self._similar_groups(transfers_l, max_transfers_in_group = max_transfers_in_group):

            t_base = t_group[0]

            cmd = tools.full_path("gsissh")
            cmd += self._base_args
        
            # split up the host into host/port components
            host = self._extract_hostname(t_base.get_host())
            port = self._extract_port(t_base.get_host())
                
            cmd += " -p " + str(port)
            cmd += " " + host
            cmd += " '/bin/rm -f"
            if t_base.get_recursive():
                cmd += " -r"
            for t in t_group:
                cmd += " \"" + t.get_path() + "\""
            cmd += "'"
            tc = TimedCommand(cmd, log_outerr=False, env_overrides=self._gsi_creds(t_base))
            try:
                tc.run()
            except Exception, err:
                logger.error(err)
                self._log_filter_ssh_output(tc.get_outerr())
                for t in t_group:
                    failed_l.append(t)
                continue
            self._log_filter_ssh_output(tc.get_outerr())
            for t in t_group:
                successful_l.append(t)
            
        return [successful_l, failed_l]


    def _prepare_scp_dir(self, rsite, rhost, rdir):
        """
        makes sure a local path exists before putting files into it
        """
        cmd = "gsissh"
        cmd += self._base_args
        cmd += " -p " + self._extract_port(rhost)
        cmd += " " + self._extract_hostname(rhost) + " '/bin/mkdir -p " + rdir + "'"
        tc = TimedCommand(cmd, log_outerr=False)
        try:
            tc.run()
        except:
            # let the real command show the error
            pass
        self._log_filter_ssh_output(tc.get_outerr())


    def _extract_hostname(self, host):
        """
        returns only the host component (strips :...)
        """
        return re.sub(':.*', '', host)

    
    def _extract_port(self, host):
        """
        returns the port to connect to, defaults to 22
        """
        port = "22"
        r = re.search(':([0-9]+)', host)
        if r:
            port = r.group(1)
        return str(port)
    
    
    def _log_filter_ssh_output(self, output):
        filtered = ""
        for line in output.split("\n"):
            line = line.rstrip()
            if re.search("Could not create directory|Permanently added", line) is not None:
                continue
            filtered += line + "\n"
        if len(filtered) > 0:
            logger.info(filtered)


    def _gsi_creds(self, sample_transfer):
        
        env_override = {}
        
        # mkdirs and removes
        if isinstance(sample_transfer, Mkdir) or isinstance(sample_transfer, Remove):
            key = "X509_USER_PROXY_" + sample_transfer.get_site_label()
            if key in os.environ:
                env_override["X509_USER_PROXY"] = os.environ[key]
            return env_override
        
        # must be a standard transfer
        if sample_transfer.get_src_proto() == "file":
            key = "X509_USER_PROXY_" + sample_transfer.get_src_site_label()
            if key in os.environ:
                env_override["X509_USER_PROXY"] = os.environ[key]
        else:
            key = "X509_USER_PROXY_" + sample_transfer.get_dst_site_label()
            if key in os.environ:
                env_override["X509_USER_PROXY"] = os.environ[key]
   
        return env_override


class StashHandler(TransferHandlerBase):
    """
    Uses the OSG stashcp command to trasfer from stash to file
    """
    
    _name = "StashHandler"
    _protocol_map = ["stash->file"]

    def do_transfers(self, transfers_l):
        
        tools = Tools()
        if tools.find("stashcp") is None:
            logger.error("Unable to do Stash transfers because stashcp could not be found")
            return [[], transfers_l]
            
        successful_l = []
        failed_l = []
        for t in transfers_l:
            t_start = time.time()

            # stashcp wants just the path with a single leading slash
            src_path = t.src_url()
            src_path = re.sub('^stash:', '', src_path)
            src_path = re.sub('^/+', '', src_path)
            src_path = '/' + src_path
    
            local_dir = os.path.dirname(t.get_dst_path())
            prepare_local_dir(local_dir)
            cmd = "%s '%s' '%s'" \
                % (tools.full_path("stashcp"), src_path, local_dir)
            remote_fname = os.path.basename(t.get_src_path())
            local_fname = os.path.basename(t.get_dst_path())
            if remote_fname != local_fname:
               cmd += " && mv '%s' '%s'" %(remote_fname, local_fname)
            try:
                tc = TimedCommand(cmd)
                tc.run()
            except RuntimeError, err:
                logger.error(err)
                self._post_transfer_attempt(t, False, t_start)
                failed_l.append(t)
                continue

            self._post_transfer_attempt(t, True, t_start)
            successful_l.append(t)
        
        return [successful_l, failed_l]  


class SymlinkHandler(TransferHandlerBase):
    """
    Sets up symlinks - this is often used when data is local, but needs a
    reference in cwd
    """
    
    _name = "SymlinkHandler"
    _mkdir_cleanup_protocols = ["symlink"]
    _protocol_map = ["file->symlink", "symlink->symlink"]

    def do_transfers(self, transfer_l):
        successful_l = []
        failed_l = []
        for t in transfer_l:
            t_start = time.time()

            prepare_local_dir(os.path.dirname(t.get_dst_path()))
    
            # we do not allow dangling symlinks
            if not os.path.exists(t.get_src_path()):
                logger.warning("Symlink source (%s) does not exist" % (t.get_src_path()))
                self._post_transfer_attempt(t, False, t_start)
                failed_l.append(t)
                continue
    
            if os.path.exists(t.get_src_path()) \
               and os.path.exists(t.get_dst_path()):
                # make sure src and target are not the same file - have to
                # compare at the inode level as paths can differ
                src_inode = os.stat(t.get_src_path())[stat.ST_INO]
                dst_inode = os.stat(t.get_dst_path())[stat.ST_INO]
                if src_inode == dst_inode:
                    logger.warning("symlink: src (%s) and dst (%s) already exists" % (t.get_src_path(), t.get_dst_path()))
                    self._post_transfer_attempt(t, True, t_start)
                    successful_l.append(t)
                    continue
    
            cmd = "ln -f -s '%s' '%s'" % (t.get_src_path(), t.get_dst_path())
            try:
                tc = TimedCommand(cmd, timeout_secs = 60)
                tc.run()
            except RuntimeError, err:
                logger.error(err)
                self._post_transfer_attempt(t, False, t_start)
                failed_l.append(t)
                continue
            
            self._post_transfer_attempt(t, True, t_start)
            successful_l.append(t)
        
        return [successful_l, failed_l]    


    def do_removes(self, transfers):
        successful_l = []
        failed_l = []
        for t in transfers:
            cmd = "/bin/rm -f"
            cmd += " '%s' " % (t.get_path())
            try:
                tc = TimedCommand(cmd)
                tc.run()
            except RuntimeError, err:
                logger.error(err)
                failed_l.append(t)
                continue
            successful_l.append(t)
        return [successful_l, failed_l]
    

class DockerHandler(TransferHandlerBase):
    """
    Use "docker save" to import images from DockerHub
    """
    
    _name = "DockerHandler"
    _protocol_map = ["docker->file"]

    def do_transfers(self, transfers_l):
        
        tools = Tools()
        if tools.find("docker", "--version", "([0-9]+\.[0-9]+\.[0-9]+)") is None:
            logger.error("Unable to do pull Docker images as docker command could not be found")
            return [[], transfers_l]
            
        successful_l = []
        failed_l = []
        for t in transfers_l:
            t_start = time.time()

            # docker wants just the path
            src_path = t.src_url()
            src_path = re.sub('^docker:/+', '', src_path)
    
            prepare_local_dir(os.path.dirname(t.get_dst_path()))
            cmd = "%s pull '%s' && %s save -o '%s' '%s'" \
                % (tools.full_path("docker"), src_path, \
                   tools.full_path("docker"), t.get_dst_path(), src_path)
            try:
                tc = TimedCommand(cmd)
                tc.run()
            except RuntimeError, err:
                logger.error(err)
                self._post_transfer_attempt(t, False, t_start)
                failed_l.append(t)
                continue

            self._post_transfer_attempt(t, True, t_start)
            successful_l.append(t)
        
        return [successful_l, failed_l]  


class SingularityHubHandler(TransferHandlerBase):
    """
    Use "singularity pull" to import images from Singularity Hub
    """
    
    _name = "SingularityHubHandler"
    _protocol_map = ["shub->file"]

    def do_transfers(self, transfers_l):
        
        tools = Tools()
        if tools.find("singularity", "--version", "^([0-9]+\.[0-9]+)") is None:
            logger.error("Unable to do pull Singularity images as singularity command could not be found")
            return [[], transfers_l]

        # the "pull" command was introduced in 2.3
        if tools.major_version("singularity") < 2 or \
           (tools.major_version("singularity") == 2 and tools.minor_version("singularity") < 3):
            logger.error("Singularity 2.3 or above is required for pulling images from the hub")
            return [[], transfers_l]

        successful_l = []
        failed_l = []
        for t in transfers_l:
            t_start = time.time()

            # singularity pull --name only accepts a filename, not a full path, so
            # download and then move to the correct location

            target_name = hashlib.sha224(t.get_dst_path()).hexdigest()

            prepare_local_dir(os.path.dirname(t.get_dst_path()))
            cmd = "%s pull --name '%s' '%s' && mv '%s.simg' '%s'" \
                % (tools.full_path("singularity"), target_name, t.src_url(), \
                   target_name, t.get_dst_path())
            try:
                tc = TimedCommand(cmd)
                tc.run()
            except RuntimeError, err:
                logger.error(err)
                self._post_transfer_attempt(t, False, t_start)
                failed_l.append(t)
                continue

            self._post_transfer_attempt(t, True, t_start)
            successful_l.append(t)
        
        return [successful_l, failed_l]  


class Stats:
    """
    Keeps global stats for transfers
    """
    
    _detected_3rd_party = False
    

    def __init__(self):
        self._t_start_global = time.time()
        self._t_end_global = 0
        self._total_count = 0
        self._total_bytes = 0
        self._site_pair_count = {}
        self._site_pair_bytes = {}
    

    def add_stats(self, transfers, was_successful, t_start, t_end):
        if not isinstance(transfers, list):
            transfers = [transfers]

        total_bytes = 0
        for transfer in transfers:
            key = transfer.get_src_site_label() + "->" + transfer.get_dst_site_label()
            if key not in self._site_pair_count:
                self._site_pair_count[key] = 0
                self._site_pair_bytes[key] = 0
            self._site_pair_count[key] += 1
            self._total_count += 1

            # do we have a local component?
            local_filename = None
            bytes = 0
            if transfer.get_src_proto() == "file":
                local_filename = transfer.get_src_path()
            elif transfer.get_dst_proto() == "file":
                local_filename = transfer.get_dst_path()

            if local_filename is None:
                self._detected_3rd_party = True
                return
            else:
                try:
                    s = os.stat(local_filename)
                    bytes = s[stat.ST_SIZE]
                    self._total_bytes += bytes
                    self._site_pair_bytes[key] += bytes
                    total_bytes += bytes
                except Exception, err:
                    pass # ignore

        # call out to panorama if asked to do so, but make sure that failures
        # do not stop us
        try: 
            p = Panorama()
            p.transfers(transfers, was_successful, t_start, t_end, total_bytes)
        except Exception, e:
            logger.warn("Panorama send failure: " + e)


    def all_transfers_done(self):
        self._t_end_global = time.time()


    def stats_summary(self):
        if self._t_end_global is None or self._t_end_global is 0:
            self.all_transfers_done()
        
        if self._total_count == 0:
            logger.info("Stats: no local files in the transfer set")
            return

        if self._detected_3rd_party:
            logger.info("Unable to provide stats for third party gsiftp/srm transfers")
            return

        total_secs = self._t_end_global - self._t_start_global
        Bps = self._total_bytes / total_secs

        logger.info("Stats: Total %d transfers, %sB transferred in %.0f seconds. Rate: %sB/s (%sb/s)" \
                % (self._total_count,
                   iso_prefix_formatted(self._total_bytes), total_secs, 
                   iso_prefix_formatted(Bps), iso_prefix_formatted(Bps*8)))
        
        for key, value in self._site_pair_count.iteritems():
            Bps = self._site_pair_bytes[key] / total_secs
            logger.info("       Between sites %s : %d transfers, %sB transferred in %.0f seconds. Rate: %sB/s (%sb/s)" \
                        %( key,
                        self._site_pair_count[key],
                        iso_prefix_formatted(self._site_pair_bytes[key]), total_secs, 
                        iso_prefix_formatted(Bps), iso_prefix_formatted(Bps*8)))


class Panorama:
    """ Singleton for sending Panorama live stats
    """
    
    __metaclass__ = Singleton

    def transfers(self, transfers, was_successful, t_start, t_end, bytes):
        
        if "KICKSTART_MON_ENDPOINT_URL" not in os.environ:
            return
        
        # status follows UNIX exit code convention
        status = 1
        if was_successful:
            status = 0
        
        payload = "ts=%.0f" %(time.time())
        payload += " event=data_transfer"
        payload += " level=INFO"
        payload += " status=" + str(status) 
        payload += " wf_uuid=" + os.environ["PEGASUS_WF_UUID"]
        payload += " dag_job_id=" + os.environ["PEGASUS_DAG_JOB_ID"]
        payload += " hostname=" + socket.getfqdn()
        payload += " condor_job_id=" + os.environ["CONDOR_JOBID"]
        #payload += " src_url=" + transfer.src_url()
        #payload += " src_site_name=" + transfer.get_src_site_label()
        #payload += " dst_url=" + transfer.dst_url()
        #payload += " dst_site_name=" + transfer.get_dst_site_label()
        payload += " transfer_start_ts=%.0f" %(t_start)
        payload += " transfer_duration=%.0f" % (t_end - t_start)
        if bytes is not None and bytes > 0:
            payload += " bytes_transferred=%.0f" %(bytes)
        payload += "  "

        logger.debug(payload)
        data = "{\"properties\":{},\"routing_key\":\"%s\",\"payload\":\"%s\",\"payload_encoding\":\"base64\"}" \
               %(os.environ["PEGASUS_WF_UUID"], base64.encodestring(payload))
        logger.debug(data)
        req = urllib2.Request(os.environ["KICKSTART_MON_ENDPOINT_URL"], data)
        base64string = base64.encodestring(os.environ["KICKSTART_MON_ENDPOINT_CREDENTIALS"])[:-1]
        authheader =  "Basic %s" % base64string
        req.add_header("Authorization", authheader)
        try:
            u = urllib2.urlopen(req)
        except IOError, e:
             logger.error("Unable to publish to Panorama: " + str(e))
             return
        data = u.read()



class SimilarWorkSet:
    """
    A transfer set is a set of similar transfers, similar in the sense
    that all the transfers have the same source and destination protocols
    """

    _transfers = None
    _available_handlers = []
    _primary_handler = None
    _secondary_handler = None
    _tmp_file = None

    def __init__(self, transfers_l, completed_q, failed_q):

        self._transfers = transfers_l
        self._completed_q = completed_q
        self._failed_q = failed_q

        # load all the handlers - does the order matter?
        self._available_handlers.append( FileHandler() )
        self._available_handlers.append( GridFtpHandler() )
        self._available_handlers.append( HTTPHandler() )
        self._available_handlers.append( IRodsHandler() )
        self._available_handlers.append( S3Handler() )
        self._available_handlers.append( GlobusOnlineHandler() )
        self._available_handlers.append( GSHandler() )
        self._available_handlers.append( GFALHandler() )
        self._available_handlers.append( ScpHandler() )
        self._available_handlers.append( GSIScpHandler() )
        self._available_handlers.append( StashHandler() )
        self._available_handlers.append( SymlinkHandler() )
        self._available_handlers.append( DockerHandler() )
        self._available_handlers.append( SingularityHubHandler() )

        # mkdirs and removes
        if isinstance(transfers_l[0], Mkdir) or isinstance(transfers_l[0], Remove):
            proto = transfers_l[0].get_proto()
            for h in self._available_handlers:
                if h.protocol_check(None, proto):
                    self._primary_handler = h
                    logger.debug("Selected %s for handling these transfers" %(h._name))
                    return
            raise RuntimeError("Unable to find handlers for target '%s'" %(proto))

        ## normal transfer below this

        src_proto = transfers_l[0].get_src_proto()
        dst_proto = transfers_l[0].get_dst_proto()

        # can we find one handler which can handle both source
        # and destination protocols directly?
        for h in self._available_handlers:
            if h.protocol_check(src_proto, dst_proto):
                self._primary_handler = h
                logger.debug("Selected %s for handling these transfers" 
                             %(h._name))
                return

        # we need to split the transfer from src to local file,
        # and then transfer the local file to the dst
        for h in self._available_handlers:
            if h.protocol_check(src_proto, "file"):
                self._primary_handler = h
                break
        for h in self._available_handlers:
            # symlink destinations are a special case as a symlink to a temporary
            # files does not make sense - override as a file->file transfer to force
            # the file to be copied
            if dst_proto == "symlink":
                dst_proto = "file"
            if h.protocol_check("file", dst_proto):
                self._secondary_handler = h
                break
        if self._primary_handler is None or self._secondary_handler is None:
            raise RuntimeError("Unable to find handlers for '%s' to '%s'"
                               %(src_proto, dst_proto))

        logger.debug("Selected %s and %s for handling these transfers"
                     %(self._primary_handler._name,
                       self._secondary_handler._name))


    def do_transfers(self):
        """
        given a list of transfers, figure out what handlers are needed
        and then execute the transfers
        """
        
        assert self._transfers is not None
        
        success_list = []
        failed_list = []
        
        # mkdirs
        if isinstance(self._transfers[0], Mkdir):
            try:
                (success_list, failed_list) = self._primary_handler.do_mkdirs(self._transfers)
            except Exception, e:
                logger.error("Exception while doing mkdirs")
                raise
            # accounting
            for t in success_list:
                self._completed_q.put(t)
            for t in failed_list: 
                self._failed_q.put(t)
            return

        # removes
        if isinstance(self._transfers[0], Remove):
            try:
                (success_list, failed_list) = self._primary_handler.do_removes(self._transfers)
            except Exception, e:
                logger.error("Exception while doing removes")
                raise
            # accounting
            for t in success_list:
                self._completed_q.put(t)
            for t in failed_list: 
                self._failed_q.put(t)
            return

        # actual transfers
        self._tmp_name = None
        if self._secondary_handler is not None:
            # we have a two stage transfer to deal with and we need a temp file
            tmp_fd, self._tmp_name = tempfile.mkstemp(prefix="pegasus-transfer-two-stage-",
                                                      suffix=".data")
            # the temp file is only used in shell callouts, so let's close
            # the fd to make sure we are not leaving any open fds around
            try:
                os.close(tmp_fd)
            except:
                pass
            # open the permission up to make sure files downstream
            # get sane permissions to inherit
            os.chmod(self._tmp_name, 0644)
            logger.debug("Using temporary file %s for transfers" 
                         %(self._tmp_name))
        
        # standard src->dst single transfer case            
        # We are being extra careful to detect failures here. Recoverable errors during the transfers
        # are reported as failed_l in the return from a handler, while exceptions are considered fatal
        success = False

        if self._secondary_handler is None:
            # one handler to rule them all!
            try:
                (success_list, failed_list) = self._primary_handler.do_transfers(self._transfers)
                # accounting
                for t in success_list:
                    self._completed_q.put(t)
                for t in failed_list: 
                    self._failed_q.put(t)
            except Exception, e:
                logger.exception("Exception while doing transfer:")
                raise
 
        else:
            for transfer in self._transfers:

                # break up the transfer into two, but keep a handle to the main
                # transfer as that is the one which will have to go back to the
                # failed queue in case of failure
                t_one = Transfer()
                t_one.add_src(transfer.get_src_site_label(), transfer.src_url())
                t_one.add_dst("local", "file://" + self._tmp_name)
                t_two =  Transfer()
                t_two.add_src("local", "file://" + self._tmp_name)
                t_two.add_dst(transfer.get_dst_site_label(), transfer.dst_url())
                try:
                    [s, f] = self._primary_handler.do_transfers([t_one])
                    if len(s) == 1:
                        os.chmod(self._tmp_name, 0644)
                        [s, f] = self._secondary_handler.do_transfers([t_two])
                except Exception, e:
                    logger.exception("Exception while doing transfer:")
                    raise
                if len(s) == 1:
                    self._completed_q.put(transfer)
                else:
                    self._failed_q.put(transfer)
        
        # remove temp file
        if self._tmp_name is not None:
            logger.debug("Removing temporary file %s" %(self._tmp_name))
            try:
                os.unlink(self._tmp_name)
            except:
                pass


    def has_gridftp_transfers(self):
        """
        Check if this transfer set has gridftp transfers
        """
        if (self._transfers[0].src_proto == "gsiftp" \
            or self._transfers[0].dst_proto == "gsiftp"):
            return True
        return False
        
        

class WorkThread(threading.Thread):
    """
    A thread which processes SimilarWorkSets
    """
    def __init__(self, thread_id, queue, current_attempt, failed_queue):
        threading.Thread.__init__(self)
        self.thread_id = thread_id
        self.queue = queue
        self.current_attempt = current_attempt
        self.failed_queue = failed_queue
        self.exception = None
        self.tb = None
        self.daemon = True

    def run(self):
        # give the threads a slow start
        time.sleep(self.thread_id * 2)
        logger.debug("Started new WorkThread with id " + str(self.thread_id))
        try:
            # Just keep grabbing SimilarWorkSets and executing them until
            # there are no more to process, then exit
            while True:
                ts = self.queue.get(False)
                logger.debug("Thread " + str(self.thread_id) +
                             " is executing transfer " + str(ts))
                ts.do_transfers()
        except Queue.Empty:
            return
        except Exception, e:
            self.exception = e
            self.tb = traceback.format_exc()


class Alarm(Exception):
    pass


# --- global variables ----------------------------------------------------------------

prog_dir  = os.path.realpath(os.path.join(os.path.dirname(sys.argv[0])))
prog_base = os.path.split(sys.argv[0])[1]   # Name of this program

logger = logging.getLogger("my_logger")

# threads we have currently running
threads = []

# should file transfers symlink rather than copy
symlink_file_transfer = False

# track remote directories created so that don't have to
# try to create them over and over again
remote_dirs_created = {}

# many commands need to know how long the command line can be
max_cmd_len = 0

# gsiftp failure count - used to provide sane globus-url-copy options
gsiftp_failures = 0

# stats
stats = Stats()

# singleton - but should we make it a global instead?
tools = Tools()

# --- functions ----------------------------------------------------------------


def setup_logger(debug_flag):
    
    # log to the console
    console = logging.StreamHandler()
    
    # default log level - make logger/console match
    logger.setLevel(logging.INFO)
    console.setLevel(logging.INFO)

    # debug - from command line
    if debug_flag:
        logger.setLevel(logging.DEBUG)
        console.setLevel(logging.DEBUG)

    # formatter
    formatter = logging.Formatter("%(asctime)s %(levelname)7s:  %(message)s")
    console.setFormatter(formatter)
    logger.addHandler(console)
    logger.debug("Logger has been configured")


def prog_sigint_handler(signum, frame):
    logger.warn("Exiting due to signal %d" % (signum))
    myexit(1)


def alarm_handler(signum, frame):
    raise Alarm


def expand_env_vars(s):
    re_env_var = re.compile(r'\${?([a-zA-Z][a-zA-Z0-9_]+)}?')
    s = re.sub(re_env_var, get_env_var, s)
    return s


def get_env_var(match):
    name = match.group(1)
    value = ""
    logger.debug("Looking up " + name + " environment variable")
    if name in os.environ:
        value = os.environ[name]
    return value


def backticks(cmd_line):
    """
    what would a python program be without some perl love?
    """
    return subprocess.Popen(cmd_line, shell=True,
                            stdout=subprocess.PIPE).communicate()[0]


def max_cmd_length():
    """
    os.sysconf('SC_ARG_MAX') does not always work, so use brute force
    to determine the maximum command line length the system can handle
    """

    for n in range(10, 20):
        s = "X" * (2**n)
        cmd = "echo " + s + " >/dev/null"
        process = None
        try:
            backticks(cmd)
        except:
            return (2**(n-1))/2

    # we shouldn't really get here, but if we do, 2^20/2
    return (2**20) / 2 


def env_setup():

    global max_cmd_len
    
    # PATH setup
    path = "/usr/bin:/bin"
    if "PATH" in os.environ:
        path = os.environ['PATH']
    path_entries = path.split(':')
    if "" in path_entries:
        path_entries.remove("")
    
    # is /usr/bin /bin in the path?
    if not("/usr/bin" in path_entries):
        path_entries.append("/usr/bin")
    if not("/bin" in path_entries):
        path_entries.append("/bin")

    # fink on macos x
    if os.path.exists("/sw/bin") and not("/sw/bin" in path_entries):
        path_entries.append("/sw/bin")

    # PYTHONHOME can cause problems when we call out to other tools
    if "PYTHONHOME" in os.environ:
        logger.warning("PYTHONHOME was found in the environment." + \
                       " Unsetting to make sure callouts to transfer tools" + \
                       " will work.")
        del os.environ["PYTHONHOME"]
    
    # need LD_LIBRARY_PATH for Globus tools
    ld_library_path = ""
    if "LD_LIBRARY_PATH" in os.environ:
        ld_library_path = os.environ['LD_LIBRARY_PATH']
    ld_library_path_entries = ld_library_path.split(':')
    if "" in ld_library_path_entries:
        ld_library_path_entries.remove("")

    # if GLOBUS_LOCATION is set, we might want to update PATH and LD_LIBRARY_PATH 
    if "GLOBUS_LOCATION" in os.environ:
        if os.environ["GLOBUS_LOCATION"] + "/bin" not in path_entries:
            path_entries.append(os.environ['GLOBUS_LOCATION'] + "/bin")
        if os.environ["GLOBUS_LOCATION"] + "/lib" not in ld_library_path_entries:
            ld_library_path_entries.append(os.environ['GLOBUS_LOCATION'] + "/lib")

    os.environ['PATH'] = ":".join(path_entries)
    os.environ['LD_LIBRARY_PATH'] = ":".join(ld_library_path_entries)
    os.environ['DYLD_LIBRARY_PATH'] = ":".join(ld_library_path_entries)
    logger.info("PATH=" + os.environ['PATH'])
    logger.info("LD_LIBRARY_PATH=" + os.environ['LD_LIBRARY_PATH'])

    max_cmd_len = max_cmd_length()
    logger.debug("Maximum command line argument length to be used: %d" %(max_cmd_len))


def check_cred_fs_permissions(path):
    """
    Checks to make sure a given credential is protected by the file system
    permissions. If left too open (for example after a transfer over GASS,
    chmod it to be readable only by us.
    """
    if not os.path.exists(path):
        raise Exception("Credential file %s does not exist" %(path))
    if oct(os.stat(path).st_mode & 0777) != '0600':
        logger.warning("%s found to have weak permissions. chmod to 0600."
                       %(path))
        os.chmod(path, 0600)



def verify_local_file(path):
    """
    makes sure a local file exists and is readable
    """
    if not(os.path.exists(path)):
        logger.error("Expected local file does not exist: " + path)
        return False

    # check readability
    try:
        f = open(path, "r")
        f.close()
    except:
        logger.error("File is not readable: " + path)
        return False
    
    return True


def prepare_local_dir(path):
    """
    makes sure a local path exists before putting files into it
    """
    if not(os.path.exists(path)):
        logger.debug("Creating local directory " + path)
        try:
            os.makedirs(path, 0755)
        except os.error, err:
            # if dir already exists, ignore the error
            if not(os.path.isdir(path)):
                raise RuntimeError(err)


def transfers_groupable(a, b):
    """
    compares two url_pairs, and determins if they are similar enough to be
    grouped together for one tool
    """
    if type(a) is not type(b):
        return False
    
    if isinstance(a, Mkdir):
        return False
    
    if isinstance(a, Remove):
        if a.get_proto() != b.get_proto():
            return False
        return True
    
    # standard transfer
    if not a.groupable() or not b.groupable():
        return False
    if a.get_src_proto() != b.get_src_proto():
        return False
    if a.get_dst_proto() != b.get_dst_proto():
        return False
    return True


def stats_add(filename):
    global stats_total_bytes
    try:
        s = os.stat(filename)
        stats_total_bytes = stats_total_bytes + s[stat.ST_SIZE]
    except Exception, err:
        pass # ignore


def stats_summarize():
    if stats_total_bytes == 0:
        logger.info("Stats: no local files in the transfer set")
        return

    total_secs = stats_end - stats_start
    Bps = stats_total_bytes / total_secs

    logger.info("Stats: %sB transferred in %.0f seconds. Rate: %sB/s (%sb/s)" \
                % (iso_prefix_formatted(stats_total_bytes), total_secs, 
                   iso_prefix_formatted(Bps), iso_prefix_formatted(Bps*8)))
    logger.info("NOTE: stats do not include third party gsiftp/srm transfers")


def iso_prefix_formatted(n):
    prefix = ""
    n = float(n)
    if n > (1024*1024*1024*1024):
        prefix = "T"
        n = n / (1024*1024*1024*1024)
    elif n > (1024*1024*1024):
        prefix = "G"
        n = n / (1024*1024*1024)
    elif n > (1024*1024):
        prefix = "M"
        n = n / (1024*1024)
    elif n > (1024):
        prefix = "K"
        n = n / (1024)
    return "%.1f %s" % (n, prefix)


def json_object_decoder(obj):
    """
    utility function used by json.load() to parse some known objects into equilvalent Python objects
    """
    if 'type' in obj and obj['type'] == 'transfer':
        t = Transfer()
        # src
        for surl in obj['src_urls']:
            priority = None
            if 'priority' in surl:
                priority = int(surl['priority']) 
            t.add_src(surl['site_label'], surl['url'], priority)
        for durl in obj['dest_urls']:
            priority = None
            if 'priority' in durl:
                priority = int(durl['priority']) 
            t.add_dst(durl['site_label'], durl['url'], priority)
        return t
    elif 'type' in obj and obj['type'] == 'mkdir':
        m = Mkdir()
        m.set_url(obj['target']['site_label'], obj['target']['url'])
        return m
    elif 'type' in obj and obj['type'] == 'remove':
        r = Remove()
        r.set_url(obj['target']['site_label'], obj['target']['url'])
        if 'recursive' in obj['target']:
            r.set_recursive(obj['target']['recursive'])
        return r
    return obj


def read_v1_format(input, inputs_l):
    line_nr = 0
    pair_nr = 0
    inputs = []
    line_state = 3  # 0=SrcComment, 1=SrcUrl, 2=DstComment, 3=DstUrl
    url_pair = None
    src_sitename = None
    dst_sitename = None
    try:
        for line in input.split("\n"):
            line_nr += 1
            if len(line) > 4:
                line = line.rstrip('\n')

                # src comment
                if line_state == 3 and line[0] == '#':
                    line_state = 0
                    if url_pair is None:
                        pair_nr += 1
                        url_pair = Transfer()
                    r = re_parse_comment.search(line)
                    if r:
                        src_sitename = r.group(1)
                    else:
                        logger.critical('Unable to parse comment on line %d' %(line_nr))
                        myexit(1)
                
                # src url
                elif line_state == 0 or line_state == 3:
                    line_state = 1
                    if url_pair is None:
                        pair_nr += 1
                        url_pair = Transfer()
                    url_pair.add_src(src_sitename, line)

                # dst comment
                elif line_state == 1 and line[0] == '#':
                    line_state = 2
                    r = re_parse_comment.search(line)
                    if r:
                        dst_sitename = r.group(1)
                    else:
                        logger.critical('Unable to parse comment on line %d' %(line_nr))
                        myexit(1)
                
                # dst url
                elif line_state == 2 or line_state == 1:
                    line_state = 3
                    url_pair.add_dst(dst_sitename, line)
                    inputs_l.append(url_pair)
                    url_pair = None

    except Exception, err:
        logger.critical('Error reading url list: %s' % (err))
        myexit(1)


def read_json_format(input, inputs_l):
    """
    Reads transfers from the new JSON based input format
    """
    try:
        data = json.loads(input, object_hook=json_object_decoder)
    except Exception, err:
        logger.critical('Error parsing the transfer specification JSON: ' + str(err))
        myexit(1)

    for entry in data:
        if isinstance(entry, Mkdir) or isinstance(entry, Transfer) or isinstance(entry, Remove):
            inputs_l.append(entry)
        else:
            logger.critical("Unkown JSON entry: %s" %(str(entry)))
            myexit(1)


def myexit(rc):
    """
    system exit without a stack trace
    """
    try:
        sys.exit(rc)
    except SystemExit:
        sys.exit(rc)


# --- main ----------------------------------------------------------------------------

def main():
    global threads
    global stats_start
    global stats_end
    global symlink_file_transfer
    
    # dup stderr onto stdout
    sys.stderr = sys.stdout
    
    # Configure command line option parser
    prog_usage = "usage: %s [options]" % (prog_base)
    parser = optparse.OptionParser(usage=prog_usage)
    
    parser.add_option("-f", "--file", action = "store", dest = "file",
                      help = "File containing URL pairs to be transferred." +
                             " If not given, list is read from stdin.")
    parser.add_option("-m", "--max-attempts", action = "store", type="int",
                      dest = "max_attempts", default = 3,
                      help = "Number of attempts allowed for each transfer." +
                             " Default is 3.")
    parser.add_option("-n", "--threads", action = "store", type="int",
                      dest = "threads", default = 0,
                      help = "Number of threads to process transfers." +
                             " Default is 8. This option can also be set" +
                             " via the PEGASUS_TRANSFER_THREADS environment" +
                             " variable. The command line option takes" +
                             " precedence over the environment variable.")
    parser.add_option("-s", "--symlink", action = "store_true", dest = "symlink",
                      help = "Allow symlinking of file URLs." +
                             " If the source and destination URLs chosen" +
                             " are both file URLs with the same site_label" +
                             " then the source file will be symlinked" +
                             " to the destination rather than being copied.")
    parser.add_option("-d", "--debug", action = "store_true", dest = "debug",
                      help = "Enables debugging ouput.")
    
    # Parse command line options
    (options, args) = parser.parse_args()
    setup_logger(options.debug)
    
    # Die nicely when asked to (Ctrl+C, system shutdown)
    signal.signal(signal.SIGINT, prog_sigint_handler)
    
    attempts_max = options.max_attempts
    
    if options.threads is None or options.threads == 0:
        if "PEGASUS_TRANSFER_THREADS" in os.environ:
            options.threads = int(os.environ["PEGASUS_TRANSFER_THREADS"])
        else:
            options.threads = 8
        
    # stdin or file input?
    input_data = None
    if options.file is None:
        logger.info("Reading URL pairs from stdin")
        input_file = sys.stdin
    else:
        logger.info("Reading transfer specification from %s" % (options.file))
        try:
            input_file = open(options.file, 'r')
        except Exception, err:
            logger.critical('Error opening input file: %s' % (err))
            myexit(1)
    try:
        input_data = input_file.read()
        input_file.close()
    except Exception, err:
        logger.critical('Error reading transfer list: %s' % (err))
        myexit(1)

    # store symlink option in global variable
    symlink_file_transfer = options.symlink
    
    # queues to track the work
    inputs_l = []
    ready_q = Queue.Queue()
    failed_q = Queue.Queue()
    completed_q = Queue.Queue()
    
    # determine format, and read the transfer specification
    if input_data[0:5] == "# src":
        read_v1_format(input_data, inputs_l)
    else:
        read_json_format(input_data, inputs_l)
        
    total_transfers = len(inputs_l)
    logger.info("%d transfers loaded" % (total_transfers))

    # we will now sort the list as some tools (gridftp) can optimize when
    # given a group of similar transfers
    inputs_l.sort()
    for t in inputs_l:
        ready_q.put(t)

    # check environment
    try:
        env_setup()
    except Exception, err:
        logger.critical(err)
        myexit(1)
    
    # start the stats time
    stats_start = time.time()
    
    # Attempt transfers until the queue is empty. We create SimilarWorkSets
    # of the transfers, and then hand then of to our worker threads. But
    # note that we are only doing the threads for one attempt at a time.
    # After failures, transfers might be regrouped, and then handed of to the
    # thread pool again.
    done = False
    attempt_current = 0
    approx_transfer_per_thread = total_transfers / (float)(options.threads)
    while not done:
    
        tset_q = Queue.Queue()
    
        attempt_current = attempt_current + 1
        logger.info('-' * 80)
        logger.info("Starting transfers - attempt %d" % (attempt_current))

        # this outer loop is for trying all url pair combinations of a transfer
        # before moving on and marking it as failed
        while not ready_q.empty():

            # organize the transfers
            while not ready_q.empty():
                t_main = ready_q.get()
                
                # create a list of transfers to pass to underlying tool
                t_list = []
                t_list.append(t_main)
        
                try:
                    t_next = ready_q.get(False)
                    while t_next is not None:
                        if len(t_list) <  approx_transfer_per_thread and \
                           transfers_groupable(t_main, t_next):
                            t_list.append(t_next)
                            t_next = ready_q.get(False)
                        else:
                            # done, put the last transfer back
                            ready_q.put(t_next)
                            t_next = None
                except Queue.Empty:
                    pass
                
                # magic!
                ts = SimilarWorkSet(t_list, completed_q, failed_q)
                tset_q.put(ts)
    
            # pool of worker threads
            t_id = 0
            num_threads = min(options.threads, tset_q.qsize())
            if attempt_current > 2:
                num_threads = 1
            logger.debug("Using %d threads for this set of transfers" %(num_threads))
            for i in range(num_threads):
                t_id += 1
                t = WorkThread(t_id, tset_q, attempt_current, failed_q)
                threads.append(t)
                t.start()
        
            # wait for the threads to finish all the transfers
            for t in threads:
                t.join()
                # do we need to do any better error handling here?
                if t.exception is not None:
                    logger.critical(t.tb)
                    myexit(2)
            threads = []
            
            # transfers might have multiple sources/destinations and
            # we should try them all in each round
            failed_q_updated = Queue.Queue()
            while not failed_q.empty():
                t = failed_q.get()
                t.move_to_next_sub_transfer()
                # see if there are more pairs to try
                if t.get_sub_transfer_index() > 0:
                    ready_q.put(t)
                else:
                    failed_q_updated.put(t)
            failed_q = failed_q_updated
    
        # when we get here, all the tries for one round has been attempted
    
        logger.debug("%d items in failed_q" %(failed_q.qsize()))
        
        # are we done?
        if attempt_current == attempts_max or failed_q.empty():
            done = True
            break
        
        # retry failed transfers with a random delay - useful when
        # large workflows overwhelm data services
        if not failed_q.empty() and attempt_current < attempts_max:
            d = min(5 ** (attempt_current + 1) + random.randint(1, 20), 300)
            logger.debug("Sleeping for %d seconds before the next attempt" %(d))
            time.sleep(d)
        while not failed_q.empty():
            t = failed_q.get()
            t.allow_grouping = False # only allow grouping on the first try
            ready_q.put(t)
    
    logger.info('-' * 80)
    
    # end the stats timer and show summary
    stats.stats_summary()
    
    if not failed_q.empty():
        logger.critical("Some transfers failed! See above," +
                        " and possibly stderr.")
        myexit(1)
    
    logger.info("All transfers completed successfully.")
    
    myexit(0)


if __name__ == "__main__":
    main()
    
<|MERGE_RESOLUTION|>--- conflicted
+++ resolved
@@ -693,9 +693,6 @@
 
         stats.add_stats(transfer, was_successful, t_start, t_end)
 
-<<<<<<< HEAD
-
-=======
         # Introduce errors! The PEGASUS_TRANSFER_ERROR_RATE env variable can
         # be used to introduce transfer error at some rate (valid values in
         # precent: 0-100). This is useful for testing the data integrity
@@ -720,7 +717,6 @@
                     logger.error(e)
    
     
->>>>>>> eb215c71
     def _check_similar(self, a, b):
         """
         compares two transfers, and determines if they are similar enough to be
