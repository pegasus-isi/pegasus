--- conflicted
+++ resolved
@@ -12,12 +12,6 @@
 BuildRequires:  python-setuptools, openssl-devel, pyOpenSSL ant, ant-apache-regexp, gcc, groff, python-devel, gcc-c++, make, jpackage-utils, asciidoc, libxslt, fop, R-devel
 %if 0%{?rhel} < 7
 BuildRequires:  ant-nodeps, java-1.8.0-openjdk-devel, /usr/share/java-1.8.0
-<<<<<<< HEAD
-%endif
-%if 0%{?rhel} >= 7
-BuildRequires:  java-devel = 1:1.8.0, /usr/share/java-1.8.0
-=======
->>>>>>> 3c8bb2df
 %endif
 %if 0%{?rhel} >= 7
 BuildRequires:  java-devel = 1:1.8.0, /usr/share/java-1.8.0
