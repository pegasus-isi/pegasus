--- conflicted
+++ resolved
@@ -46,8 +46,6 @@
     # was the job shipped with a Pegasus worker package?
     if ls $pegasus_lite_start_dir/pegasus-worker-*.tar.gz >/dev/null 2>&1; then
         pegasus_lite_log "The job contained a Pegasus worker package"
-<<<<<<< HEAD
-=======
     
         if [ "X$pegasus_lite_enforce_strict_wp_check" = "Xtrue" ]; then
             # make sure the provided worker package provided is for the this platform
@@ -63,7 +61,6 @@
             pegasus_lite_log "Skipping sanity check of included worker package because pegasus.transfer.worker.package.strict=$pegasus_lite_enforce_strict_wp_check"
         fi
 
->>>>>>> ceb5c183
         tar xzf $pegasus_lite_start_dir/pegasus-worker-*.tar.gz
         rm -f $pegasus_lite_start_dir/pegasus-worker-*.tar.gz
         unset PEGASUS_HOME
