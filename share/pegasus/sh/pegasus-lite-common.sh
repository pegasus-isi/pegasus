#!/bin/bash

##
#  Copyright 2007-2011 University Of Southern California
#
#  Licensed under the Apache License, Version 2.0 (the "License");
#  you may not use this file except in compliance with the License.
#  You may obtain a copy of the License at
#
#  http://www.apache.org/licenses/LICENSE-2.0
#
#  Unless required by applicable law or agreed to in writing,
#  software distributed under the License is distributed on an "AS IS" BASIS,
#  WITHOUT WARRANTIES OR CONDITIONS OF ANY KIND, either express or implied.
#  See the License for the specific language governing permissions and
#  limitations under the License.
##

#
# This file contains a set of common bash funtions to be used by 
# Pegasus Lite jobs
#
# Author: Mats Rynge <rynge@isi.edu>
#


# a default used if no other worker packages can be found
pegasus_lite_default_system="x86_64_rhel_7"


function pegasus_lite_setup_log()
{
    # PM-1132 set up the log explicitly to a file     
    if [ "X${pegasus_lite_log_file}" != "X" ]; then

        # rename the log file with approprite suffix
        # to ensure they are not ovewritten
        count="000"
        for count in `seq -f "%03g" 0 999`;
        do
            if [ ! -e ${pegasus_lite_log_file}.${count} ] ; then
                break
            fi
        done    
        pegasus_lite_log_file=${pegasus_lite_log_file}.${count}

        # Close STDOUT file descriptor
        exec 1>&-

        # Close STDERR FD
        exec 2>&-

        # Open STDERR to file for writes
        exec 2>$pegasus_lite_log_file

        exec 1>&2
    fi

}

function pegasus_lite_log()
{
    TS=`/bin/date +'%F %H:%M:%S'`
    echo "$TS: $1"  1>&2
}


function pegasus_lite_worker_package()
{
    # many ways of providing worker package
    if pegasus_lite_internal_wp_shipped || pegasus_lite_internal_wp_in_env || pegasus_lite_internal_wp_download; then
        return 0
    fi
    return 1
}


function pegasus_lite_internal_wp_shipped()
{
    # was the job shipped with a Pegasus worker package?
    if ls $pegasus_lite_start_dir/pegasus-worker-*.tar.gz >/dev/null 2>&1; then
        pegasus_lite_log "The job contained a Pegasus worker package"
    
        if [ "X$pegasus_lite_enforce_strict_wp_check" = "Xtrue" ]; then
            # make sure the provided worker package provided is for the this platform
            system=$(pegasus_lite_get_system)
            if [ $? = 0 ]; then
                wp_name=`(cd $pegasus_lite_start_dir && ls pegasus-worker-*.tar.gz | head -n 1) 2>/dev/null`
                if ! (echo "x$wp_name" | grep "$system") >/dev/null 2>&1 ; then
                    pegasus_lite_log "Warning: worker package $wp_name does not seem to match the system $system"
                    return 1
                fi 
            fi
        else
            pegasus_lite_log "Skipping sanity check of included worker package because pegasus.transfer.worker.package.strict=$pegasus_lite_enforce_strict_wp_check"
        fi

        tar xzf $pegasus_lite_start_dir/pegasus-worker-*.tar.gz
        unset PEGASUS_HOME
        export PATH=${pegasus_lite_work_dir}/pegasus-${pegasus_lite_full_version}/bin:$PATH
        return 0
    fi
    return 1
}


function pegasus_lite_internal_wp_in_env()
{
    old_path=$PATH

    # use PEGASUS_HOME if set
    if [ "x$PEGASUS_HOME" != "x" ]; then
        PATH="$PEGASUS_HOME/bin:$PATH"
        export PATH
    fi

    # is there already a pegasus install in our path?
    detected_pegasus_bin=`which pegasus-config 2>/dev/null || /bin/true`
    if [ "x$detected_pegasus_bin" != "x" ]; then
        detected_pegasus_bin=`dirname $detected_pegasus_bin`

        # does the version match?
        if $detected_pegasus_bin/pegasus-config --version 2>/dev/null | grep -E "${pegasus_lite_version_major}\.${pegasus_lite_version_minor}\.${pegasus_lite_version_patch}\$" >/dev/null 2>/dev/null; then
            pegasus_lite_log "Using existing Pegasus binaries in $detected_pegasus_bin"
            return 0
        else
            pegasus_lite_log "Warning: Pegasus binaries in $detected_pegasus_bin do not match Pegasus version used for current workflow"
        fi
    else
        # catch the case where a user has specified a faulty PEGASUS_HOME
        if [ "x$PEGASUS_HOME" != "x" ]; then
            pegasus_lite_log "Warning: PEGASUS_HOME was specified, but did not contain a Pegasus install. Unsetting PEGASUS_HOME."
        fi
    fi

    # back out env changes
    unset PEGASUS_HOME
    PATH=$old_path
    export PATH

    return 1
}


function pegasus_lite_internal_wp_download() 
{
    # fall back - download a worker package from download.pegasus.isi.edu

    if [ "X$pegasus_lite_version_allow_wp_auto_download" != "Xtrue" ]; then
        pegasus_lite_log "Not downloading a worker package because pegasus.transfer.worker.package.autodownload=$pegasus_lite_version_allow_wp_auto_download"
        return 1
    fi

    system=$(pegasus_lite_get_system)
    if [ $? != 0 ]; then
        # not sure what system we are on - try the default package
        system="x86_64_rhel_6"
    fi

    # Before we download from the Pegasus server, see if we can find a version
    # deployed on the infrastructure, for example on CVMFS on OSG
    cvmfs_base="/cvmfs/oasis.opensciencegrid.org/osg/projects/pegasus/worker/${pegasus_lite_version_major}.${pegasus_lite_version_minor}.${pegasus_lite_version_patch}/$system"
    if [ -f "$cvmfs_base/bin/pegasus-config" ]; then
        pegasus_lite_log "Using ${cvmfs_base} as worker package"
        unset PEGASUS_HOME
        export PATH="${cvmfs_base}/bin:$PATH"
        return 0
    fi
    
    # Nevermind, download directly from Pegasus server
    url="http://download.pegasus.isi.edu/pegasus/${pegasus_lite_version_major}"
    url="${url}.${pegasus_lite_version_minor}.${pegasus_lite_version_patch}"
    url="${url}/pegasus-worker"
    url="${url}-${pegasus_lite_version_major}.${pegasus_lite_version_minor}.${pegasus_lite_version_patch}"
    url="${url}-${system}.tar.gz"
    pegasus_lite_log "Downloading Pegasus worker package from $url"
    curl -s -S --insecure -o pegasus-worker.tar.gz "$url" || wget -q -O pegasus-worker.tar.gz "$url"
    if ! (test -e pegasus-worker.tar.gz && tar xzf pegasus-worker.tar.gz); then
        pegasus_lite_log "ERROR: Unable to download a worker package for this platform ($system)."
        pegasus_lite_log "If you want to use the same package as on the submit host, try the following setting in your properties file:"
        pegasus_lite_log "   pegasus.transfer.worker.package.strict = false"

        # try the default worker package
        pegasus_lite_log "Will try the default worker package ($pegasus_lite_default_system)"
        url="http://download.pegasus.isi.edu/pegasus/${pegasus_lite_version_major}"
        url="${url}.${pegasus_lite_version_minor}.${pegasus_lite_version_patch}"
        url="${url}/pegasus-worker"
        url="${url}-${pegasus_lite_version_major}.${pegasus_lite_version_minor}.${pegasus_lite_version_patch}"
        url="${url}-${pegasus_lite_default_system}.tar.gz"
        pegasus_lite_log "Downloading Pegasus worker package from $url"
        curl -s -S --insecure -o pegasus-worker.tar.gz "$url" || wget -q -O pegasus-worker.tar.gz "$url"
        if ! (test -e pegasus-worker.tar.gz && tar xzf pegasus-worker.tar.gz); then
            pegasus_lite_log "ERROR: Unable to download the default worker package."
            return 1
        fi
    fi

    rm -f pegasus-worker.tar.gz

    unset PEGASUS_HOME
    export PATH="${pegasus_lite_work_dir}/pegasus-${pegasus_lite_full_version}/bin:$PATH"
}


function pegasus_lite_setup_work_dir()
{
    # remember where we started from
    pegasus_lite_start_dir=`pwd`

    #check if there are any lof files to transfer
    set +e
    ls $pegasus_lite_start_dir/*lof > /dev/null 2>&1
    if [ "$?" = "0" ]; then
        found_lof="true"
    fi
    set -e

    if [ "x$pegasus_lite_work_dir" != "x" ]; then
        pegasus_lite_log "Not creating a new work directory as it is already set to $pegasus_lite_work_dir"
        
        if [ "x$found_lof" != "x" ]; then 
            if [ ! $pegasus_lite_start_dir -ef $pegasus_lite_work_dir ]; then
                 #PM-1021 copy all lof files from Condor scratch dir to directory where pegasus lite runs the job
                pegasus_lite_log "Copying lof files from $pegasus_lite_start_dir to $pegasus_lite_work_dir"
                cp $pegasus_lite_start_dir/*lof $pegasus_lite_work_dir
            fi
        fi

        return
    fi

    targets="$PEGASUS_WN_TMP $_CONDOR_SCRATCH_DIR $OSG_WN_TMP $TG_NODE_SCRATCH $TG_CLUSTER_SCRATCH $SCRATCH $TMPDIR $TMP /tmp"

    if [ "x$PEGASUS_WN_TMP_MIN_SPACE" = "x" ]; then
        PEGASUS_WN_TMP_MIN_SPACE=1000000
    fi

    for d in $targets; do

        pegasus_lite_log "Checking $d for potential use as work space... " 

        # does the target exist?
        if [ ! -e $d ]; then
            pegasus_lite_log "  Workdir: $d does not exist"
            continue
        fi

        # make sure there is enough available diskspace
        cd $d
        free=`(df -kP . | awk '{if (NR==2) print $4}') 2>/dev/null`
        free_human=`(df --si . | awk '{if (NR==2) print $4}') 2>/dev/null`
        if [ "x$free" != "x" ]; then
            if [ $free -lt $PEGASUS_WN_TMP_MIN_SPACE ]; then
                pegasus_lite_log "  Workdir: not enough disk space available in $d"
                continue
            fi
        fi

        if touch $d/.dirtest.$$ >/dev/null 2>&1; then
            rm -f $d/.dirtest.$$ >/dev/null 2>&1
            d=`mktemp -d $d/pegasus.XXXXXXXXX`
            export pegasus_lite_work_dir=$d
            export pegasus_lite_work_dir_created=1
            pegasus_lite_log "  Workdir is $d - $free_human available"

            # PM-968 if provided, copy lof files from the HTCondor iwd to the PegasusLite work dir
            find $pegasus_lite_start_dir -name \*.lof -exec cp {} $pegasus_lite_work_dir/ \; >/dev/null 2>&1

            # PM-1190 if provided, copy meta files from the HTCondor iwd to the PegasusLite work dir
            find $pegasus_lite_start_dir -name \*.meta -exec cp {} $pegasus_lite_work_dir/ \; >/dev/null 2>&1

            pegasus_lite_log "Changing cwd to $pegasus_lite_work_dir"
            cd $pegasus_lite_work_dir
           
            if [ "x$found_lof" != "x" ]; then
                #PM-1021 make sure pegasus_lite_work_dir and start dir are not same
                if [ ! $pegasus_lite_start_dir -ef $pegasus_lite_work_dir ]; then
                    # copy all lof files from Condor scratch dir to directory where pegasus lite runs the job
                    pegasus_lite_log "Copying lof files from $pegasus_lite_start_dir to $pegasus_lite_work_dir"
                    cp $pegasus_lite_start_dir/*lof $pegasus_lite_work_dir
                fi
            fi
            return 0
        fi
        pegasus_lite_log "  Workdir: not allowed to write to $d"
    done
    return 1
}

function container_env()
{
    # This function will grab environment variables and update them for use inside the container.
    # Updated variables will be echoed to stdout, so the result can be redirected into the 
    # container script.

    inside_work_dir=$1

    # copy credentials into the pwd as this will become the container directory
    for base in X509_USER_PROXY S3CFG BOTO_CONFIG SSH_PRIVATE_KEY irodsEnvFile GOOGLE_PKCS12 _CONDOR_CREDS ; do
        for key in `(env | grep -i ^${base}= | sed 's/=.*//') 2>/dev/null`; do
            eval val="\$$key"
            if [ "X${val}" = "X" ]; then
                pegasus_lite_log "Credential $key evaluated to empty"
                continue
            fi
            cred="`basename ${val}`"
            dest="`pwd`/$cred"
            dest_inside="$inside_work_dir/$cred"
            if [ ! -e $dest ] ; then
                cp -R $val $dest
                chmod 600 $dest
                pegasus_lite_log "Copied credential \$$key to $dest"
                echo "export $key=\"$dest_inside\""
                pegasus_lite_log "Set \$$key to $dest_inside (for inside the container)"
            fi
        done
    done
<<<<<<< HEAD
        
    export PEGASUS_MULTIPART_DIR=$inside_work_dir/.pegasus.mulitpart.d
=======

    # tmp is provided by Singularity/Docker
    unset TEMP
    unset TMP
    unset TMPDIR
>>>>>>> 1ea00074
}

function container_init()
{
    # setup common variables
    cont_userid=`id -u`
    cont_user=`whoami`
    cont_groupid=`id -g`
    cont_group=`id -g -n $cont_user`
    cont_name="${PEGASUS_DAG_JOB_ID}-${PEGASUS_WF_UUID}"
}

function docker_init()
{
    set -e

    if [ $# -ne 1 ]; then 
        pegasus_lite_log "docker_init should be passed a docker url or a file"
        return 1
    fi
    
    container_init

    # check if an image file was passed
    image_file=$1
    cont_image=""

    if [ "X${image_file}" != "X" ] ; then
                
        if [ -e ${image_file} ] ; then
            pegasus_lite_log "container file is ${image_file}"
            # try and load the image
            images=`docker load -i ${image_file} | sed -E "s/^Loaded image:(.*)$/\1/"`

            #docker load can list multiple images, which might be aliases for same image
            for image in $images ; do
                cont_image=$image
            done
        fi
        
    fi
    
    if [ "X${cont_image}" = "X" ]; then
        pegasus_lite_log "Unable to load image from $image_file"
        return 1
    else
        pegasus_lite_log "Loaded docker image $cont_image"
    fi

    set +e
}

function singularity_init()
{
    set -e

    if [ $# -ne 1 ]; then 
        pegasus_lite_log "singularity_init should be passed a docker url or a file"
        return 1
    fi
    
    container_init

    # for singularity we don't need to load anything like in docker.    
}

function shifter_init()
{
    set -e

    if [ $# -ne 1 ]; then
        pegasus_lite_log "shifter_init should be passed a docker url or a file"
	return 1
    fi

    container_init

    # for shifter we don't need to load anything like in docker.
}


function pegasus_lite_init()
{
    pegasus_lite_full_version=${pegasus_lite_version_major}.${pegasus_lite_version_minor}.${pegasus_lite_version_patch}

    # setup pegasus lite log
    pegasus_lite_setup_log

    # announce version - we do this so pegasus-exitcode and other tools
    # can tell the job was a PegasusLite job
    pegasus_lite_log "PegasusLite: version ${pegasus_lite_full_version}" 1>&2

    # PM-1134 - provide some details on where we are running
    # PM-1144 - do not use HOSTNAME from env, as it might have come form getenv=true
    out="Executing on"
    if hostname -f >/dev/null 2>&1; then
        out="$out host "`hostname -f`
    fi
    if [ "x$OSG_SITE_NAME" != "x" ]; then
        out="$out OSG_SITE_NAME=${OSG_SITE_NAME}"
    fi
    if [ "x$GLIDEIN_Site" != "x" ]; then
        out="$out GLIDEIN_Site=${GLIDEIN_Site}"
    fi
    if [ "x$GLIDEIN_ResourceName" != "x" ]; then
        out="$out GLIDEIN_ResourceName=${GLIDEIN_ResourceName}"
    fi
    pegasus_lite_log "$out"

    # for staged credentials, expand the paths and set strict permissions
    for base in X509_USER_PROXY S3CFG BOTO_CONFIG SSH_PRIVATE_KEY irodsEnvFile GOOGLE_PKCS12 ; do
        for key in `(env | grep -i ^$base | sed 's/=.*//') 2>/dev/null`; do
            eval val="\$$key"
            # expand the path
            if ! (echo $val | grep "^/") >/dev/null 2>&1; then
                # the key is passed as a relative path so prepend the pwd
                eval $key=`pwd`/"$val"
                eval val="\$$key"
                pegasus_lite_log "Expanded \$$key to $val"
            else
                # check that the key can be found at the absolute path
                # otherwise look for it in the current directory
                if [ ! -e "$val" ]; then
                    eval $key=`pwd`/`basename $val`
                    eval val="\$$key"
                    pegasus_lite_log "Set \$$key to $val"
                fi
            fi
            if [ -e "$val" ]; then
                chmod 0600 "$val"
            fi
        done
    done

    export PEGASUS_MULTIPART_DIR=`pwd`/.pegasus.mulitpart.d
    mkdir -p $PEGASUS_MULTIPART_DIR

}


function pegasus_lite_signal_int()
{
    # remember the fact until we call the EXIT function
    caught_signal_name="INT"
    caught_signal_num=2
}


function pegasus_lite_signal_term()
{
    # remember the fact until we call the EXIT function
    caught_signal_name="TERM"
    caught_signal_num=15
}


function pegasus_lite_unexpected_exit()
{
    # note that there are two exit() functions, one for final
    # exit and one for unexepected. The final one is only called
    # at the last step of the lite script. The unexpected one
    # can be called anytime if the script exists as a result 
    # of for example signals
    rc=$?

    pegasus_include_multipart || true

    if [ "x$caught_signal_name" != "x" ]; then
        # if we got a signal, always fail the job
        pegasus_lite_log "Caught $caught_signal_name signal! Aborting..."
        rc=$(($caught_signal_num + 128))
    elif [ "x$rc" = "x" ]; then
        # when would this actually happen?
        pegasus_lite_log "Unable to determine real exit code!"
        rc=1
    elif [ $rc -gt 0 ]; then
        pegasus_lite_log "Last command exited with $rc"
    fi

    # never allow the script to exit with 0 in case of 
    # unexpected termination
    if [ "x$rc" = "x0" ]; then
        pegasus_lite_log "Unable to determine why the script was forced to exit!"
        rc=1
    fi

    if [ "x$pegasus_lite_work_dir_created" = "x1" ]; then
        cd /
        rm -rf $pegasus_lite_work_dir
        pegasus_lite_log "$pegasus_lite_work_dir cleaned up"
    fi

    echo "PegasusLite: exitcode $rc" 1>&2

    exit $rc
}


function pegasus_lite_final_exit()
{
    # note that there are two exit() functions, one for final
    # exit and one for unexepected. The final one is only called
    # at the last step of the lite script. The unexpected one
    # can be called anytime if the script exists as a result 
    # of for example signals
    rc=1

    pegasus_include_multipart || true
    
    # the exit code of the lite script should reflect the exit code
    # from the user task    
    if [ "x$job_ec" = "x" ];then
        pegasus_lite_log "job_ec is missing - did the user task fail?"
    else
        if [ $job_ec != 0 ];then
            pegasus_lite_log "User task failed with exitcode $job_ec"
        fi
        rc=$job_ec
    fi

    if [ "x$pegasus_lite_work_dir_created" = "x1" ]; then
        cd /
        rm -rf $pegasus_lite_work_dir
        pegasus_lite_log "$pegasus_lite_work_dir cleaned up"
    fi

    echo "PegasusLite: exitcode $rc" 1>&2

    exit $rc
}


function pegasus_include_multipart()
{
    if [ "x$PEGASUS_MULTIPART_DIR" != "x" -a -d $PEGASUS_MULTIPART_DIR ]; then
        for entry in `ls $PEGASUS_MULTIPART_DIR/ | sort`; do
            echo
            echo "---------------pegasus-multipart"
            cat $PEGASUS_MULTIPART_DIR/$entry
        done
    fi
}


function pegasus_lite_get_system()
{
    # PM-781
    # This function is a replacement of the old release-tools/getsystem
    # and was moved here because we need the getsystem functionallity not
    # only at build time, but at runtime from the jobs so that the jobs
    # can determine what worker package is required.

    # The goal is to get a triple identify the system:
    # arch _ osname _ osversion
    # for example: x86_64_deb_7

    arch=`uname -m 2>&1` || arch="UNKNOWN"
    osname=`uname -s 2>&1` || osname="UNKNOWN"
    osversion=`uname -r 2>&1` || osversion="UNKNOWN"
        
    if (echo $arch | grep -E '^i[0-9]86$') >/dev/null 2>&1; then
        arch="x86" 
    fi

    if [ "$osname" = "Linux" ]; then

        # /etc/issue works most of the time, but there are exceptions
        osname=`cat /etc/issue | head -n1 | awk '{print $1;}' | tr '[:upper:]' '[:lower:]'`

        if [ "X$osname" = "Xubuntu" ]; then
            osversion=`cat /etc/issue | head -n1 | awk '{print $2;}'` 
            # 18 LTS
            if (grep -i "bionic" /etc/issue) >/dev/null 2>&1; then
                osversion="18"
            fi
        elif [ -e /etc/debian_version ]; then
            osname="deb"
            osversion=`cat /etc/debian_version`
            # yet to be released Debian 10
            if (echo "$osversion" | grep "buster") >/dev/null 2>&1; then
                osversion="10"
            fi
        elif [ -e /etc/fedora-release ]; then
            osname="fc"
            osversion=`cat /etc/fedora-release | grep -o -E '[0-9]+'`
        elif [ -e /etc/redhat-release ]; then
            osname="rhel"
            osversion=`cat /etc/redhat-release | grep -o -E ' [0-9]+.[0-9]+'`
        elif [ -e /etc/rocks-release ]; then
            osname="rhel"
            osversion=`cat /etc/rocks-release | grep -o -E ' [0-9]+.[0-9]+'`
        elif [ -e /etc/SuSE-release ]; then
            osname="suse"
            osversion=`cat /etc/SuSE-release | grep VERSION | grep -o -E ' [0-9]+'`
        fi
        
        # remove spaces/tabs in the version
        osversion=`echo $osversion | sed 's/[ \t]//g'`

        # remove / in the version
        osversion=`echo $osversion | sed 's/\//_/g'`

        # we only want major version numbers
        osversion=`echo $osversion | sed 's/[\.-].*//'`

        echo "${arch}_${osname}_${osversion}"
        return 0
    fi

    if [ "$osname" = "Darwin" ]; then
        osname="macos"
        osversion=`/usr/bin/sw_vers -productVersion`
        
        # we only want major version numbers
        osversion=`echo $osversion | sed 's/[\.-].*//'`

        echo "${arch}_${osname}_${osversion}"
        return 0
    fi
    
    if [ "$osname" = "FreeBSD" ]; then
        osname="freebsd"
        
        # we only want major version numbers
        osversion=`echo $osversion | sed 's/[\.-].*//'`

        echo "${arch}_${osname}_${osversion}"
        return 0
    fi
        
    # unable to determine detailed system information
    echo "${arch}_${osname}_${osversion}"
    return 1
}


function pegasus_lite_section_start()
{
    # stage_in, task_execute, stage_out
    section=$1
    ts=`/bin/date +%s 2>/dev/null`

    # for now, we only want to keep track of the start ts
    eval "pegasus_${section}_start"=$ts
}


function pegasus_lite_section_end()
{
    # stage_in, task_execute, stage_out
    section=$1
    ts=`/bin/date +%s 2>/dev/null`

    # calculate duration if we can
    var_name=pegasus_${section}_start
    start_ts=${!var_name}

    if [ "X$start_ts" != "X" ]; then
        duration=$(($ts - $start_ts))
        pegasus_lite_chirp Chirp_pegasus_${section}_start $start_ts
        pegasus_lite_chirp Chirp_pegasus_${section}_duration $duration
    fi
}


function pegasus_lite_chirp()
{
    key=$1
    value=$2

    # find/test chirp once here
    if [ "X$pegasus_lite_chirp_path" = "X" ]; then
        condor_libexec=`condor_config_val LIBEXEC 2>/dev/null || true`
        pegasus_lite_chirp_path=`(export PATH=$condor_libexec:$PATH ; which condor_chirp) 2>/dev/null || true`
        if [ "X$pegasus_lite_chirp_path" = "X" ]; then
            pegasus_lite_log "Unable to find condor_chirp - disabling chirping"
            pegasus_lite_chirp_path="none"
            return
        fi
    fi
    if [ "X$pegasus_lite_chirp_path" = "Xnone" ]; then
        # chirp fails - do nothing
        return
    fi

    #pegasus_lite_log "Chirping: $pegasus_lite_chirp_path set_job_attr_delayed $key $value"
    if ! $pegasus_lite_chirp_path set_job_attr_delayed $key $value ; then
        pegasus_lite_log "condor_chirp test failed - disabling chirping"
        pegasus_lite_chirp_path="none"
    fi
}

<|MERGE_RESOLUTION|>--- conflicted
+++ resolved
@@ -315,16 +315,13 @@
             fi
         done
     done
-<<<<<<< HEAD
         
     export PEGASUS_MULTIPART_DIR=$inside_work_dir/.pegasus.mulitpart.d
-=======
 
     # tmp is provided by Singularity/Docker
     unset TEMP
     unset TMP
     unset TMPDIR
->>>>>>> 1ea00074
 }
 
 function container_init()
