<?xml version="1.0" encoding="UTF-8"?>
<!DOCTYPE chapter PUBLIC "-//OASIS//DTD DocBook XML V4.5//EN"
"http://www.oasis-open.org/docbook/xml/4.5/docbookx.dtd">
<chapter id="configuration">
  <title>Configuration</title>

  <para>Pegasus has configuration options to configure</para>

  <orderedlist>
    <listitem>
      <para>the behavior of an individual job via <emphasis
      role="bold">profiles</emphasis></para>
    </listitem>

    <listitem>
      <para>the behavior of the whole system via <emphasis
      role="bold">properties</emphasis></para>
    </listitem>
  </orderedlist>

  <para>For job level configuration ( such as what environment a job is set
  with ), the Pegasus Workflow Mapper uses the concept of profiles. Profiles
  encapsulate configurations for various aspects of dealing with the Grid
  infrastructure. They provide an abstract yet uniform interface to specify
  configuration options for various layers from planner/mapper behavior to
  remote environment settings. At various stages during the mapping process,
  profiles may be added associated with the job. The system supports five
  diffferent namespaces, with each namespace refers to a different aspect of a
  job's runtime settings. A profile's representation in the executable
  workflow (e.g. the Condor submit files) depends on its namespace. Pegasus
  supports the following Namespaces for profiles:</para>

  <itemizedlist>
    <listitem>
      <para><emphasis role="bold">env</emphasis> permits remote environment
      variables to be set.</para>
    </listitem>

    <listitem>
      <para><emphasis role="bold">globus</emphasis> sets Globus RSL
      parameters.</para>
    </listitem>

    <listitem>
      <para><emphasis role="bold">condor</emphasis> sets Condor configuration
      parameters for the submit file.</para>
    </listitem>

    <listitem>
      <para><emphasis role="bold">dagman</emphasis> introduces Condor DAGMan
      configuration parameters.</para>
    </listitem>

    <listitem>
      <para><emphasis role="bold">pegasus</emphasis> configures the behaviour
      of various planner/mapper components.</para>
    </listitem>

    <listitem>
      <para><emphasis role="bold">hints</emphasis> allows to override site
      selection behavior of the planner. Can be specified only in the
      DAX.</para>
    </listitem>
  </itemizedlist>

  <para>Properties are primarily used to configure the behavior of the Pegasus
  WMS system at a global level. The properties file is actually a java
  properties file and follows the same conventions as that to specify the
  properties.</para>

  <para>This chapter describes various types of profiles and properties,
  levels of priorities for intersecting profiles, and how to specify profiles
  in different contexts.</para>

  <section>
    <title>Differences between Profiles and Properties</title>

    <para>The main difference between properties and profiles is that profiles
    eventually get associated at a per job level in the workflow. On the other
    hand, properties are a way of configuring and controlling the behavior of
    the whole system. While all profiles can be specified in the properties
    file, not all properties can be used as profiles. This section lists out
    the properties supported by Pegasus and if any can be used as a profile,
    it is clearly indicated.</para>
  </section>

  <section id="profiles">
    <title>Profiles</title>

    <para/>

    <section>
      <title>Profile Structure Heading</title>

      <para>All profiles are triples comprised of a namespace, a name or key,
      and a value. The namespace is a simple identifier. The key has only
      meaning within its namespace, and it's yet another identifier. There are
      no constraints on the contents of a value</para>

      <para>Profiles may be represented with different syntaxes in different
      context. However, each syntax will describe the underlying
      triple.</para>
    </section>

    <section>
      <title>Sources for Profiles</title>

      <para>Profiles may enter the job-processing stream at various stages.
      Depending on the requirements and scope a profile is to apply, profiles
      can be associated at</para>

      <itemizedlist>
        <listitem>
          <para>as user property settings.</para>
        </listitem>

        <listitem>
          <para>dax level</para>
        </listitem>

        <listitem>
          <para>in the site catalog</para>
        </listitem>

        <listitem>
          <para>in the transformation catalog</para>
        </listitem>
      </itemizedlist>

      <para>Unfortunately, a different syntax applies to each level and
      context. This section shows the different profile sources and syntaxes.
      However, at the foundation of each profile lies the triple of namespace,
      key and value.</para>

      <section>
        <title>User Profiles in Properties</title>

        <para>Users can specify all profiles in the properties files where the
        property name is <emphasis role="bold">[namespace].key</emphasis> and
        <emphasis role="bold">value</emphasis> of the property is the value of
        the profile.</para>

        <para>Namespace can be env|condor|globus|dagman|pegasus</para>

        <para>Any profile specified as a property applies to the whole
        workflow i.e (all jobs in the workflow) unless overridden at the DAX
        level , Site Catalog , Transformation Catalog Level.</para>

        <para>Some profiles that they can be set in the properties file are
        listed below</para>

        <programlisting>env.JAVA_HOME "/software/bin/java"

condor.periodic_release 5
condor.periodic_remove  my_own_expression
condor.stream_error true
condor.stream_output fa

globus.maxwalltime  1000
globus.maxtime      900
globus.maxcputime   10
globus.project      test_project
globus.queue        main_queue

dagman.post.arguments --test arguments
dagman.retry  4
dagman.post simple_exitcode
dagman.post.path.simple_exitcode  /bin/exitcode/exitcode.sh
dagman.post.scope all
dagman.maxpre  12
dagman.priority 13

dagman.bigjobs.maxjobs 1


pegasus.clusters.size 5

pegasus.stagein.clusters 3</programlisting>
      </section>

      <section>
        <title>Profiles in DAX</title>

        <para>The user can associate profiles with logical transformations in
        DAX. Environment settings required by a job's application, or a
        maximum estimate on the run-time are examples for profiles at this
        stage.</para>

        <programlisting>&lt;job id="ID000001" namespace="asdf" name="preprocess" version="1.0"
 level="3" dv-namespace="voeckler" dv-name="top" dv-version="1.0"&gt;
  &lt;argument&gt;-a top -T10  -i &lt;filename file="voeckler.f.a"/&gt;
 -o &lt;filename file="voeckler.f.b1"/&gt;
 &lt;filename file="voeckler.f.b2"/&gt;&lt;/argument&gt;
  <emphasis role="bold">&lt;profile namespace="pegasus" key="walltime"&gt;2&lt;/profile&gt;
  &lt;profile namespace="pegasus" key="diskspace"&gt;1&lt;/profile&gt;</emphasis>
  &amp;mldr;
&lt;/job&gt;
</programlisting>
      </section>

      <section>
        <title>Profiles in Site Catalog</title>

        <para>If it becomes necessary to limit the scope of a profile to a
        single site, these profiles should go into the site catalog. A profile
        in the site catalog applies to all jobs and all application run at the
        site. Commonly, site catalog profiles set environment settings like
        the LD_LIBRARY_PATH, or globus rsl parameters like queue and project
        names.</para>

        <para>Currently, there is no tool to manipulate the site catalog, e.g.
        by adding profiles. Modifying the site catalog requires that you load
        it into your editor.</para>

        <para>The XML version of the site catalog uses the following
        syntax:</para>

        <programlisting><emphasis role="bold">&lt;profile namespace=</emphasis>"<emphasis>namespace</emphasis>" <emphasis
            role="bold">key=</emphasis>"<emphasis>key</emphasis>"&gt;<emphasis>value</emphasis><emphasis
            role="bold">&lt;/profile&gt;</emphasis></programlisting>

        <programlisting>&lt;site  handle="CCG" arch="x86_64" os="LINUX"&gt;
     &lt;grid  type="gt5" contact="obelix.isi.edu/jobmanager-fork" scheduler="Fork" jobtype="auxillary"/&gt;
        
     &lt;directory type="shared-scratch" path="/shared-scratch"&gt;
            &lt;file-server operation="all" url="gsiftp://headnode.isi.edu/shared-scratch"/&gt;
     &lt;/directory&gt;
     &lt;directory type="local-storage" path="/local-storage"&gt;
            &lt;file-server operation="all" url="gsiftp://headnode.isi.edu/local-storage"/&gt;
     &lt;/directory&gt; 
     &lt;profile namespace="pegasus" key="clusters.num"&gt;1&lt;/profile&gt;
     &lt;profile namespace="env" key="PEGASUS_HOME"&gt;/usr&lt;/profile&gt;        
&lt;/site&gt;
</programlisting>
      </section>

      <section>
        <title>Profiles in Transformation Catalog</title>

        <para>Some profiles require a narrower scope than the site catalog
        offers. Some profiles only apply to certain applications on certain
        sites, or change with each application and site.
        Transformation-specific and CPU-specific environment variables, or job
        clustering profiles are good candidates. Such profiles are best
        specified in the transformation catalog.</para>

        <para>Profiles associate with a physical transformation and site in
        the transformation catalog. The Database version of the transformation
        catalog also permits the convenience of connecting a transformation
        with a profile.</para>

        <para>The Pegasus tc-client tool is a convenient helper to associate
        profiles with transformation catalog entries. As benefit, the user
        does not have to worry about formats of profiles in the various
        transformation catalog instances.</para>

        <programlisting>tc-client -a -P -E -p /home/shared/executables/analyze -t INSTALLED -r isi_condor -e env::GLOBUS_LOCATION=&amp;rdquor;/home/shared/globus&amp;rdquor;</programlisting>

        <para>The above example adds an environment variable GLOBUS_LOCATION
        to the application /home/shared/executables/analyze on site
        isi_condor. The transformation catalog guide has more details on the
        usage of the tc-client.</para>

        <programlisting>tr example::keg:1.0 { 

#specify profiles that apply for all the sites for the transformation 
#in each site entry the profile can be overriden 

  profile env "APP_HOME" "/tmp/myscratch"
  profile env "JAVA_HOME" "/opt/java/1.6"

  site isi {
    <emphasis role="bold">profile env "HELLo" "WORLD"
    profile condor "FOO" "bar"
    profile env "JAVA_HOME" "/bin/java.1.6"</emphasis>
    pfn "/path/to/keg"
    arch "x86"
    os "linux"
    osrelease "fc"
    osversion "4"
    type "INSTALLED"
  }

  site wind {
    profile env "CPATH" "/usr/cpath"
    profile condor "universe" "condor"
    pfn "file:///path/to/keg"
    arch "x86"
    os "linux"
    osrelease "fc"
    osversion "4"
    type "STAGEABLE"
  }
}</programlisting>

        <para>Most of the users prefer to edit the transformation catalog file
        directly in the editor.</para>
      </section>
    </section>

    <section>
      <title>Profiles Conflict Resolution</title>

      <para>Irrespective of where the profiles are specified, eventually the
      profiles are associated with jobs. Multiple sources may specify the same
      profile for the same job. For instance, DAX may specify an environment
      variable X. The site catalog may also specify an environment variable X
      for the chosen site. The transformation catalog may specify an
      environment variable X for the chosen site and application. When the job
      is concretized, these three conflicts need to be resolved.</para>

      <para>Pegasus defines a priority ordering of profiles. The higher
      priority takes precedence (overwrites) a profile of a lower
      priority.</para>

      <orderedlist>
        <listitem>
          <para>Transformation Catalog Profiles</para>
        </listitem>

        <listitem>
          <para>Site Catalog Profiles</para>
        </listitem>

        <listitem>
          <para>DAX Profiles</para>
        </listitem>

        <listitem>
          <para>Profiles in Properties</para>
        </listitem>
      </orderedlist>
    </section>

    <section>
      <title>Details of Profile Handling</title>

      <para>The previous sections omitted some of the finer details for the
      sake of clarity. To understand some of the constraints that Pegasus
      imposes, it is required to look at the way profiles affect jobs.</para>

      <section>
        <title>Details of env Profiles</title>

        <para>Profiles in the env namespace are translated to a
        semicolon-separated list of key-value pairs. The list becomes the
        argument for the Condor environment command in the job's submit
        file.</para>

        <programlisting>######################################################################
# Pegasus WMS  SUBMIT FILE GENERATOR
# DAG : black-diamond, Index = 0, Count = 1
# SUBMIT FILE NAME : findrange_ID000002.sub
######################################################################
globusrsl = (jobtype=single)
<emphasis role="bold">environment=GLOBUS_LOCATION=/shared/globus;LD_LIBRARY_PATH=/shared/globus/lib;</emphasis>
executable = /shared/software/linux/pegasus/default/bin/kickstart
globusscheduler = columbus.isi.edu/jobmanager-condor
remote_initialdir = /shared/CONDOR/workdir/isi_hourglass
universe = globus
&amp;mldr;
queue
######################################################################
# END OF SUBMIT FILE
</programlisting>

        <para>Condor-G, in turn, will translate the
        <emphasis>environment</emphasis> command for any remote job into
        Globus RSL environment settings, and append them to any existing RSL
        syntax it generates. To permit proper mixing, all
        <emphasis>environment</emphasis> setting should solely use the env
        profiles, and none of the Condor nor Globus environment
        settings.</para>

        <para>If <emphasis>kickstart</emphasis> starts a job, it may make use
        of environment variables in its executable and arguments
        setting.</para>
      </section>

      <section>
        <title>Details of globus Profiles</title>

        <para>Profiles in the <emphasis>globus</emphasis> Namespaces are
        translated into a list of paranthesis-enclosed equal-separated
        key-value pairs. The list becomes the value for the Condor
        <emphasis>globusrsl</emphasis> setting in the job's submit
        file:</para>

        <programlisting>######################################################################
# Pegasus WMS SUBMIT FILE GENERATOR
# DAG : black-diamond, Index = 0, Count = 1
# SUBMIT FILE NAME : findrange_ID000002.sub
######################################################################
<emphasis role="bold">globusrsl = (jobtype=single)(queue=fast)(project=nvo)</emphasis>
executable = /shared/software/linux/pegasus/default/bin/kickstart
globusscheduler = columbus.isi.edu/jobmanager-condor
remote_initialdir = /shared/CONDOR/workdir/isi_hourglass
universe = globus
&amp;mldr;
queue
######################################################################
# END OF SUBMIT FILE
</programlisting>

        <para>For this reason, Pegasus prohibits the use of the
        <emphasis>globusrsl</emphasis> key in the <emphasis>condor</emphasis>
        profile namespace.</para>
      </section>
    </section>

    <section id="env_profiles">
      <title>The Env Profile Namespace</title>

      <para>The <emphasis>env</emphasis> namespace allows users to specify
      environment variables of remote jobs. Globus transports the environment
      variables, and ensure that they are set before the job starts.</para>

      <para>The key used in conjunction with an <emphasis>env</emphasis>
      profile denotes the name of the environment variable. The value of the
      profile becomes the value of the remote environment variable.</para>

      <para>Grid jobs usually only set a minimum of environment variables by
      virtue of Globus. You cannot compare the environment variables visible
      from an interactive login with those visible to a grid job. Thus, it
      often becomes necessary to set environment variables like
      LD_LIBRARY_PATH for remote jobs.</para>

      <para>If you use any of the Pegasus worker package tools like transfer
      or the rc-client, it becomes necessary to set PEGASUS_HOME and
      GLOBUS_LOCATION even for jobs that run locally</para>

      <table>
        <title>Useful Environment Settings</title>

        <tgroup cols="2">
          <tbody>
            <row>
              <entry><emphasis role="bold">Key Attributes </emphasis></entry>

              <entry><emphasis role="bold">Description</emphasis></entry>
            </row>

            <row>
              <entry><literallayout><emphasis role="bold"><emphasis
                      role="bold">Property Key: </emphasis></emphasis>env.PEGASUS_HOME<emphasis
                    role="bold"><emphasis role="bold">
Profile  Key: </emphasis></emphasis>PEGASUS_HOME<emphasis role="bold">
Scope       :</emphasis> TC, SC, DAX, Properties
<emphasis role="bold">Since       :</emphasis> 2.0
<emphasis role="bold">Type        : </emphasis>String
</literallayout></entry>

              <entry>Used by auxillary jobs created by Pegasus both on remote
              site and local site. Should be set usually set in the Site
              Catalog for the sites</entry>
            </row>

            <row>
              <entry><literallayout><emphasis role="bold"><emphasis
                      role="bold">Property Key: </emphasis></emphasis>env.GLOBUS_LOCATION<emphasis
                    role="bold"><emphasis role="bold">
Profile  Key: </emphasis></emphasis>GLOBUS_LOCATION<emphasis role="bold">
Scope       :</emphasis> TC, SC, DAX, Properties
<emphasis role="bold">Since       :</emphasis> 2.0
<emphasis role="bold">Type        : </emphasis>String</literallayout></entry>

              <entry>Used by auxillary jobs created by Pegasus both on remote
              site and local site. Should be set usually set in the Site
              Catalog for the sites</entry>
            </row>

            <row>
              <entry><literallayout><emphasis role="bold"><emphasis
                      role="bold">Property Key: </emphasis></emphasis>env.LD_LIBRARY_PATH<emphasis
                    role="bold"><emphasis role="bold">
Profile  Key: </emphasis></emphasis>LD_LIBRARY_PATH<emphasis role="bold">
Scope       :</emphasis> TC, SC, DAX, Properties
<emphasis role="bold">Since       :</emphasis> 2.0
<emphasis role="bold">Type        : </emphasis>String</literallayout></entry>

              <entry>Point this to $GLOBUS_LOCATION/lib, except you cannot use
              the dollar variable. You must use the full path. Applies to
              both, local and remote jobs that use Globus components and
              should be usually set in the site catalog for the sites</entry>
            </row>
          </tbody>
        </tgroup>
      </table>

      <para>Even though Condor and Globus both permit environment variable
      settings through their profiles, all remote environment variables must
      be set through the means of <emphasis>env</emphasis> profiles.</para>
    </section>

    <section>
      <title id="globus_profiles">The Globus Profile Namespace</title>

      <para>The <emphasis>globus</emphasis> profile namespace encapsulates
      Globus resource specification language (RSL) instructions. The RSL
      configures settings and behavior of the remote scheduling system. Some
      systems require queue name to schedule jobs, a project name for
      accounting purposes, or a run-time estimate to schedule jobs. The Globus
      RSL addresses all these issues.</para>

      <para>A key in the <emphasis>globus</emphasis> namespace denotes the
      command name of an RSL instruction. The profile value becomes the RSL
      value. Even though Globus RSL is typically shown using parentheses
      around the instruction, the out pair of parentheses is not necessary in
      globus profile specifications</para>

      <para>The table below shows some commonly used RSL instructions. For an
      authoritative list of all possible RSL instructions refer to the Globus
      RSL specification.</para>

      <table>
        <title>Useful Globus RSL Instructions</title>

        <tgroup cols="2">
          <tbody>
            <row>
              <entry><emphasis role="bold">Property Key </emphasis></entry>

              <entry><emphasis role="bold">Description</emphasis></entry>
            </row>

            <row>
              <entry><literallayout><emphasis role="bold"><emphasis
                      role="bold">Property Key: </emphasis></emphasis>globus.count<emphasis
                    role="bold"><emphasis role="bold">
Profile  Key: </emphasis></emphasis>count<emphasis role="bold">
Scope       :</emphasis> TC, SC, DAX, Properties
<emphasis role="bold">Since       :</emphasis> 2.0
<emphasis role="bold">Type        : </emphasis>Integer</literallayout></entry>

              <entry>the number of times an executable is started.</entry>
            </row>

            <row>
              <entry><literallayout><emphasis role="bold"><emphasis
                      role="bold">Property Key: </emphasis></emphasis>globus.jobtype<emphasis
                    role="bold"><emphasis role="bold">
Profile  Key: </emphasis></emphasis>jobtype<emphasis role="bold">
Scope       :</emphasis> TC, SC, DAX, Properties
<emphasis role="bold">Since       :</emphasis> 2.0
<emphasis role="bold">Type        : </emphasis>String</literallayout></entry>

              <entry>specifies how the job manager should start the remote
              job. While Pegasus defaults to single, use mpi when running MPI
              jobs.</entry>
            </row>

            <row>
              <entry><literallayout><emphasis role="bold"><emphasis
                      role="bold">Property Key: </emphasis></emphasis>globus.maxcputime<emphasis
                    role="bold"><emphasis role="bold">
Profile  Key: </emphasis></emphasis>maxcputime<emphasis role="bold">
Scope       :</emphasis> TC, SC, DAX, Properties
<emphasis role="bold">Since       :</emphasis> 2.0
<emphasis role="bold">Type        : </emphasis>Integer</literallayout></entry>

              <entry>the max CPU time in minutes for a single execution of a
              job.</entry>
            </row>

            <row>
              <entry><literallayout><emphasis role="bold"><emphasis
                      role="bold">Property Key: </emphasis></emphasis>globus.maxmemory<emphasis
                    role="bold"><emphasis role="bold">
Profile  Key: </emphasis></emphasis>maxmemory<emphasis role="bold">
Scope       :</emphasis> TC, SC, DAX, Properties
<emphasis role="bold">Since       :</emphasis> 2.0
<emphasis role="bold">Type        : </emphasis>Integer</literallayout></entry>

              <entry>the maximum memory in MB required for the job</entry>
            </row>

            <row>
              <entry><literallayout><emphasis role="bold"><emphasis
                      role="bold">Property Key: </emphasis></emphasis>globus.maxtime<emphasis
                    role="bold"><emphasis role="bold">
Profile  Key: </emphasis></emphasis>maxtime<emphasis role="bold">
Scope       :</emphasis> TC, SC, DAX, Properties
<emphasis role="bold">Since       :</emphasis> 2.0
<emphasis role="bold">Type        : </emphasis>Integer</literallayout></entry>

              <entry>the maximum time or walltime in minutes for a single
              execution of a job.</entry>
            </row>

            <row>
              <entry><literallayout><emphasis role="bold"><emphasis
                      role="bold">Property Key: </emphasis></emphasis>globus.maxwalltime<emphasis
                    role="bold"><emphasis role="bold">
Profile  Key: </emphasis></emphasis>maxwalltime<emphasis role="bold">
Scope       :</emphasis> TC, SC, DAX, Properties
<emphasis role="bold">Since       :</emphasis> 2.0
<emphasis role="bold">Type        : </emphasis>Integer</literallayout></entry>

              <entry>the maximum walltime in minutes for a single execution of
              a job.</entry>
            </row>

            <row>
              <entry><literallayout><emphasis role="bold"><emphasis
                      role="bold">Property Key: </emphasis></emphasis>globus.minmemory<emphasis
                    role="bold"><emphasis role="bold">
Profile  Key: </emphasis></emphasis>minmemory<emphasis role="bold">
Scope       :</emphasis> TC, SC, DAX, Properties
<emphasis role="bold">Since       :</emphasis> 2.0
<emphasis role="bold">Type        : </emphasis>Integer</literallayout></entry>

              <entry>the minumum amount of memory required for this
              job</entry>
            </row>

            <row>
              <entry><literallayout><emphasis role="bold"><emphasis
                      role="bold">Property Key: </emphasis></emphasis>globus.project<emphasis
                    role="bold"><emphasis role="bold">
Profile  Key: </emphasis></emphasis>project<emphasis role="bold">
Scope       :</emphasis> TC, SC, DAX, Properties
<emphasis role="bold">Since       :</emphasis> 2.0
<emphasis role="bold">Type        : </emphasis>String</literallayout></entry>

              <entry>associates an account with a job at the remote
              end.</entry>
            </row>

            <row>
              <entry><literallayout><emphasis role="bold"><emphasis
                      role="bold">Property Key: </emphasis></emphasis>globus.queue<emphasis
                    role="bold"><emphasis role="bold">
Profile  Key: </emphasis></emphasis>queue<emphasis role="bold">
Scope       :</emphasis> TC, SC, DAX, Properties
<emphasis role="bold">Since       :</emphasis> 2.0
<emphasis role="bold">Type        : </emphasis>String</literallayout></entry>

              <entry>the remote queue in which the job should be run. Used
              when remote scheduler is PBS that supports queues.</entry>
            </row>
          </tbody>
        </tgroup>
      </table>

      <para>Pegasus prevents the user from specifying certain RSL instructions
      as globus profiles, because they are either automatically generated or
      can be overridden through some different means. For instance, if you
      need to specify remote environment settings, do not use the environment
      key in the globus profiles. Use one or more env profiles instead.</para>

      <table>
        <title>RSL Instructions that are not permissible</title>

        <tgroup cols="2">
          <tbody>
            <row>
              <entry><emphasis role="bold">Key</emphasis></entry>

              <entry><emphasis role="bold">Reason for
              Prohibition</emphasis></entry>
            </row>

            <row>
              <entry>arguments</entry>

              <entry>you specify arguments in the arguments section for a job
              in the DAX</entry>
            </row>

            <row>
              <entry>directory</entry>

              <entry>the site catalog and properties determine which directory
              a job will run in.</entry>
            </row>

            <row>
              <entry>environment</entry>

              <entry>use multiple env profiles instead</entry>
            </row>

            <row>
              <entry>executable</entry>

              <entry>the physical executable to be used is specified in the
              transformation catalog and is also dependant on the gridstart
              module being used. If you are launching jobs via kickstart then
              the executable created is the path to kickstart and the
              application executable path appears in the arguments for
              kickstart</entry>
            </row>

            <row>
              <entry>stdin</entry>

              <entry>you specify in the DAX for the job</entry>
            </row>

            <row>
              <entry>stdout</entry>

              <entry>you specify in the DAX for the job</entry>
            </row>

            <row>
              <entry>stderr</entry>

              <entry>you specify in the DAX for the job</entry>
            </row>
          </tbody>
        </tgroup>
      </table>
    </section>

    <section id="condor_profiles">
      <title>The Condor Profile Namespace</title>

      <para>The Condor submit file controls every detail how and where a job
      is run. The <emphasis>condor</emphasis> profiles permit to add or
      overwrite instructions in the Condor submit file.</para>

      <para>The <emphasis>condor</emphasis> namespace directly sets commands
      in the Condor submit file for a job the profile applies to. Keys in the
      <emphasis>condor</emphasis> profile namespace denote the name of the
      Condor command. The profile value becomes the command's argument. All
      <emphasis>condor</emphasis> profiles are translated into key=value lines
      in the Condor submit file</para>

      <para>Some of the common condor commands that a user may need to specify
      are listed below. For an authoritative list refer to the online condor
      documentation. Note: Pegasus Workflow Planner/Mapper by default specify
      a lot of condor commands in the submit files depending upon the job, and
      where it is being run.</para>

      <table>
        <title>Useful Condor Commands</title>

        <tgroup cols="2">
          <tbody>
            <row>
              <entry><emphasis role="bold">Property Key </emphasis></entry>

              <entry><emphasis role="bold">Description</emphasis></entry>
            </row>

            <row>
              <entry><literallayout><emphasis role="bold"><emphasis
                      role="bold">Property Key: </emphasis></emphasis>condor.universe<emphasis
                    role="bold"><emphasis role="bold">
Profile  Key: </emphasis></emphasis>universe<emphasis role="bold">
Scope       :</emphasis> TC, SC, DAX, Properties
<emphasis role="bold">Since       :</emphasis> 2.0
<emphasis role="bold">Type        : </emphasis>String</literallayout></entry>

              <entry>Pegasus defaults to either globus or scheduler universes.
              Set to standard for compute jobs that require standard universe.
              Set to vanilla to run natively in a condor pool, or to run on
              resources grabbed via condor glidein.</entry>
            </row>

            <row>
              <entry><literallayout><emphasis role="bold"><emphasis
                      role="bold">Property Key: </emphasis></emphasis>condor.periodic_release<emphasis
                    role="bold"><emphasis role="bold">
Profile  Key: </emphasis></emphasis>periodic_release<emphasis role="bold">
Scope       :</emphasis> TC, SC, DAX, Properties
<emphasis role="bold">Since       :</emphasis> 2.0
<emphasis role="bold">Type        : </emphasis>String</literallayout></entry>

              <entry>is the number of times job is released back to the queue
              if it goes to HOLD, e.g. due to Globus errors. Pegasus defaults
              to 3.</entry>
            </row>

            <row>
              <entry><literallayout><emphasis role="bold"><emphasis
                      role="bold">Property Key: </emphasis></emphasis>condor.periodic_remove<emphasis
                    role="bold"><emphasis role="bold">
Profile  Key: </emphasis></emphasis>periodic_remove<emphasis role="bold">
Scope       :</emphasis> TC, SC, DAX, Properties
<emphasis role="bold">Since       :</emphasis> 2.0
<emphasis role="bold">Type        : </emphasis>String</literallayout></entry>

              <entry>is the number of times a job is allowed to get into HOLD
              state before being removed from the queue. Pegasus defaults to
              3.</entry>
            </row>

            <row>
              <entry><literallayout><emphasis role="bold"><emphasis
                      role="bold">Property Key: </emphasis></emphasis>condor.filesystemdomain<emphasis
                    role="bold"><emphasis role="bold">
Profile  Key: </emphasis></emphasis>filesystemdomain<emphasis role="bold">
Scope       :</emphasis> TC, SC, DAX, Properties
<emphasis role="bold">Since       :</emphasis> 2.0
<emphasis role="bold">Type        : </emphasis>String</literallayout></entry>

              <entry>Useful for Condor glide-ins to pin a job to a remote
              site.</entry>
            </row>

            <row>
              <entry><literallayout><emphasis role="bold"><emphasis
                      role="bold">Property Key: </emphasis></emphasis>condor.stream_error<emphasis
                    role="bold"><emphasis role="bold">
Profile  Key: </emphasis></emphasis>stream_error <emphasis role="bold">
Scope       :</emphasis> TC, SC, DAX, Properties
<emphasis role="bold">Since       :</emphasis> 2.0
<emphasis role="bold">Type        : </emphasis>Boolean</literallayout></entry>

              <entry>boolean to turn on the streaming of the stderr of the
              remote job back to submit host.</entry>
            </row>

            <row>
              <entry><literallayout><emphasis role="bold"><emphasis
                      role="bold">Property Key: </emphasis></emphasis>condor.stream_output<emphasis
                    role="bold"><emphasis role="bold">
Profile  Key: </emphasis></emphasis>stream_output<emphasis role="bold">
Scope       :</emphasis> TC, SC, DAX, Properties
<emphasis role="bold">Since       :</emphasis> 2.0
<emphasis role="bold">Type        : </emphasis>Boolean</literallayout></entry>

              <entry>boolean to turn on the streaming of the stdout of the
              remote job back to submit host.</entry>
            </row>

            <row>
              <entry><literallayout><emphasis role="bold"><emphasis
                      role="bold">Property Key: </emphasis></emphasis>condor.priority<emphasis
                    role="bold"><emphasis role="bold">
Profile  Key: </emphasis></emphasis>priority<emphasis role="bold">
Scope       :</emphasis> TC, SC, DAX, Properties
<emphasis role="bold">Since       :</emphasis> 2.0
<emphasis role="bold">Type        : </emphasis>String</literallayout></entry>

              <entry>integer value to assign the priority of a job. Higher
              value means higher priority. The priorities are only applied for
              vanilla / standard/ local universe jobs. Determines the order in
              which a users own jobs are executed.</entry>
            </row>

            <row>
              <entry><literallayout><emphasis role="bold"><emphasis
                      role="bold">Property Key: </emphasis></emphasis>condor.request_cpus<emphasis
                    role="bold"><emphasis role="bold">
Profile  Key: </emphasis></emphasis>request_cpus<emphasis role="bold">
Scope       :</emphasis> TC, SC, DAX, Properties
<emphasis role="bold">Since       :</emphasis> 2.0
<emphasis role="bold">Type        : </emphasis>String</literallayout></entry>

              <entry>New in Condor 7.8.0 . Number of CPU's a job
              requires.</entry>
            </row>

            <row>
              <entry><literallayout><emphasis role="bold"><emphasis
                      role="bold">Property Key: </emphasis></emphasis>condor.request_gpus<emphasis
                    role="bold"><emphasis role="bold">
Profile  Key: </emphasis></emphasis>request_cpus<emphasis role="bold">
Scope       :</emphasis> TC, SC, DAX, Properties
<emphasis role="bold">Since       :</emphasis> 4.6
<emphasis role="bold">Type        : </emphasis>String</literallayout></entry>

              <entry>Number of GPU's a job requires.</entry>
            </row>

            <row>
              <entry><literallayout><emphasis role="bold"><emphasis
                      role="bold">Property Key: </emphasis></emphasis>condor.request_memory<emphasis
                    role="bold"><emphasis role="bold">
Profile  Key: </emphasis></emphasis>request_memory<emphasis role="bold">
Scope       :</emphasis> TC, SC, DAX, Properties
<emphasis role="bold">Since       :</emphasis> 2.0
<emphasis role="bold">Type        : </emphasis>String</literallayout></entry>

              <entry>New in Condor 7.8.0 . Amount of memory a job
              requires.</entry>
            </row>

            <row>
              <entry><literallayout><emphasis role="bold"><emphasis
                      role="bold">Property Key: </emphasis></emphasis>condor.request_disk<emphasis
                    role="bold"><emphasis role="bold">
Profile  Key: </emphasis></emphasis>request_disk<emphasis role="bold">
Scope       :</emphasis> TC, SC, DAX, Properties
<emphasis role="bold">Since       :</emphasis> 2.0
<emphasis role="bold">Type        : </emphasis>String</literallayout></entry>

              <entry>New in Condor 7.8.0 . Amount of disk a job
              requires.</entry>
            </row>
          </tbody>
        </tgroup>
      </table>

      <para>Other useful condor keys, that advanced users may find useful and
      can be set by profiles are</para>

      <orderedlist>
        <listitem>
          <para>should_transfer_files</para>
        </listitem>

        <listitem>
          <para>transfer_output</para>
        </listitem>

        <listitem>
          <para>transfer_error</para>
        </listitem>

        <listitem>
          <para>whentotransferoutput</para>
        </listitem>

        <listitem>
          <para>requirements</para>
        </listitem>

        <listitem>
          <para>rank</para>
        </listitem>
      </orderedlist>

      <para>Pegasus prevents the user from specifying certain Condor commands
      in condor profiles, because they are automatically generated or can be
      overridden through some different means. The table below shows
      prohibited Condor commands.</para>

      <table>
        <title>Condor commands prohibited in condor profiles</title>

        <tgroup cols="2">
          <tbody>
            <row>
              <entry><emphasis role="bold">Key</emphasis></entry>

              <entry><emphasis role="bold">Reason for
              Prohibition</emphasis></entry>
            </row>

            <row>
              <entry>arguments</entry>

              <entry>you specify arguments in the arguments section for a job
              in the DAX</entry>
            </row>

            <row>
              <entry>environment</entry>

              <entry>use multiple env profiles instead</entry>
            </row>

            <row>
              <entry>executable</entry>

              <entry>the physical executable to be used is specified in the
              transformation catalog and is also dependant on the gridstart
              module being used. If you are launching jobs via kickstart then
              the executable created is the path to kickstart and the
              application executable path appears in the arguments for
              kickstart</entry>
            </row>
          </tbody>
        </tgroup>
      </table>
    </section>

    <section id="dagman_profiles">
      <title>The Dagman Profile Namespace</title>

      <para>DAGMan is Condor's workflow manager. While planners generate most
      of DAGMan's configuration, it is possible to tweak certain job-related
      characteristics using dagman profiles. A dagman profile can be used to
      specify a DAGMan pre- or post-script.</para>

      <para>Pre- and post-scripts execute on the submit machine. Both inherit
      the environment settings from the submit host when pegasus-submit-dag or
      pegasus-run is invoked.</para>

      <para>By default, kickstart launches all jobs except standard universe
      and MPI jobs. Kickstart tracks the execution of the job, and returns
      usage statistics for the job. A DAGMan post-script starts the Pegasus
      application exitcode to determine, if the job succeeded. DAGMan receives
      the success indication as exit status from exitcode.</para>

      <para>If you need to run your own post-script, you have to take over the
      job success parsing. The planner is set up to pass the file name of the
      remote job's stdout, usually the output from kickstart, as sole argument
      to the post-script.</para>

      <para>The table below shows the keys in the dagman profile domain that
      are understood by Pegasus and can be associated at a per job
      basis.</para>

      <para><table>
          <title>Useful dagman Commands that can be associated at a per job
          basis</title>

          <tgroup cols="2">
            <tbody>
              <row>
                <entry><emphasis role="bold">Property Key </emphasis></entry>

                <entry><emphasis role="bold">Description</emphasis></entry>
              </row>

              <row>
                <entry><literallayout><emphasis role="bold"><emphasis
                        role="bold">Property Key: </emphasis></emphasis>dagman.pre<emphasis
                      role="bold"><emphasis role="bold">
Profile  Key: </emphasis></emphasis>PRE<emphasis role="bold">
Scope       :</emphasis> TC, SC, DAX, Properties
<emphasis role="bold">Since       :</emphasis> 2.0
<emphasis role="bold">Type        : </emphasis>String</literallayout></entry>

                <entry>is the path to the pre-script. DAGMan executes the
                pre-script before it runs the job.</entry>
              </row>

              <row>
                <entry><literallayout><emphasis role="bold"><emphasis
                        role="bold">Property Key: </emphasis></emphasis>dagman.pre.arguments<emphasis
                      role="bold"><emphasis role="bold">
Profile  Key: </emphasis></emphasis>PRE.ARGUMENTS<emphasis role="bold">
Scope       :</emphasis> TC, SC, DAX, Properties
<emphasis role="bold">Since       :</emphasis> 2.0
<emphasis role="bold">Type        : </emphasis>String</literallayout></entry>

                <entry>are command-line arguments for the pre-script, if
                any.</entry>
              </row>

              <row>
                <entry><literallayout><emphasis role="bold"><emphasis
                        role="bold">Property Key: </emphasis></emphasis>dagman.post<emphasis
                      role="bold"><emphasis role="bold">
Profile  Key: </emphasis></emphasis>POST<emphasis role="bold">
Scope       :</emphasis> TC, SC, DAX, Properties
<emphasis role="bold">Since       :</emphasis> 2.0
<emphasis role="bold">Type        : </emphasis>String</literallayout></entry>

                <entry>is the postscript type/mode that a user wants to
                associate with a job. <orderedlist>
                    <listitem>
                      <para><emphasis role="bold">pegasus-exitcode</emphasis>
                      - pegasus will by default associate this postscript with
                      all jobs launched via kickstart, as long the POST.SCOPE
                      value is not set to NONE.</para>
                    </listitem>

                    <listitem>
                      <para><emphasis role="bold">none</emphasis> -means that
                      no postscript is generated for the jobs. This is useful
                      for MPI jobs that are not launched via kickstart
                      currently.</para>
                    </listitem>

                    <listitem>
                      <para><emphasis role="bold">any legal
                      identifier</emphasis> - Any other identifier of the form
                      ([_A-Za-z][_A-Za-z0-9]*), than one of the 2 reserved
                      keywords above, signifies a user postscript. This allows
                      the user to specify their own postscript for the jobs in
                      the workflow. The path to the postscript can be
                      specified by the dagman profile <emphasis
                      role="bold">POST.PATH.[value</emphasis>] where [value]
                      is this legal identifier specified. The user postscript
                      is passed the name of the .out file of the job as the
                      last argument on the command line.</para>

                      <para>For e.g. if the following dagman profiles were
                      associated with a job X</para>

                      <orderedlist>
                        <listitem>
                          <para>POST with value user_script
                          /bin/user_postscript</para>
                        </listitem>

                        <listitem>
                          <para>POST.PATH.user_script with value
                          /path/to/user/script</para>
                        </listitem>

                        <listitem>
                          <para>POST.ARGUMENTS with value -verbose</para>
                        </listitem>
                      </orderedlist>

                      <para>then the following postscript will be associated
                      with the job X in the .dag file</para>

                      <para>/path/to/user/script -verbose X.out where X.out
                      contains the stdout of the job X</para>
                    </listitem>
                  </orderedlist></entry>
              </row>

              <row>
                <entry><literallayout><emphasis role="bold"><emphasis
                        role="bold">Property Key: </emphasis></emphasis>dagman.post.path.[value of dagman.post]<emphasis
                      role="bold"><emphasis role="bold">
Profile  Key: </emphasis></emphasis>post.path.[value of dagman.post]<emphasis
                      role="bold">
Scope       :</emphasis> TC, SC, DAX, Properties
<emphasis role="bold">Since       :</emphasis> 2.0
<emphasis role="bold">Type        : </emphasis>String</literallayout></entry>

                <entry>the path to the post script on the submit host.</entry>
              </row>

              <row>
                <entry><literallayout><emphasis role="bold"><emphasis
                        role="bold">Property Key: </emphasis></emphasis>dagman.post.arguments<emphasis
                      role="bold"><emphasis role="bold">
Profile  Key: </emphasis></emphasis>POST.ARGUMENTS<emphasis role="bold">
Scope       :</emphasis> TC, SC, DAX, Properties
<emphasis role="bold">Since       :</emphasis> 2.0
<emphasis role="bold">Type        : </emphasis>String</literallayout></entry>

                <entry>are the command line arguments for the post script, if
                any.</entry>
              </row>

              <row>
                <entry><literallayout><emphasis role="bold"><emphasis
                        role="bold">Property Key: </emphasis></emphasis>dagman.retry<emphasis
                      role="bold"><emphasis role="bold">
Profile  Key: </emphasis></emphasis>RETRY<emphasis role="bold">
Scope       :</emphasis> TC, SC, DAX, Properties
<emphasis role="bold">Since       :</emphasis> 2.0
<emphasis role="bold">Type        : </emphasis>Integer
<emphasis role="bold">Default     :</emphasis> 1</literallayout></entry>

                <entry>is the number of times DAGMan retries the full job
                cycle from pre-script through post-script, if failure was
                detected.</entry>
              </row>

              <row>
                <entry><literallayout><emphasis role="bold"><emphasis
                        role="bold">Property Key: </emphasis></emphasis>dagman.category<emphasis
                      role="bold"><emphasis role="bold">
Profile  Key: </emphasis></emphasis>CATEGORY<emphasis role="bold">
Scope       :</emphasis> TC, SC, DAX, Properties
<emphasis role="bold">Since       :</emphasis> 2.0
<emphasis role="bold">Type        : </emphasis>String</literallayout></entry>

                <entry>the DAGMan category the job belongs to.</entry>
              </row>

              <row>
                <entry><literallayout><emphasis role="bold"><emphasis
                        role="bold">Property Key: </emphasis></emphasis>dagman.priority<emphasis
                      role="bold"><emphasis role="bold">
Profile  Key: </emphasis></emphasis>PRIORITY<emphasis role="bold">
Scope       :</emphasis> TC, SC, DAX, Properties
<emphasis role="bold">Since       :</emphasis> 2.0
<emphasis role="bold">Type        : </emphasis>Integer</literallayout></entry>

                <entry>the priority to apply to a job. DAGMan uses this to
                select what jobs to release when MAXJOBS is enforced for the
                DAG.</entry>
              </row>

              <row>
                <entry><literallayout><emphasis role="bold"><emphasis
                        role="bold">Property Key: </emphasis></emphasis>dagman.abort-dag-on<emphasis
                      role="bold"><emphasis role="bold">
Profile  Key: </emphasis></emphasis>ABORT-DAG-ON 
<emphasis role="bold">Scope       :</emphasis> TC, DAX,
<emphasis role="bold">Since       :</emphasis> 4.5
<emphasis role="bold">Type        : </emphasis>String</literallayout></entry>

                <entry>The ABORT-DAG-ON key word provides a way to abort the
                entire DAG if a given node returns a specific exit code
                (AbortExitValue). The syntax for the value of the key is
                AbortExitValue [RETURN DAGReturnValue] . When a DAG aborts, by
                default it exits with the node return value that caused the
                abort. This can be changed by using the optional RETURN key
                word along with specifying the desired DAGReturnValue</entry>
              </row>
            </tbody>
          </tgroup>
        </table></para>

      <para/>

      <para>The table below shows the keys in the dagman profile domain that
      are understood by Pegasus and can be used to apply to the whole
      workflow. These are used to control DAGMan's behavior at the workflow
      level, and are recommended to be specified in the properties
      file.</para>

      <table id="dagman_throttling_profiles">
        <title>Useful dagman Commands that can be specified in the properties
        file.</title>

        <tgroup cols="2">
          <tbody>
            <row>
              <entry><emphasis role="bold">Property Key </emphasis></entry>

              <entry><emphasis role="bold">Description</emphasis></entry>
            </row>

            <row>
              <entry><literallayout><emphasis role="bold"><emphasis
                      role="bold">Property Key: </emphasis></emphasis>dagman.maxpre<emphasis
                    role="bold"><emphasis role="bold">
Profile  Key: </emphasis></emphasis>MAXPRE<emphasis role="bold">
Scope       :</emphasis> Properties
<emphasis role="bold">Since       :</emphasis> 2.0
<emphasis role="bold">Type        : </emphasis>String</literallayout></entry>

              <entry>sets the maximum number of PRE scripts within the DAG
              that may be running at one time</entry>
            </row>

            <row>
              <entry><literallayout><emphasis role="bold"><emphasis
                      role="bold">Property Key: </emphasis></emphasis>dagman.maxpost<emphasis
                    role="bold"><emphasis role="bold">
Profile  Key: </emphasis></emphasis>MAXPOST<emphasis role="bold">
Scope       :</emphasis> Properties
<emphasis role="bold">Since       :</emphasis> 2.0
<emphasis role="bold">Type        : </emphasis>String</literallayout></entry>

              <entry>sets the maximum number of POST scripts within the DAG
              that may be running at one time</entry>
            </row>

            <row>
              <entry><literallayout><emphasis role="bold"><emphasis
                      role="bold">Property Key: </emphasis></emphasis>dagman.maxjobs<emphasis
                    role="bold"><emphasis role="bold">
Profile  Key: </emphasis></emphasis>MAXJOBS<emphasis role="bold">
Scope       :</emphasis> Properties
<emphasis role="bold">Since       :</emphasis> 2.0
<emphasis role="bold">Type        : </emphasis>String</literallayout></entry>

              <entry>sets the maximum number of jobs within the DAG that will
              be submitted to Condor at one time.</entry>
            </row>

            <row>
              <entry><literallayout><emphasis role="bold"><emphasis
                      role="bold">Property Key: </emphasis></emphasis>dagman.maxidle<emphasis
                    role="bold"><emphasis role="bold">
Profile  Key: </emphasis></emphasis>MAXIDLE<emphasis role="bold">
Scope       :</emphasis> Properties
<emphasis role="bold">Since       :</emphasis> 2.0
<emphasis role="bold">Type        : </emphasis>String</literallayout></entry>

              <entry>Sets the maximum number of idle jobs allowed before
              HTCondor DAGMan stops submitting more jobs. Once idle jobs start
              to run, HTCondor DAGMan will resume submitting jobs. If the
              option is omitted, the number of idle jobs is unlimited.</entry>
            </row>

            <row>
              <entry><literallayout><emphasis role="bold"><emphasis
                      role="bold">Property Key: </emphasis></emphasis>dagman.[CATEGORY-NAME].maxjobs<emphasis
                    role="bold"><emphasis role="bold">
Profile  Key: </emphasis></emphasis>[CATEGORY-NAME].MAXJOBS<emphasis
                    role="bold">
Scope       :</emphasis> Properties
<emphasis role="bold">Since       :</emphasis> 2.0
<emphasis role="bold">Type        : </emphasis>String</literallayout></entry>

              <entry>is the value of maxjobs for a particular category. Users
              can associate different categories to the jobs at a per job
              basis. However, the value of a dagman knob for a category can
              only be specified at a per workflow basis in the
              properties.</entry>
            </row>

            <row>
              <entry><literallayout><emphasis role="bold"><emphasis
                      role="bold">Property Key: </emphasis></emphasis>dagman.post.scope<emphasis
                    role="bold"><emphasis role="bold">
Profile  Key: </emphasis></emphasis>POST.SCOPE<emphasis role="bold">
Scope       :</emphasis> Properties
<emphasis role="bold">Since       :</emphasis> 2.0
<emphasis role="bold">Type        : </emphasis>String</literallayout></entry>

              <entry>scope for the postscripts. <orderedlist>
                  <listitem>
                    <para>If set to <emphasis role="bold">all</emphasis> ,
                    means each job in the workflow will have a postscript
                    associated with it.</para>
                  </listitem>

                  <listitem>
                    <para>If set to <emphasis role="bold">none</emphasis> ,
                    means no job has postscript associated with it. None mode
                    should be used if you are running vanilla / standard/
                    local universe jobs, as in those cases Condor traps the
                    remote exitcode correctly. None scope is not recommended
                    for grid universe jobs.</para>
                  </listitem>

                  <listitem>
                    <para>If set to <emphasis
                    role="bold">essential</emphasis>, means only essential
                    jobs have post scripts associated with them. At present
                    the only non essential job is the replica registration
                    job.</para>
                  </listitem>
                </orderedlist></entry>
            </row>
          </tbody>
        </tgroup>
      </table>
    </section>

    <section id="pegasus_profiles">
      <title>The Pegasus Profile Namespace</title>

      <para>The <emphasis>pegasus</emphasis> profiles allow users to configure
      extra options to the Pegasus Workflow Planner that can be applied
      selectively to a job or a group of jobs. Site selectors may use a
      sub-set of <emphasis>pegasus</emphasis> profiles for their
      decision-making.</para>

      <para>The table below shows some of the useful configuration option
      Pegasus understands.</para>

      <table>
        <title>Useful pegasus Profiles.</title>

        <tgroup cols="2">
          <tbody>
            <row>
              <entry><emphasis role="bold">Property Key </emphasis></entry>

              <entry><emphasis role="bold">Description</emphasis></entry>
            </row>

            <row>
              <entry><literallayout><emphasis role="bold"><emphasis
                      role="bold">Property Key: </emphasis></emphasis>pegasus.clusters.num<emphasis
                    role="bold"><emphasis role="bold">
Profile  Key: </emphasis></emphasis>clusters.num<emphasis role="bold">
Scope       :</emphasis> TC, SC, DAX, Properties
<emphasis role="bold">Since       :</emphasis> 3.0
<emphasis role="bold">Type        : </emphasis>Integer</literallayout></entry>

              <entry>Please refer to the <link
              linkend="horizontal_clustering">Pegasus Clustering Guide</link>
              for detailed description. This option determines the total
              number of clusters per level. Jobs are evenly spread across
              clusters.</entry>
            </row>

            <row>
              <entry><literallayout><emphasis role="bold"><emphasis
                      role="bold">Property Key: </emphasis></emphasis>pegasus.clusters.size<emphasis
                    role="bold"><emphasis role="bold">
Profile  Key: </emphasis></emphasis>clusters.size<emphasis role="bold">
Scope       :</emphasis> TC, SC, DAX, Properties
<emphasis role="bold">Since       :</emphasis> 3.0
<emphasis role="bold">Type        : </emphasis>Integer</literallayout></entry>

              <entry>Please refer to the <link
              linkend="horizontal_clustering">Pegasus Clustering Guide</link>
              for detailed description. This profile determines the number of
              jobs in each cluster. The number of clusters depends on the
              total number of jobs on the level.</entry>
            </row>

            <row>
              <entry><literallayout><emphasis role="bold"><emphasis
                      role="bold">Property Key: </emphasis></emphasis>pegasus.job.aggregator<emphasis
                    role="bold"><emphasis role="bold">
Profile  Key: </emphasis></emphasis>job.aggregator<emphasis role="bold">
Scope       :</emphasis> TC, SC, DAX, Properties
<emphasis role="bold">Since       :</emphasis> 2.0
<emphasis role="bold">Type        : </emphasis>Integer</literallayout></entry>

              <entry>Indicates the clustering executable that is used to run
              the clustered job on the remote site.</entry>
            </row>

            <row>
              <entry><literallayout><emphasis role="bold"><emphasis
                      role="bold">Property Key: </emphasis></emphasis>pegasus.gridstart<emphasis
                    role="bold"><emphasis role="bold">
Profile  Key: </emphasis></emphasis>gridstart<emphasis role="bold">
Scope       :</emphasis> TC, SC, DAX, Properties
<emphasis role="bold">Since       :</emphasis> 2.0
<emphasis role="bold">Type        : </emphasis>String</literallayout></entry>

              <entry>Determines the executable for launching a job. This
              covers both tasks ( jobs specified by the user in the DAX) and
              additional jobs added by Pegasus during the planning operation.
              Possible values are <emphasis role="bold"><emphasis>Kickstart |
              NoGridStart</emphasis></emphasis> | PegasusLite | Distribute at
              the moment. <note>
                  <para>This profile should only be set by users if you know
                  what you are doing. Otherwise, let Pegasus do the right
                  thing based on your configuration.</para>
                </note><para><variablelist>
                  <varlistentry>
                    <term>Kickstart</term>

                    <listitem>
                       By default, all jobs executed are launched using a lightweight C executable called pegasus-kickstart. This generates valuable runtime provenance information for the job as it is executed on a remote node. This information serves as the basis for the monitoring and debugging capabilities provided by Pegasus. 
                    </listitem>
                  </varlistentry>

                  <varlistentry>
                    <term>NoGridStart</term>

                    <listitem>
                       This explicity disables the wrapping of the jobs with pegasus-kickstart. This is internally used by the planner to launch dax jobs directly. If this is set, then the information populated in the monitording database is on the basis of what is recorded in the DAGMan out file. 
                    </listitem>
                  </varlistentry>

                  <varlistentry>
                    <term>PegasusLite</term>

                    <listitem>
                       This value is automatically associated by the Planner whenever the job runs in either nonsharedfs or condorio mode. The property pegasus.data.configuration decides whether a job is launched via PegasusLite or not. PegasusLite is a lightweight Pegasus wrapper generated for each job that allows a job to run in a nonshared file system environment and is responsible for staging in the input data and staging out the output data back to a remote staging site for the job. 
                    </listitem>
                  </varlistentry>

                  <varlistentry>
                    <term>Distribute</term>

                    <listitem>
                      <para>This wrapper is a HubZero specfiic wrapper that
                      allows compute jobs that are scheduled for a local PBS
                      cluster to be run locally on the submit host. The jobs
                      are wrapped with a distribute wrapper that is
                      responsible for doing the qsub and tracking of the
                      status of the jobs in the PBS cluster.</para>
                    </listitem>
                  </varlistentry>
                </variablelist></para></entry>
            </row>

            <row>
              <entry><literallayout><emphasis role="bold"><emphasis
                      role="bold">Property Key: </emphasis></emphasis>pegasus.gridstart.path<emphasis
                    role="bold"><emphasis role="bold">
Profile  Key: </emphasis></emphasis>gridstart.path<emphasis role="bold">
Scope       :</emphasis> TC, SC, DAX, Properties
<emphasis role="bold">Since       :</emphasis> 2.0
<emphasis role="bold">Type        : </emphasis>file path</literallayout></entry>

              <entry>Sets the path to the gridstart . This profile is best set
              in the Site Catalog.</entry>
            </row>

            <row>
              <entry><literallayout><emphasis role="bold"><emphasis
                      role="bold">Property Key: </emphasis></emphasis>pegasus.gridstart.arguments<emphasis
                    role="bold"><emphasis role="bold">
Profile  Key: </emphasis></emphasis>gridstart.arguments<emphasis role="bold">
Scope       :</emphasis> TC, SC, DAX, Properties
<emphasis role="bold">Since       :</emphasis> 2.0
<emphasis role="bold">Type        : </emphasis>String</literallayout></entry>

              <entry>Sets the arguments with which GridStart is used to launch
              a job on the remote site.</entry>
            </row>

            <row>
              <entry><literallayout><emphasis role="bold"><emphasis
                      role="bold">Property Key: </emphasis></emphasis>pegasus.stagein.clusters<emphasis
                    role="bold"><emphasis role="bold">
Profile  Key: </emphasis></emphasis>stagein.clusters<emphasis role="bold">
Scope       :</emphasis> TC, SC, DAX, Properties
<emphasis role="bold">Since       :</emphasis> 4.0
<emphasis role="bold">Type        : </emphasis>Integer</literallayout></entry>

              <entry>This key determines the maximum number of
              <emphasis>stage-in</emphasis> jobs that are can executed locally
              or remotely per compute site per workflow. This is used to
              configure the <emphasis><link
              linkend="transfer-refiner-balanced-cluster">BalancedCluster</link></emphasis>
              Transfer Refiner, which is the Default Refiner used in Pegasus.
              This profile is best set in the Site Catalog or in the
              Properties file</entry>
            </row>

            <row>
              <entry><literallayout><emphasis role="bold"><emphasis
                      role="bold">Property Key: </emphasis></emphasis>pegasus.stagein.local.clusters<emphasis
                    role="bold"><emphasis role="bold">
Profile  Key: </emphasis></emphasis>stagein.local.clusters<emphasis
                    role="bold">
Scope       :</emphasis> TC, SC, DAX, Properties
<emphasis role="bold">Since       :</emphasis> 4.0
<emphasis role="bold">Type        : </emphasis>Integer</literallayout></entry>

              <entry>This key provides finer grained control in determining
              the number of stage-in jobs that are executed locally and are
              responsible for staging data to a particular remote site. This
              profile is best set in the Site Catalog or in the Properties
              file</entry>
            </row>

            <row>
              <entry><literallayout><emphasis role="bold"><emphasis
                      role="bold">Property Key: </emphasis></emphasis>pegasus.stagein.remote.clusters<emphasis
                    role="bold"><emphasis role="bold">
Profile  Key: </emphasis></emphasis>stagein.remote.clusters<emphasis
                    role="bold">
Scope       :</emphasis> TC, SC, DAX, Properties
<emphasis role="bold">Since       :</emphasis> 4.0
<emphasis role="bold">Type        : </emphasis>Integer</literallayout></entry>

              <entry>This key provides finer grained control in determining
              the number of stage-in jobs that are executed remotely on the
              remote site and are responsible for staging data to it. This
              profile is best set in the Site Catalog or in the Properties
              file</entry>
            </row>

            <row>
              <entry><literallayout><emphasis role="bold"><emphasis
                      role="bold">Property Key: </emphasis></emphasis>pegasus.stageout.clusters<emphasis
                    role="bold"><emphasis role="bold">
Profile  Key: </emphasis></emphasis>stageout.clusters<emphasis role="bold">
Scope       :</emphasis> TC, SC, DAX, Properties
<emphasis role="bold">Since       :</emphasis> 4.0
<emphasis role="bold">Type        : </emphasis>Integer</literallayout></entry>

              <entry>This key determines the maximum number of
              <emphasis>stage-out</emphasis> jobs that are can executed
              locally or remotely per compute site per workflow. This is used
              to configure the <emphasis><link
              linkend="transfer-refiner-balanced-cluster">BalancedCluster</link></emphasis>
              Transfer Refiner, , which is the Default Refiner used in
              Pegasus.</entry>
            </row>

            <row>
              <entry><literallayout><emphasis role="bold"><emphasis
                      role="bold">Property Key: </emphasis></emphasis>pegasus.stageout.local.clusters<emphasis
                    role="bold"><emphasis role="bold">
Profile  Key: </emphasis></emphasis>stageout.local.clusters<emphasis
                    role="bold">
Scope       :</emphasis> TC, SC, DAX, Properties
<emphasis role="bold">Since       :</emphasis> 4.0
<emphasis role="bold">Type        : </emphasis>Integer</literallayout></entry>

              <entry>This key provides finer grained control in determining
              the number of stage-out jobs that are executed locally and are
              responsible for staging data from a particular remote site. This
              profile is best set in the Site Catalog or in the Properties
              file</entry>
            </row>

            <row>
              <entry><literallayout><emphasis role="bold"><emphasis
                      role="bold">Property Key: </emphasis></emphasis>pegasus.stageout.remote.clusters<emphasis
                    role="bold"><emphasis role="bold">
Profile  Key: </emphasis></emphasis>stageout.remote.clusters<emphasis
                    role="bold">
Scope       :</emphasis> TC, SC, DAX, Properties
<emphasis role="bold">Since       :</emphasis> 4.0
<emphasis role="bold">Type        : </emphasis>Integer</literallayout></entry>

              <entry>This key provides finer grained control in determining
              the number of stage-out jobs that are executed remotely on the
              remote site and are responsible for staging data from it. This
              profile is best set in the Site Catalog or in the Properties
              file</entry>
            </row>

            <row>
              <entry><literallayout><emphasis role="bold"><emphasis
                      role="bold">Property Key: </emphasis></emphasis>pegasus.group<emphasis
                    role="bold"><emphasis role="bold">
Profile  Key: </emphasis></emphasis>group<emphasis role="bold">
Scope       :</emphasis> TC, SC, DAX, Properties
<emphasis role="bold">Since       :</emphasis> 2.0
<emphasis role="bold">Type        : </emphasis>String</literallayout></entry>

              <entry>Tags a job with an arbitrary group identifier. The group
              site selector makes use of the tag.</entry>
            </row>

            <row>
              <entry><literallayout><emphasis role="bold"><emphasis
                      role="bold">Property Key: </emphasis></emphasis>pegasus.change.dir<emphasis
                    role="bold"><emphasis role="bold">
Profile  Key: </emphasis></emphasis>change.dir<emphasis role="bold">
Scope       :</emphasis> TC, SC, DAX, Properties
<emphasis role="bold">Since       :</emphasis> 2.0
<emphasis role="bold">Type        : </emphasis>Boolean</literallayout></entry>

              <entry>If true, tells <emphasis>kickstart</emphasis> to change
              into the remote working directory. Kickstart itself is executed
              in whichever directory the remote scheduling system chose for
              the job.</entry>
            </row>

            <row>
              <entry><literallayout><emphasis role="bold"><emphasis
                      role="bold">Property Key: </emphasis></emphasis>pegasus.create.dir<emphasis
                    role="bold"><emphasis role="bold">
Profile  Key: </emphasis></emphasis>create.dir<emphasis role="bold">
Scope       :</emphasis> TC, SC, DAX, Properties
<emphasis role="bold">Since       :</emphasis> 2.0
<emphasis role="bold">Type        : </emphasis>Boolean</literallayout></entry>

              <entry>If true, tells <emphasis>kickstart</emphasis> to create
              the the remote working directory before changing into the remote
              working directory. Kickstart itself is executed in whichever
              directory the remote scheduling system chose for the
              job.</entry>
            </row>

            <row>
              <entry><literallayout><emphasis role="bold"><emphasis
                      role="bold">Property Key: </emphasis></emphasis>pegasus.transfer.proxy<emphasis
                    role="bold"><emphasis role="bold">
Profile  Key: </emphasis></emphasis>transfer.proxy<emphasis role="bold">
Scope       :</emphasis> TC, SC, DAX, Properties
<emphasis role="bold">Since       :</emphasis> 2.0
<emphasis role="bold">Type        : </emphasis>Boolean</literallayout></entry>

              <entry>If true, tells Pegasus to explicitly transfer the proxy
              for transfer jobs to the remote site. This is useful, when you
              want to use a full proxy at the remote end, instead of the
              limited proxy that is transferred by CondorG.</entry>
            </row>

            <row>
              <entry><literallayout><emphasis role="bold"><emphasis
                      role="bold">Property Key: </emphasis></emphasis>pegasus.style<emphasis
                    role="bold"><emphasis role="bold">
Profile  Key: </emphasis></emphasis>style<emphasis role="bold">
Scope       :</emphasis> TC, SC, DAX, Properties
<emphasis role="bold">Since       :</emphasis> 2.0
<emphasis role="bold">Type        : </emphasis>String</literallayout></entry>

              <entry>Sets the condor submit file style. If set to globus,
              submit file generated refers to CondorG job submissions. If set
              to condor, submit file generated refers to direct Condor
              submission to the local Condor pool. It applies for glidein,
              where nodes from remote grid sites are glided into the local
              condor pool. The default style that is applied is
              globus.</entry>
            </row>

            <row>
              <entry><literallayout><emphasis role="bold"><emphasis
                      role="bold">Property Key: </emphasis></emphasis>pegasus.pmc_request_memory<emphasis
                    role="bold"><emphasis role="bold">
Profile  Key: </emphasis></emphasis>pmc_request_memory<emphasis role="bold">
Scope       :</emphasis> TC, SC, DAX, Properties
<emphasis role="bold">Since       :</emphasis> 4.2
<emphasis role="bold">Type        : </emphasis>Integer</literallayout></entry>

              <entry>This key is used to set the -m option for
              pegasus-mpi-cluster. It specifies the amount of memory in MB
              that a job requires. This profile is usually set in the DAX for
              each job.</entry>
            </row>

            <row>
              <entry><literallayout><emphasis role="bold"><emphasis
                      role="bold">Property Key: </emphasis></emphasis>pegasus.pmc_request_cpus<emphasis
                    role="bold"><emphasis role="bold">
Profile  Key: </emphasis></emphasis>pmc_request_cpus<emphasis role="bold">
Scope       :</emphasis> TC, SC, DAX, Properties
<emphasis role="bold">Since       :</emphasis> 4.2
<emphasis role="bold">Type        : </emphasis>Integer</literallayout></entry>

              <entry>This key is used to set the -c option for
              pegasus-mpi-cluster. It specifies the number of cpu's that a job
              requires. This profile is usually set in the DAX for each
              job.</entry>
            </row>

            <row>
              <entry><literallayout><emphasis role="bold"><emphasis
                      role="bold">Property Key: </emphasis></emphasis>pegasus.pmc_priority<emphasis
                    role="bold"><emphasis role="bold">
Profile  Key: </emphasis></emphasis>pmc_priority<emphasis role="bold">
Scope       :</emphasis> TC, SC, DAX, Properties
<emphasis role="bold">Since       :</emphasis> 4.2
<emphasis role="bold">Type        : </emphasis>Integer</literallayout></entry>

              <entry>This key is used to set the -p option for
              pegasus-mpi-cluster. It specifies the priority for a job . This
              profile is usually set in the DAX for each job. Negative values
              are allowed for priorities.</entry>
            </row>

            <row>
              <entry><literallayout><emphasis role="bold"><emphasis
                      role="bold">Property Key: </emphasis></emphasis>pegasus.pmc_task_arguments<emphasis
                    role="bold"><emphasis role="bold">
Profile  Key: </emphasis></emphasis>pmc_task_arguments<emphasis role="bold">
Scope       :</emphasis> TC, SC, DAX, Properties
<emphasis role="bold">Since       :</emphasis> 4.2
<emphasis role="bold">Type        : </emphasis>String</literallayout></entry>

              <entry>The key is used to pass any extra arguments to the PMC
              task during the planning time. They are added to the very end of
              the argument string constructed for the task in the PMC file.
              Hence, allows for overriding of any argument constructed by the
              planner for any particular task in the PMC job.</entry>
            </row>

            <row>
              <entry><literallayout><emphasis role="bold"><emphasis
                      role="bold">Property Key: </emphasis></emphasis>pegasus.exitcode.failuremsg<emphasis
                    role="bold"><emphasis role="bold">
Profile  Key: </emphasis></emphasis>exitcode.failuremsg<emphasis role="bold">
Scope       :</emphasis> TC, SC, DAX, Properties
<emphasis role="bold">Since       :</emphasis> 4.4
<emphasis role="bold">Type        : </emphasis>String</literallayout></entry>

              <entry>The message string that pegasus-exitcode searches for in
              the stdout and stderr of the job to flag failures.</entry>
            </row>

            <row>
              <entry><literallayout><emphasis role="bold"><emphasis
                      role="bold">Property Key: </emphasis></emphasis>pegasus.exitcode.successmsg<emphasis
                    role="bold"><emphasis role="bold">
Profile  Key: </emphasis></emphasis>exitcode.successmsg<emphasis role="bold">
Scope       :</emphasis> TC, SC, DAX, Properties
<emphasis role="bold">Since       :</emphasis> 4.4
<emphasis role="bold">Type        : </emphasis>String</literallayout></entry>

              <entry>The message string that pegasus-exitcode searches for in
              the stdout and stderr of the job to determine whether a job
              logged it's success message or not. Note this value is used to
              check for whether a job failed or not i.e if this profile is
              specified, and pegasus-exitcode DOES NOT find the string in the
              job stdout or stderr, the job is flagged as failed. The complete
              rules for determining failure are described in the man page for
              pegasus-exitcode.</entry>
            </row>

            <row>
              <entry><literallayout><emphasis role="bold"><emphasis
                      role="bold">Property Key: </emphasis></emphasis>pegasus.checkpoint.time<emphasis
                    role="bold"><emphasis role="bold">
Profile  Key: </emphasis></emphasis>checkpoint_time<emphasis role="bold">
Scope       :</emphasis> TC, SC, DAX, Properties
<emphasis role="bold">Since       :</emphasis> 4.5
<emphasis role="bold">Type        : </emphasis>Integer</literallayout></entry>

              <entry>the expected time in minutes for a job after which it
              should be sent a TERM signal to generate a job checkpoint
              file</entry>
            </row>

            <row>
              <entry><literallayout><emphasis role="bold"><emphasis
                      role="bold">Property Key: </emphasis></emphasis>pegasus.maxwalltime<emphasis
                    role="bold"><emphasis role="bold">
Profile  Key: </emphasis></emphasis>maxwalltime<emphasis role="bold">
Scope       :</emphasis> TC, SC, DAX, Properties
<emphasis role="bold">Since       :</emphasis> 4.5
<emphasis role="bold">Type        : </emphasis>Integer</literallayout></entry>

              <entry>the maximum walltime in minutes for a single execution of
              a job.</entry>
            </row>

            <row>
              <entry><literallayout><emphasis role="bold"><emphasis
                      role="bold">Property Key: </emphasis></emphasis>pegasus.glite.arguments<emphasis
                    role="bold"><emphasis role="bold">
Profile  Key: </emphasis></emphasis>glite.arguments<emphasis role="bold">
Scope       :</emphasis> TC, SC, DAX, Properties
<emphasis role="bold">Since       :</emphasis> 4.5
<emphasis role="bold">Type        : </emphasis>String</literallayout></entry>

              <entry>specifies the extra arguments that must appear in the
              local PBS generated script for a job, when running workflows on
              a local cluster with submissions through Glite. This is useful
              when you want to pass through special options to underlying LRMS
              such as PBS e.g. you can set value -l walltime=01:23:45 -l
              nodes=2 to specify your job's resource requirements.</entry>
            </row>

            <row>
              <entry><literallayout><emphasis role="bold"><emphasis
                      role="bold">Profile  Key: </emphasis></emphasis>auxillary.local<emphasis
                    role="bold">
Scope       :</emphasis> SC
<emphasis role="bold">Since       :</emphasis> 4.6
<emphasis role="bold">Type        : </emphasis>Boolean</literallayout></entry>

              <entry>indicates whether auxillary jobs associated with a
              compute site X, can be run on local site. This CAN ONLY be
              specified as a profile in the site catalog and should be set
              when the compute site filesystem is accessible locally on the
              submit host.</entry>
            </row>

            <row>
              <entry><literallayout><emphasis role="bold">Property Key:</emphasis> pegasus.condor.arguments.quote<emphasis
                    role="bold">
Profile  Key: </emphasis>condor.arguments.quote<emphasis role="bold">
Scope       :</emphasis> SC, Properties
<emphasis role="bold">Since       :</emphasis> 4.6
<emphasis role="bold">Type        : </emphasis>Boolean</literallayout></entry>

              <entry>indicates whether condor quoting rules should be applied
              for writing out the arguments key in the condor submit file. By
              default it is true unless the job is schedule to a glite style
              site. The value is automatically set to false for glite style
              sites, as condor quoting is broken in batch_gahp.</entry>
            </row>
          </tbody>
        </tgroup>
      </table>

      <section id="task_resource_profiles">
        <title>Task Resource Requirements Profiles</title>

        <para>Startng Pegasus 4.6.0 Release, users can specify pegasus
        profiles to describe resources requirements for their job. The planner
        will automatically translate them to appropriate execution environment
        specific directives. For example, the profiles are automatically
        translated to Globus RSL keys if submitting job via CondorG to remote
        GRAM instances, Condor Classad keys when running in a vanilla condor
        pool and to appropriate shell variables for Glite that can be picked
        up by the local attributes.sh. The profiles are described
        below.</para>

        <para><table>
            <title>Task Resource Requirement Profiles.</title>

            <tgroup cols="2">
              <tbody>
                <row>
                  <entry><emphasis role="bold">Property Key
                  </emphasis></entry>

                  <entry><emphasis role="bold">Description</emphasis></entry>
                </row>

                <row>
                  <entry><literallayout><emphasis role="bold"><emphasis
                          role="bold">Property Key: </emphasis></emphasis>pegasus.runtime<emphasis
                        role="bold"><emphasis role="bold">
Profile  Key: </emphasis></emphasis>runtime<emphasis role="bold">
Scope       :</emphasis> TC, SC, DAX, Properties
<emphasis role="bold">Since       :</emphasis> 2.0
<emphasis role="bold">Type        : </emphasis>Long</literallayout></entry>

                  <entry>This profile specifies the expected runtime of a job
                  in seconds. Refer to the <link
                  linkend="runtime_clustering">Pegasus Clustering Guide</link>
                  for description on using it for runtime clustering.</entry>
                </row>

                <row>
                  <entry><literallayout><emphasis role="bold"><emphasis
                          role="bold">Property Key: </emphasis></emphasis>clusters.maxruntime<emphasis
                        role="bold"><emphasis role="bold">
Profile  Key: </emphasis></emphasis>pegasus.clusters.maxruntime<emphasis
                        role="bold">
Scope       :</emphasis> TC, SC, DAX, Properties
<emphasis role="bold">Since       :</emphasis> 4.0
<emphasis role="bold">Type        : </emphasis>Integer</literallayout></entry>

                  <entry>Please refer to the <link
                  linkend="runtime_clustering">Pegasus Clustering Guide</link>
                  for detailed description. This profile specifies the maximum
                  runtime of a job.</entry>
                </row>

                <row>
                  <entry><literallayout><emphasis role="bold"><emphasis
                          role="bold">Property Key: </emphasis></emphasis>pegasus.cores<emphasis
                        role="bold"><emphasis role="bold">
Profile  Key: </emphasis></emphasis>cores<emphasis role="bold">
Scope       :</emphasis> TC, SC, DAX, Properties
<emphasis role="bold">Since       :</emphasis> 4.0
<emphasis role="bold">Type        : </emphasis>Integer</literallayout></entry>

                  <entry>The total number of cores, required for a job. This
                  is also used for accounting purposes in the database while
                  generating statistics. It corresponds to the
                  multiplier_factor in the job_instance table described <link
                  linkend="stampede_schema_overview">here</link>.</entry>
                </row>

                <row>
                  <entry><literallayout><emphasis role="bold"><emphasis
                          role="bold">Property Key: </emphasis></emphasis>pegasus.nodes<emphasis
                        role="bold"><emphasis role="bold">
Profile  Key: </emphasis></emphasis>nodes<emphasis role="bold">
Scope       :</emphasis> TC, SC, DAX, Properties
<emphasis role="bold">Since       :</emphasis> 4.6
<emphasis role="bold">Type        : </emphasis>Integer</literallayout></entry>

                  <entry>Indicates the the number of nodes a job
                  requires.</entry>
                </row>

                <row>
                  <entry><literallayout><emphasis role="bold"><emphasis
                          role="bold">Property Key: </emphasis></emphasis>pegasus.ppn<emphasis
                        role="bold"><emphasis role="bold">
Profile  Key: </emphasis></emphasis>ppn<emphasis role="bold">
Scope       :</emphasis> TC, SC, DAX, Properties
<emphasis role="bold">Since       :</emphasis> 4.6
<emphasis role="bold">Type        : </emphasis>Integer</literallayout></entry>

                  <entry>Indicates the number of processors per node . This
                  profile is best set in the Site Catalog and usually set when
                  running workflows with MPI jobs.</entry>
                </row>

                <row>
                  <entry><literallayout><emphasis role="bold"><emphasis
                          role="bold">Property Key: </emphasis></emphasis>pegasus.memory<emphasis
                        role="bold"><emphasis role="bold">
Profile  Key: </emphasis></emphasis>memory<emphasis role="bold">
Scope       :</emphasis> TC, SC, DAX, Properties
<emphasis role="bold">Since       :</emphasis> 4.6
<emphasis role="bold">Type        : </emphasis>Long</literallayout></entry>

                  <entry>Indicates the maximum memory a job requires in
                  MB.</entry>
                </row>

                <row>
                  <entry><literallayout><emphasis role="bold"><emphasis
                          role="bold">Property Key: </emphasis></emphasis>pegasus.diskspace<emphasis
                        role="bold"><emphasis role="bold">
Profile  Key: </emphasis></emphasis>diskspace<emphasis role="bold">
Scope       :</emphasis> TC, SC, DAX, Properties
<emphasis role="bold">Since       :</emphasis> 4.6
<emphasis role="bold">Type        : </emphasis>Long</literallayout></entry>

                  <entry>Indicates the maximum diskspace a job requires in
                  MB.</entry>
                </row>
              </tbody>
            </tgroup>
          </table>The automatic translation to various execution environment
        specific directives is explained below. It is important, to note that
        execution environment specific keys take precedence over the Pegasus
        profile keys. For example, Globus profile key maxruntime will be
        preferred over Pegasus profile key runtime when running jobs via
        HTCondorG.</para>

        <table>
          <title>Table mapping translation of Pegasus Task Requirements to
          corresponding execution environment keys.</title>

          <tgroup cols="4">
            <thead>
              <row>
                <entry align="center">Pegasus Task Resource Requirement
                Profile Key</entry>

                <entry align="center">Corresponding Globus RSL Key</entry>

                <entry align="center">Corresponding Condor Classad Key</entry>

                <entry align="center">KEY in +remote_cerequirements classad
                for GLITE</entry>
              </row>
            </thead>

            <tbody>
              <row>
                <entry>runtime</entry>

                <entry>maxruntime</entry>

                <entry>-</entry>

                <entry>WALLTIME</entry>
              </row>

              <row>
                <entry>cores</entry>

                <entry>count</entry>

                <entry>request_cpus</entry>

                <entry>CORES</entry>
              </row>

              <row>
                <entry>nodes</entry>

                <entry>hostcount</entry>

                <entry>-</entry>

                <entry>NODES</entry>
              </row>

              <row>
                <entry>ppn</entry>

                <entry>xcount</entry>

                <entry>-</entry>

                <entry>PROCS</entry>
              </row>

              <row>
                <entry>memory</entry>

                <entry>maxmemory</entry>

                <entry>request_memory</entry>

                <entry>PER_PROCESS_MEMORY</entry>
              </row>

              <row>
                <entry>diskspace</entry>

                <entry>-</entry>

                <entry>request_diskspace</entry>

                <entry>-</entry>
              </row>
            </tbody>
          </tgroup>
        </table>
      </section>
    </section>

    <section id="hints_profiles">
      <title>The Hints Profile Namespace</title>

      <para>The <emphasis>hints</emphasis> namespace allows users to override
      the behavior of the Workflow Mapper during site selection. This gives
      you finer grained control over where a job executes and what executable
      it refers to. The hints namespace keys ( execution.site and pfn ) can
      only be specified in the DAX. It is important to note that these
      particular keys once specified in the DAX, cannot be overriden like
      other profiles.</para>

      <table>
        <title>Useful Hints Profile Keys</title>

        <tgroup cols="2">
          <tbody>
            <row>
              <entry><emphasis role="bold">Key Attributes </emphasis></entry>

              <entry><emphasis role="bold">Description</emphasis></entry>
            </row>

            <row>
              <entry><literallayout><emphasis role="bold"><emphasis
                      role="bold">Property Key: </emphasis></emphasis>N/A<emphasis
                    role="bold"><emphasis role="bold">
Profile  Key: </emphasis></emphasis>execution.site<emphasis role="bold">
Scope       :</emphasis> DAX
<emphasis role="bold">Since       :</emphasis> 4.5
<emphasis role="bold">Type        : </emphasis>String
</literallayout></entry>

              <entry>the execution site where a job should be
              executed.</entry>
            </row>

            <row>
              <entry><literallayout><emphasis role="bold"><emphasis
                      role="bold">Property Key: </emphasis></emphasis>N/A<emphasis
                    role="bold"><emphasis role="bold">
Profile  Key: </emphasis></emphasis>pfn<emphasis role="bold">
Scope       :</emphasis> TC, SC, DAX, Properties
<emphasis role="bold">Since       :</emphasis> 4.5
<emphasis role="bold">Type        : </emphasis>String</literallayout></entry>

              <entry>the physical file name to the main executable that a job
              refers to. Overrides any entries specified in the transformation
              catalog.</entry>
            </row>

            <row>
              <entry><literallayout><emphasis role="bold"><emphasis
                      role="bold">Property Key: </emphasis></emphasis>hints.grid.jobtype<emphasis
                    role="bold"><emphasis role="bold">
Profile  Key: </emphasis></emphasis>grid.jobtype<emphasis role="bold">
Scope       :</emphasis> TC, SC, DAX, Properties
<emphasis role="bold">Since       :</emphasis> 4.5
<emphasis role="bold">Type        : </emphasis>String</literallayout></entry>

              <entry>applicable when submitting to remote sites via GRAM. The
              site catalog allows you to associate multiple jobmanagers with a
              GRAM site, for different type of jobs [compute, auxillary,
              transfer, register, cleanup ] that Pegasus generates in the
              executable workflow. This profile is usually used to ensure that
              a compute job executes on another job manager. For example, if
              in site catalog you have headnode.example.com/jobmanager-condor
              for compute jobs, and headnode.example.com/jobmanager-fork for
              auxillary jobs. Associating this profile and setting value to
              auxillary for a compute job, will cause the compute job to run
              on the fork jobmanager instead of the condor jobmanager.</entry>
            </row>
          </tbody>
        </tgroup>
      </table>
    </section>
  </section>

  <section id="properties">
    <title>Properties</title>

    <para>Properties are primarily used to configure the behavior of the
    Pegasus Workflow Planner at a global level. The properties file is
    actually a java properties file and follows the same conventions as that
    to specify the properties.</para>

    <para>Please note that the values rely on proper capitalization, unless
    explicitly noted otherwise.</para>

    <para>Some properties rely with their default on the value of other
    properties. As a notation, the curly braces refer to the value of the
    named property. For instance, ${pegasus.home} means that the value depends
    on the value of the pegasus.home property plus any noted additions. You
    can use this notation to refer to other properties, though the extent of
    the subsitutions are limited. Usually, you want to refer to a set of the
    standard system properties. Nesting is not allowed. Substitutions will
    only be done once.</para>

    <para>There is a priority to the order of reading and evaluating
    properties. Usually one does not need to worry about the priorities.
    However, it is good to know the details of when which property applies,
    and how one property is able to overwrite another. The following is a
    mutually exclusive list ( highest priority first ) of property file
    locations.</para>

    <para><orderedlist>
        <listitem>
           --conf option to the tools. Almost all of the clients that use properties have a --conf option to specify the property file to pick up. 
        </listitem>

        <listitem>
           submit-dir/pegasus.xxxxxxx.properties file. All tools that work on the submit directory ( i.e after pegasus has planned a workflow) pick up the pegasus.xxxxx.properties file from the submit directory. The location for the pegasus.xxxxxxx.propertiesis picked up from the braindump file. 
        </listitem>

        <listitem>
           The properties defined in the user property file 

          <emphasis>${user.home}/.pegasusrc</emphasis>

           have lowest priority. 
        </listitem>
      </orderedlist></para>

    <para>Commandline properties have the highest priority. These override any
    property loaded from a property file. Each commandline property is
    introduced by a -D argument. Note that these arguments are parsed by the
    shell wrapper, and thus the -D arguments must be the first arguments to
    any command. Commandline properties are useful for debugging
    purposes.</para>

    <para>From Pegasus 3.1 release onwards, support has been dropped for the
    following properties that were used to signify the location of the
    properties file</para>

    <para><itemizedlist>
        <listitem>
           pegasus.properties 
        </listitem>

        <listitem>
           pegasus.user.properties 
        </listitem>
      </itemizedlist></para>

    <para>The following example provides a sensible set of properties to be
    set by the user property file. These properties use mostly non-default
    settings. It is an example only, and will not work for you:</para>

    <para><screen>
pegasus.catalog.replica              File
pegasus.catalog.replica.file         ${pegasus.home}/etc/sample.rc.data
pegasus.catalog.transformation       Text
pegasus.catalog.transformation.file  ${pegasus.home}/etc/sample.tc.text
pegasus.catalog.site.file            ${pegasus.home}/etc/sample.sites.xml
</screen></para>

    <para>If you are in doubt which properties are actually visible, pegasus
    during the planning of the workflow dumps all properties after reading and
    prioritizing in the submit directory in a file with the suffix
    properties.</para>

    <section id="local_dir_props">
      <title>Local Directories Properties</title>

      <para>This section describes the GNU directory structure conventions.
      GNU distinguishes between architecture independent and thus sharable
      directories, and directories with data specific to a platform, and thus
      often local. It also distinguishes between frequently modified data and
      rarely changing data. These two axis form a space of four distinct
      directories.</para>

      <para><table>
          <title>Local Directories Related Properties</title>

          <tgroup cols="2">
            <tbody>
              <row>
                <entry><emphasis role="bold">Key Attributes
                </emphasis></entry>

                <entry><emphasis role="bold">Description</emphasis></entry>
              </row>

              <row>
                <entry><literallayout><emphasis role="bold"><emphasis
                        role="bold">Property Key: </emphasis></emphasis>pegasus.home.datadir<emphasis
                      role="bold"><emphasis role="bold">
Profile  Key: </emphasis></emphasis>N/A<emphasis role="bold">
Scope       :</emphasis> Properties
<emphasis role="bold">Since       :</emphasis> 2.0
<emphasis role="bold">Type        : </emphasis>file path
<emphasis role="bold">Default     :</emphasis> ${pegasus.home}/share</literallayout></entry>

                <entry>The datadir directory contains broadly visible and
                possibly exported configuration files that rarely change. This
                directory is currently unused.</entry>
              </row>

              <row>
                <entry><literallayout><emphasis role="bold"><emphasis
                        role="bold">Property Key: </emphasis></emphasis>pegasus.home.sysconfdir<emphasis
                      role="bold"><emphasis role="bold">
Profile  Key: </emphasis></emphasis>N/A<emphasis role="bold">


Scope       :</emphasis> Properties
<emphasis role="bold">Since       :</emphasis> 2.0
<emphasis role="bold">Type        : </emphasis>file path
<emphasis role="bold">Default     :</emphasis> ${pegasus.home}/etc</literallayout></entry>

                <entry>The system configuration directory contains
                configuration files that are specific to the machine or
                installation, and that rarely change. This is the directory
                where the XML schema definition copies are stored, and where
                the base pool configuration file is stored.</entry>
              </row>

              <row>
                <entry><literallayout><emphasis role="bold"><emphasis
                        role="bold">Property Key: </emphasis></emphasis>pegasus.home.sharedstatedir<emphasis
                      role="bold"><emphasis role="bold">
Profile  Key: </emphasis></emphasis>N/A<emphasis role="bold">
Scope       :</emphasis> Properties
<emphasis role="bold">Since       :</emphasis> 2.0
<emphasis role="bold">Type        : </emphasis>file path
<emphasis role="bold">Default     :</emphasis> ${pegasus.home}/com</literallayout></entry>

                <entry>Frequently changing files that are broadly visible are
                stored in the shared state directory. This is currently
                unused.</entry>
              </row>

              <row>
                <entry><literallayout><emphasis role="bold"><emphasis
                        role="bold">Property Key: </emphasis></emphasis>pegasus.home.localstatedir<emphasis
                      role="bold"><emphasis role="bold">
Profile  Key: </emphasis></emphasis>N/A<emphasis role="bold">
Scope       :</emphasis> Properties
<emphasis role="bold">Since       :</emphasis> 2.0
<emphasis role="bold">Type        : </emphasis>file path
<emphasis role="bold">Default     :</emphasis> ${pegasus.home}/var</literallayout></entry>

                <entry>Frequently changing files that are specific to a
                machine and/or installation are stored in the local state
                directory. This is currently unused</entry>
              </row>

              <row>
                <entry><literallayout><emphasis role="bold"><emphasis
                        role="bold">Property Key: </emphasis></emphasis>pegasus.dir.submit.logs<emphasis
                      role="bold"><emphasis role="bold">
Profile  Key: </emphasis></emphasis>N/A<emphasis role="bold">
Scope       :</emphasis> Properties
<emphasis role="bold">Since       :</emphasis> 2.0
<emphasis role="bold">Type        : </emphasis>file path
<emphasis role="bold">Default     :</emphasis> (no default)</literallayout></entry>

                <entry><para>This property can be used to specify the
                directory where the condor logs for the workflow should go to.
                By default, starting 4.2.1 release, Pegasus will setup the log
                to be in the workflow submit directory. This can create
                problems, in case users submit directories are on
                NSF.</para><para>This is done to ensure that the logs are
                created in a local directory even though the submit directory
                maybe on NFS</para></entry>
              </row>
            </tbody>
          </tgroup>
        </table></para>
    </section>

    <section id="site_dir_props">
      <title>Site Directories Properties</title>

      <para>The site directory properties modify the behavior of remotely run
      jobs. In rare occasions, it may also pertain to locally run compute
      jobs.</para>

      <table>
        <title>Site Directories Related Properties</title>

        <tgroup cols="2">
          <tbody>
            <row>
              <entry><emphasis role="bold">Key Attributes </emphasis></entry>

              <entry><emphasis role="bold">Description</emphasis></entry>
            </row>

            <row>
              <entry><literallayout><emphasis role="bold"><emphasis
                      role="bold">Property Key: </emphasis></emphasis>pegasus.dir.useTimestamp<emphasis
                    role="bold"><emphasis role="bold">
Profile  Key: </emphasis></emphasis>N/A<emphasis role="bold">
Scope       :</emphasis> Properties
<emphasis role="bold">Since       :</emphasis> 2.1
<emphasis role="bold">Type        : </emphasis>Boolean
<emphasis role="bold">Default     :</emphasis> false</literallayout></entry>

              <entry>While creating the submit directory, Pegasus employs a
              run numbering scheme. Users can use this Boolean property to use
              a timestamp based numbering scheme instead of the runxxxx
              scheme.</entry>
            </row>

            <row>
              <entry><literallayout><emphasis role="bold"><emphasis
                      role="bold">Property Key: </emphasis></emphasis>pegasus.dir.exec<emphasis
                    role="bold"><emphasis role="bold">
Profile  Key: </emphasis></emphasis>N/A<emphasis role="bold">
Scope       :</emphasis> Properties
<emphasis role="bold">Since       :</emphasis> 2.0
<emphasis role="bold">Type        : </emphasis>file path
<emphasis role="bold">Default     :</emphasis> (no default)</literallayout></entry>

              <entry>This property modifies the remote location work directory
              in which all your jobs will run. If the path is relative then it
              is appended to the work directory (associated with the site), as
              specified in the site catalog. If the path is absolute then it
              overrides the work directory specified in the site
              catalog.</entry>
            </row>

            <row>
              <entry><literallayout><emphasis role="bold"><emphasis
                      role="bold">Property Key: </emphasis></emphasis>pegasus.dir.submit.mapper<emphasis
                    role="bold"><emphasis role="bold">
Profile  Key: </emphasis></emphasis>N/A<emphasis role="bold">
Scope       :</emphasis> Properties
<emphasis role="bold">Since       :</emphasis> 4.7
<emphasis role="bold">Type        : </emphasis>Enumeration
<emphasis role="bold">Values      :</emphasis> Flat|Hashed
<emphasis role="bold">Default     :</emphasis> Hashed</literallayout></entry>

              <entry>This property modifies determines how the directory for
              job submit files are mapped on the submit host.<variablelist>
                  <varlistentry>
                    <term>Flat</term>

                    <listitem>
                       This mapper results in Pegasus placing all the job submit files in the submit directory as determined from the planner options. This can result in too many files in one directory for large workflows, and was the only option before Pegasus 4.7.0 release. 
                    </listitem>
                  </varlistentry>

                  <varlistentry>
                    <term>Hashed</term>

                    <listitem>
                       This mapper results in the creation of a deep directory structure rooted at the submit directory. The base directory is the submit directory as determined from the planner options. By default, the directory structure created is two levels deep. To control behavior of this mapper, users can specify the following properties 

                      <screen>
pegasus.dir.submit.mapper.hashed.levels     the number of directory levels used 
                                            to accomodate the files. Defaults to 2.
pegasus.dir.submit.mapper.hashed.multiplier the number of files associated with a job
                                            in the submit directory. defaults to 5.
</screen>

                       
                    </listitem>
                  </varlistentry>
                </variablelist></entry>
            </row>

            <row>
              <entry><literallayout><emphasis role="bold"><emphasis
                      role="bold">Property Key: </emphasis></emphasis>pegasus.dir.staging.mapper<emphasis
                    role="bold"><emphasis role="bold">
Profile  Key: </emphasis></emphasis>N/A<emphasis role="bold">
Scope       :</emphasis> Properties
<emphasis role="bold">Since       :</emphasis> 4.7
<emphasis role="bold">Type        : </emphasis>Enumeration
<emphasis role="bold">Values      :</emphasis> Flat|Hashed
<emphasis role="bold">Default     :</emphasis> Hashed</literallayout></entry>

              <entry>This property modifies determines how the job input and
              output files are mapped on the staging site. This only applies
              when the pegasus data configuration is set to
              nonsharedfs.<variablelist>
                  <varlistentry>
                    <term>Flat</term>

                    <listitem>
                       This mapper results in Pegasus placing all the job submit files in the staging site directory as determined from the Site Catalog and planner options. This can result in too many files in one directory for large workflows, and was the only option before Pegasus 4.7.0 release. 
                    </listitem>
                  </varlistentry>

                  <varlistentry>
                    <term>Hashed</term>

                    <listitem>
                       This mapper results in the creation of a deep directory structure rooted at the staging site directory created by the create dir jobs. The binning is at the job level, and not at the file level i.e each job will push out it's outputs to the same directory on the staging site, independent of the number of output files. To control behavior of this mapper, users can specify the following properties 

                      <screen>
pegasus.dir.staging.mapper.hashed.levels     the number of directory levels used 
                                            to accomodate the files. Defaults to 2.
pegasus.dir.staging.mapper.hashed.multiplier the number of files associated with a job
                                            in the submit directory. defaults to 5.
</screen>

                       
                    </listitem>
                  </varlistentry>
                </variablelist></entry>
            </row>

            <row>
              <entry><literallayout><emphasis role="bold"><emphasis
                      role="bold">Property Key: </emphasis></emphasis>pegasus.dir.storage.mapper<emphasis
                    role="bold"><emphasis role="bold">
Profile  Key: </emphasis></emphasis>N/A<emphasis role="bold">
Scope       :</emphasis> Properties
<emphasis role="bold">Since       :</emphasis> 4.3
<emphasis role="bold">Type        : </emphasis>Enumeration
<emphasis role="bold">Values      :</emphasis> Flat|Fixed|Hashed|Replica
<emphasis role="bold">Default     :</emphasis> Flat</literallayout></entry>

              <entry>This property modifies determines how the output files
              are mapped on the output site storage location. <para/>In order
              to preserve backward compatibility, setting the boolean property
              pegasus.dir.storage.deep results in the Hashed output mapper to
              be loaded, if no output mapper property is specified.
              <variablelist>
                  <varlistentry>
                    <term>Flat</term>

                    <listitem>
                       By default, Pegasus will place the output files in the storage directory specified in the site catalog for the output site. 
                    </listitem>
                  </varlistentry>

                  <varlistentry>
                    <term>Fixed</term>

                    <listitem>
                       Using this mapper, users can specify an externally accesible url to the storage directory in their properties file. The following property needs to be set. 

                      <screen>
pegasus.dir.storage.mapper.fixed.url  an externally accessible URL to the
storage directory on the output site
e.g. gsiftp://outputs.isi.edu/shared/outputs
</screen>

                       Note: For hierarchal workflows, the above property needs to be set separately for each dax job, if you want the sub workflow outputs to goto a different directory. 
                    </listitem>
                  </varlistentry>

                  <varlistentry>
                    <term>Hashed</term>

                    <listitem>
                       This mapper results in the creation of a deep directory structure on the output site, while populating the results. The base directory on the remote end is determined from the site catalog. Depending on the number of files being staged to the remote site a Hashed File Structure is created that ensures that only 256 files reside in one directory. To create this directory structure on the storage site, Pegasus relies on the directory creation feature of the Grid FTP server, which appeared in globus 4.0.x 
                    </listitem>
                  </varlistentry>

                  <varlistentry>
                    <term>Replica</term>

                    <listitem>
                       This mapper determines the path for an output file on the output site by querying an output replica catalog. The output site is one that is passed on the command line. The output replica catalog can be configured by specifiing the properties with the prefix pegasus.dir.storage.replica. By default, a Regex File based backend is assumed unless overridden. For example 

                      <screen>
pegasus.dir.storage.mapper.replica       Regex|File
pegasus.dir.storage.mapper.replica.file  the RC file at the backend to use if using a file based RC
</screen>

                       
                    </listitem>
                  </varlistentry>
                </variablelist></entry>
            </row>

            <row>
              <entry><literallayout><emphasis role="bold"><emphasis
                      role="bold">Property Key: </emphasis></emphasis>pegasus.dir.storage.deep<emphasis
                    role="bold"><emphasis role="bold">
Profile  Key: </emphasis></emphasis>N/A<emphasis role="bold">
Scope       :</emphasis> Properties
<emphasis role="bold">Since       :</emphasis> 2.1
<emphasis role="bold">Type        : </emphasis>Boolean
<emphasis role="bold">Default     :</emphasis> false</literallayout></entry>

              <entry><para>This Boolean property results in the creation of a
              deep directory structure on the output site, while populating
              the results. The base directory on the remote end is determined
              from the site catalog.</para><para>To this base directory, the
              relative submit directory structure (
              $user/$vogroup/$label/runxxxx ) is
              appended.</para><para>$storage = $base +
              $relative_submit_directory</para><para>This is the base
              directory that is passed to the storage
              mapper.</para><para>Note: To preserve backward compatibilty,
              setting this property results in the Hashed mapper to be loaded
              unless pegasus.dir.storage.mapper is explicitly specified.
              Before 4.3, this property resulted in HashedDirectory
              structure.</para></entry>
            </row>

            <row>
              <entry><literallayout><emphasis role="bold"><emphasis
                      role="bold">Property Key: </emphasis></emphasis>pegasus.dir.create.strategy<emphasis
                    role="bold"><emphasis role="bold">
Profile  Key: </emphasis></emphasis>N/A<emphasis role="bold">
Scope       :</emphasis> Properties
<emphasis role="bold">Since       :</emphasis> 2.2
<emphasis role="bold">Type        : </emphasis>Enumeration
<emphasis role="bold">Values      :</emphasis> HourGlass|Tentacles|Minimal<emphasis
                    role="bold">
Default     :</emphasis> Minimal</literallayout></entry>

              <entry><para>If the <screen>--randomdir</screen> option is given
              to the Planner at runtime, the Pegasus planner adds nodes that
              create the random directories at the remote pool sites, before
              any jobs are actually run. The two modes determine the placement
              of these nodes and their dependencies to the rest of the
              graph.</para><para><variablelist>
                  <varlistentry>
                    <term>HourGlass</term>

                    <listitem>
                       It adds a make directory node at the top level of the graph, and all these concat to a single dummy job before branching out to the root nodes of the original/ concrete dag so far. So we introduce a classic X shape at the top of the graph. Hence the name HourGlass. 
                    </listitem>
                  </varlistentry>

                  <varlistentry>
                    <term>Tentacles</term>

                    <listitem>
                       This option places the jobs creating directories at the top of the graph. However instead of constricting it to an hour glass shape, this mode links the top node to all the relevant nodes for which the create dir job is necessary. It looks as if the node spreads its tentacleas all around. This puts more load on the DAGMan because of the added dependencies but removes the restriction of the plan progressing only when all the create directory jobs have progressed on the remote pools, as is the case in the HourGlass model. 
                    </listitem>
                  </varlistentry>

                  <varlistentry>
                    <term>Minimal</term>

                    <listitem>
                       The strategy involves in walking the graph in a BFS order, and updating a bit set associated with each job based on the BitSet of the parent jobs. The BitSet indicates whether an edge exists from the create dir job to an ancestor of the node. For a node, the bit set is the union of all the parents BitSets. The BFS traversal ensures that the bitsets are of a node are only updated once the parents have been processed. 
                    </listitem>
                  </varlistentry>
                </variablelist></para></entry>
            </row>
          </tbody>
        </tgroup>
      </table>

      <para/>
    </section>

    <section id="schema_props">
      <title>Schema File Location Properties</title>

      <para>This section defines the location of XML schema files that are
      used to parse the various XML document instances in the PEGASUS. The
      schema backups in the installed file-system permit PEGASUS operations
      without being online.</para>

      <para><table>
          <title>Schema File Location Properties</title>

          <tgroup cols="2">
            <tbody>
              <row>
                <entry><emphasis role="bold">Key Attributes
                </emphasis></entry>

                <entry><emphasis role="bold">Description</emphasis></entry>
              </row>

              <row>
                <entry><literallayout><emphasis role="bold"><emphasis
                        role="bold">Property Key: </emphasis></emphasis>pegasus.schema.dax<emphasis
                      role="bold"><emphasis role="bold">
Profile  Key: </emphasis></emphasis>N/A<emphasis role="bold">
Scope       :</emphasis> Properties
<emphasis role="bold">Since       :</emphasis> 2.0
<emphasis role="bold">Type        : </emphasis>file path
<emphasis role="bold">Default     :</emphasis> ${pegasus.home.sysconfdir}/dax-3.4.xsd</literallayout></entry>

                <entry>This file is a copy of the XML schema that describes
                abstract DAG files that are the result of the abstract
                planning process, and input into any concrete planning.
                Providing a copy of the schema enables the parser to use the
                local copy instead of reaching out to the Internet, and
                obtaining the latest version from the Pegasus website
                dynamically.</entry>
              </row>

              <row>
                <entry><literallayout><emphasis role="bold"><emphasis
                        role="bold">Property Key: </emphasis></emphasis>pegasus.schema.sc<emphasis
                      role="bold"><emphasis role="bold">
Profile  Key: </emphasis></emphasis>N/A<emphasis role="bold">
Scope       :</emphasis> Properties
<emphasis role="bold">Since       :</emphasis> 2.0
<emphasis role="bold">Type        : </emphasis>file path
<emphasis role="bold">Default     :</emphasis> ${pegasus.home.sysconfdir}/sc-4.0.xsd</literallayout></entry>

                <entry>This file is a copy of the XML schema that describes
                the xml description of the site catalog. Providing a copy of
                the schema enables the parser to use the local copy instead of
                reaching out to the internet, and obtaining the latest version
                from the GriPhyN website dynamically.</entry>
              </row>

              <row>
                <entry><literallayout><emphasis role="bold"><emphasis
                        role="bold">Property Key: </emphasis></emphasis>pegasus.schema.ivr<emphasis
                      role="bold"><emphasis role="bold">
Profile  Key: </emphasis></emphasis>N/A<emphasis role="bold">
Scope       :</emphasis> Properties
<emphasis role="bold">Since       :</emphasis> 2.0
<emphasis role="bold">Type        : </emphasis>file path
<emphasis role="bold">Default     :</emphasis> ${pegasus.home.sysconfdir}/iv-2.0.xsd</literallayout></entry>

                <entry>This file is a copy of the XML schema that describes
                invocation record files that are the result of the a grid
                launch in a remote or local site. Providing a copy of the
                schema enables the parser to use the local copy instead of
                reaching out to the Internet, and obtaining the latest version
                from the Pegasus website dynamically.</entry>
              </row>
            </tbody>
          </tgroup>
        </table></para>
    </section>

    <section id="db_props">
      <title>Database Drivers For All Relational Catalogs</title>

      <para/>

      <table>
        <title>Database Driver Properties</title>

        <tgroup cols="2">
          <tbody>
            <row>
              <entry><emphasis role="bold">Property Key </emphasis></entry>

              <entry><emphasis role="bold">Description</emphasis></entry>
            </row>

            <row>
              <entry><literallayout><emphasis role="bold"><emphasis
                      role="bold">Property Key: </emphasis></emphasis>pegasus.catalog.*.db.driver<emphasis
                    role="bold"><emphasis role="bold">
Profile  Key: </emphasis></emphasis>N/A<emphasis role="bold">
Scope       :</emphasis> Properties
<emphasis role="bold">Since       :</emphasis> 2.0
<emphasis role="bold">Type        : </emphasis>Enumeration
<emphasis role="bold">Values      : </emphasis>MySQL|PostGres|SQLite<emphasis
                    role="bold">
Default     :</emphasis> (no default)</literallayout></entry>

              <entry><para>The database driver class is dynamically loaded, as
              required by the schema. Currently, only MySQL 5.x, PostGreSQL
              &gt;= 8.1 and SQlite are supported. Their respective JDBC3
              driver is provided as part and parcel of the
              PEGASUS.</para><para>The * in the property name can be replaced
              by a catalog name to apply the property only for that catalog.
              Valid catalog names are</para><para><screen>replica
</screen></para></entry>
            </row>

            <row>
              <entry><literallayout><emphasis role="bold"><emphasis
                      role="bold">Property Key: </emphasis></emphasis>pegasus.catalog.*.db.url<emphasis
                    role="bold"><emphasis role="bold">
Profile  Key: </emphasis></emphasis>N/A<emphasis role="bold">
Scope       :</emphasis> Properties
<emphasis role="bold">Since       :</emphasis> 2.0
<emphasis role="bold">Type        : </emphasis>Database URL
<emphasis role="bold">Default     :</emphasis> (no default)</literallayout></entry>

              <entry>Each database has its own string to contact the database
              on a given host, port, and database. Although most driver URLs
              allow to pass arbitrary arguments, please use the
              pegasus.catalog.[catalog-name].db.* keys or
              pegasus.catalog.*.db.* to preload these arguments. <para/>THE
              URL IS A MANDATORY PROPERTY FOR ANY DBMS BACKEND.</entry>
            </row>

            <row>
              <entry><literallayout><emphasis role="bold"><emphasis
                      role="bold">Property Key: </emphasis></emphasis>pegasus.catalog.*.db.user<emphasis
                    role="bold"><emphasis role="bold">
Profile  Key: </emphasis></emphasis>N/A<emphasis role="bold">
Scope       :</emphasis> Properties
<emphasis role="bold">Since       :</emphasis> 2.0
<emphasis role="bold">Type        : </emphasis>String
<emphasis role="bold">Default     :</emphasis> </literallayout></entry>

              <entry><para>In order to access a database, you must provide the
              name of your account on the DBMS. This property is
              database-independent. THIS IS A MANDATORY PROPERTY FOR MANY DBMS
              BACKENDS.</para><para>The * in the property name can be replaced
              by a catalog name to apply the property only for that catalog.
              Valid catalog names are</para><para><screen>replica</screen></para></entry>
            </row>

            <row>
              <entry><literallayout><emphasis role="bold"><emphasis
                      role="bold">Property Key: </emphasis></emphasis>pegasus.catalog.*.db.password<emphasis
                    role="bold"><emphasis role="bold">
Profile  Key: </emphasis></emphasis>N/A<emphasis role="bold">
Scope       :</emphasis> Properties
<emphasis role="bold">Since       :</emphasis> 2.0
<emphasis role="bold">Type        : </emphasis>String
<emphasis role="bold">Default     :</emphasis> (no default)</literallayout></entry>

              <entry><para>In order to access a database, you must provide an
              optional password of your account on the DBMS. This property is
              database-independent. THIS IS A MANDATORY PROPERTY, IF YOUR DBMS
              BACKEND ACCOUNT REQUIRES A PASSWORD.</para><para>The * in the
              property name can be replaced by a catalog name to apply the
              property only for that catalog. Valid catalog names are<screen>replica</screen></para></entry>
            </row>

            <row>
              <entry><literallayout><emphasis role="bold"><emphasis
                      role="bold">Property Key: </emphasis></emphasis>pegasus.catalog.*.db.*<emphasis
                    role="bold"><emphasis role="bold">
Profile  Key: </emphasis></emphasis>N/A<emphasis role="bold">
Scope       :</emphasis> Properties
<emphasis role="bold">Since       :</emphasis> 2.0
<emphasis role="bold">Type        : </emphasis>String
<emphasis role="bold">Default     :</emphasis> (no default)</literallayout></entry>

              <entry><para/><para>Each database has a multitude of options to
              control in fine detail the further behaviour. You may want to
              check the JDBC3 documentation of the JDBC driver for your
              database for details. The keys will be passed as part of the
              connect properties by stripping the
              "pegasus.catalog.[catalog-name].db." prefix from them. The
              catalog-name can be replaced by the following values provenance
              for Provenance Catalog (PTC), replica for Replica Catalog
              (RC)</para><para>Postgres &gt;= 8.1 parses the following
              properties: <screen>
pegasus.catalog.*.db.user
pegasus.catalog.*.db.password
pegasus.catalog.*.db.PGHOST
pegasus.catalog.*.db.PGPORT
pegasus.catalog.*.db.charSet
pegasus.catalog.*.db.compatible
</screen></para><para>MySQL 5.0 parses the following
              properties:</para><para><screen>
pegasus.catalog.*.db.user
pegasus.catalog.*.db.password
pegasus.catalog.*.db.databaseName
pegasus.catalog.*.db.serverName
pegasus.catalog.*.db.portNumber
pegasus.catalog.*.db.socketFactory
pegasus.catalog.*.db.strictUpdates
pegasus.catalog.*.db.ignoreNonTxTables
pegasus.catalog.*.db.secondsBeforeRetryMaster
pegasus.catalog.*.db.queriesBeforeRetryMaster
pegasus.catalog.*.db.allowLoadLocalInfile
pegasus.catalog.*.db.continueBatchOnError
pegasus.catalog.*.db.pedantic
pegasus.catalog.*.db.useStreamLengthsInPrepStmts
pegasus.catalog.*.db.useTimezone
pegasus.catalog.*.db.relaxAutoCommit
pegasus.catalog.*.db.paranoid
pegasus.catalog.*.db.autoReconnect
pegasus.catalog.*.db.capitalizeTypeNames
pegasus.catalog.*.db.ultraDevHack
pegasus.catalog.*.db.strictFloatingPoint
pegasus.catalog.*.db.useSSL
pegasus.catalog.*.db.useCompression
pegasus.catalog.*.db.socketTimeout
pegasus.catalog.*.db.maxReconnects
pegasus.catalog.*.db.initialTimeout
pegasus.catalog.*.db.maxRows
pegasus.catalog.*.db.useHostsInPrivileges
pegasus.catalog.*.db.interactiveClient
pegasus.catalog.*.db.useUnicode
pegasus.catalog.*.db.characterEncoding
</screen></para><para>MS SQL Server 2000 support the following properties
              (keys are case-insensitive, e.g. both "user" and "User" are
              valid):</para><para><screen>
pegasus.catalog.*.db.User
pegasus.catalog.*.db.Password
pegasus.catalog.*.db.DatabaseName
pegasus.catalog.*.db.ServerName
pegasus.catalog.*.db.HostProcess
pegasus.catalog.*.db.NetAddress
pegasus.catalog.*.db.PortNumber
pegasus.catalog.*.db.ProgramName
pegasus.catalog.*.db.SendStringParametersAsUnicode
pegasus.catalog.*.db.SelectMethod
</screen></para><para>The * in the property name can be replaced by a catalog
              name to apply the property only for that catalog. Valid catalog
              names are</para><para><screen>replica</screen></para></entry>
            </row>

            <row>
              <entry><literallayout><emphasis role="bold"><emphasis
                      role="bold">Property Key: </emphasis></emphasis>pegasus.catalog.*.timeout<emphasis
                    role="bold"><emphasis role="bold">
                      Profile  Key: </emphasis></emphasis>N/A<emphasis
                    role="bold">
                      Scope       :</emphasis> Properties
                      <emphasis role="bold">Since       :</emphasis> 4.5.1
                      <emphasis role="bold">Type        : </emphasis>Integer
                      <emphasis role="bold">Default     :</emphasis> (no default)</literallayout></entry>

              <entry><para>This property sets a busy handler that sleeps for a
              specified amount of time (in seconds) when a table is locked.
              This property has effect only in a sqlite database.</para>
              <para>The * in the property name can be replaced by a catalog
              name to apply the property only for that catalog. Valid catalog
              names are</para><para><screen>master
workflow</screen></para></entry>
            </row>
          </tbody>
        </tgroup>
      </table>
    </section>

    <section id="catalog_props">
      <title>Catalog Related Properties</title>

      <para/>

      <table>
        <title>Replica Catalog Properties</title>

        <tgroup cols="2">
          <tbody>
            <row>
              <entry><emphasis role="bold">Key Attributes</emphasis></entry>

              <entry><emphasis role="bold">Description</emphasis></entry>
            </row>

            <row>
              <entry><literallayout><emphasis role="bold">Property Key: </emphasis>pegasus.catalog.replica<emphasis
                    role="bold">
Profile  Key: </emphasis>N/A<emphasis role="bold">
Scope       :</emphasis> Properties
<emphasis role="bold">Since       :</emphasis> 2.0
<emphasis role="bold">Default     :</emphasis> File
</literallayout></entry>

              <entry><para>Pegasus queries a Replica Catalog to discover the
              physical filenames (PFN) for input files specified in the DAX.
              Pegasus can interface with various types of Replica Catalogs.
              This property specifies which type of Replica Catalog to use
              during the planning process.</para><para><variablelist>
                  <varlistentry>
                    <term>JDBCRC</term>

                    <listitem>
                       In this mode, Pegasus queries a SQL based replica catalog that is accessed via JDBC. To use JDBCRC, the user additionally needs to set the following properties 

                      <orderedlist>
                        <listitem>pegasus.catalog.replica.db.driver = mysql |
                        postgres |sqlite</listitem>

                        <listitem>pegasus.catalog.replica.db.url = &lt;jdbc
                        url to the database&gt; e.g
                        jdbc:mysql://database-host.isi.edu/database-name |
                        jdbc:sqlite:/shared/jdbcrc.db</listitem>

                        <listitem>pegasus.catalog.replica.db.user =
                        database-user</listitem>

                        <listitem>pegasus.catalog.replica.db.password =
                        database-password</listitem>
                      </orderedlist>

                       
                    </listitem>
                  </varlistentry>

                  <varlistentry>
                    <term>File</term>

                    <listitem>
                      <para>In this mode, Pegasus queries a file based replica
                      catalog. It is neither transactionally safe, nor advised
                      to use for production purposes in any way. Multiple
                      concurrent instances <emphasis>will clobber</emphasis>
                      each other!. The site attribute should be specified
                      whenever possible. The attribute key for the site
                      attribute is "site".</para>

                      <para>The LFN may or may not be quoted. If it contains
                      linear whitespace, quotes, backslash or an equality
                      sign, it must be quoted and escaped. Ditto for the PFN.
                      The attribute key-value pairs are separated by an
                      equality sign without any whitespaces. The value may be
                      in quoted. The LFN sentiments about quoting
                      apply.</para>

                      <para><screen>
LFN PFN
LFN PFN a=b [..]
LFN PFN a="b" [..]
"LFN w/LWS" "PFN w/LWS" [..]
</screen></para>

                      <para>To use File, the user additionally needs to
                      specify <emphasis
                      role="bold">pegasus.catalog.replica.file</emphasis>
                      property to specify the path to the file based RC. IF
                      not specified , defaults to $PWD/rc.txt file.</para>
                    </listitem>
                  </varlistentry>

                  <varlistentry>
                    <term>Regex</term>

                    <listitem>
                      <para>In this mode, Pegasus queries a file based replica
                      catalog. It is neither transactionally safe, nor advised
                      to use for production purposes in any way. Multiple
                      concurrent access to the File will end up clobbering the
                      contents of the file. The site attribute should be
                      specified whenever possible. The attribute key for the
                      site attribute is "site".</para>

                      <para>The LFN may or may not be quoted. If it contains
                      linear whitespace, quotes, backslash or an equality
                      sign, it must be quoted and escaped. Ditto for the PFN.
                      The attribute key-value pairs are separated by an
                      equality sign without any whitespaces. The value may be
                      in quoted. The LFN sentiments about quoting
                      apply.</para>

                      <para>In addition users can specifiy regular expression
                      based LFN's. A regular expression based entry should be
                      qualified with an attribute named 'regex'. The attribute
                      regex when set to true identifies the catalog entry as a
                      regular expression based entry. Regular expressions
                      should follow Java regular expression syntax.</para>

                      <para>For example, consider a replica catalog as shown
                      below.</para>

                      <para>Entry 1 refers to an entry which does not use a
                      resular expressions. This entry would only match a file
                      named 'f.a', and nothing else. Entry 2 referes to an
                      entry which uses a regular expression. In this entry f.a
                      referes to files having name as f[any-character]a i.e.
                      faa, f.a, f0a, etc.</para>

                      <para><screen>
f.a file:///Vol/input/f.a site="local"
f.a file:///Vol/input/f.a site="local" regex="true"
</screen></para>

                      <para>Regular expression based entries also support
                      substitutions. For example, consider the regular
                      expression based entry shown below.</para>

                      <para>Entry 3 will match files with name alpha.csv,
                      alpha.txt, alpha.xml. In addition, values matched in the
                      expression can be used to generate a PFN.</para>

                      <para>For the entry below if the file being looked up is
                      alpha.csv, the PFN for the file would be generated as
                      file:///Volumes/data/input/csv/alpha.csv. Similary if
                      the file being lookedup was alpha.csv, the PFN for the
                      file would be generated as
                      file:///Volumes/data/input/xml/alpha.xml i.e. The
                      section [0], [1] will be replaced. Section [0] refers to
                      the entire string i.e. alpha.csv. Section [1] refers to
                      a partial match in the input i.e. csv, or txt, or xml.
                      Users can utilize as many sections as they wish.</para>

                      <para><screen>
alpha\.(csv|txt|xml) file:///Vol/input/[1]/[0] site="local" regex="true"
</screen></para>

                      <para>To use File, the user additionally needs to
                      specify pegasus.catalog.replica.file property to specify
                      the path to the file based RC.</para>
                    </listitem>
                  </varlistentry>

                  <varlistentry>
                    <term>Directory</term>

                    <listitem>
                      <para>In this mode, Pegasus does a directory listing on
                      an input directory to create the LFN to PFN mappings.
                      The directory listing is performed recursively,
                      resulting in deep LFN mappings. For example, if an input
                      directory $input is specified with the following
                      structure <screen>
$input
$input/f.1
$input/f.2
$input/D1
$input/D1/f.3
</screen> Pegasus will create the mappings the following LFN PFN mappings
                      internally <screen>
f.1 file://$input/f.1  site="local"
f.2 file://$input/f.2  site="local"
D1/f.3 file://$input/D2/f.3 site="local"
</screen></para>

                      <para>If you don't want the deep lfn's to be created
                      then, you can set
                      pegasus.catalog.replica.directory.flat.lfn to true In
                      that case, for the previous example, Pegasus will create
                      the following LFN PFN mappings internally. <screen>
f.1 file://$input/f.1  site="local"
f.2 file://$input/f.2  site="local"
f.3 file://$input/D2/f.3 site="local"
</screen></para>

                      <para>pegasus-plan has --input-dir option that can be
                      used to specify an input directory.</para>

                      <para>Users can optionally specify additional properties
                      to configure the behvavior of this
                      implementation.</para>

                      <para><emphasis
                      role="bold">pegasus.catalog.replica.directory</emphasis>
                      to specify the path to the directory containing the
                      files</para>

                      <para><emphasis
                      role="bold">pegasus.catalog.replica.directory.site</emphasis>
                      to specify a site attribute other than local to
                      associate with the mappings.</para>

                      <para><emphasis
                      role="bold">pegasus.catalog.replica.directory.url.prefix</emphasis>
                      to associate a URL prefix for the PFN's constructed. If
                      not specified, the URL defaults to file://</para>
                    </listitem>
                  </varlistentry>

                  <varlistentry>
                    <term>MRC</term>

                    <listitem>
                      <para>In this mode, Pegasus queries multiple replica
                      catalogs to discover the file locations on the grid. To
                      use it set</para>

                      <para><screen>
pegasus.catalog.replica MRC
</screen></para>

                      <para>Each associated replica catalog can be configured
                      via properties as follows.</para>

                      <para>The user associates a variable name referred to as
                      [value] for each of the catalogs, where [value] is any
                      legal identifier (concretely [A-Za-z][_A-Za-z0-9]*) For
                      each associated replica catalogs the user specifies the
                      following properties.</para>

                      <para><screen>
pegasus.catalog.replica.mrc.[value]       specifies the type of \
                                          replica catalog.
pegasus.catalog.replica.mrc.[value].key   specifies a property name\
                                          key for a particular catalog
</screen></para>

                      <para><screen>
pegasus.catalog.replica.mrc.directory1 Directory
pegasus.catalog.replica.mrc.directory1.directory /input/dir1
pegasus.catalog.replica.mrc.directory1.directory.site  siteX
pegasus.catalog.replica.mrc.directory2 Directory
pegasus.catalog.replica.mrc.directory2.directory /input/dir2
pegasus.catalog.replica.mrc.directory1.directory.site  siteY
</screen></para>

                      <para>In the above example, directory1, directory2 are
                      any valid identifier names and url is the property key
                      that needed to be specified.</para>
                    </listitem>
                  </varlistentry>
                </variablelist></para></entry>
            </row>

            <row>
              <entry><literallayout><emphasis role="bold"><emphasis
                      role="bold"><emphasis role="bold"><emphasis role="bold"><emphasis
                            role="bold">Property Key:</emphasis></emphasis></emphasis></emphasis><emphasis
                      role="bold"><emphasis role="bold"><emphasis role="bold"> </emphasis></emphasis></emphasis></emphasis>pegasus.catalog.replica.chunk.size<emphasis
                    role="bold"><emphasis role="bold"><emphasis role="bold">
Profile  Key: </emphasis></emphasis></emphasis>N/A<emphasis role="bold">
Scope       :</emphasis> Properties
<emphasis role="bold">Since       :</emphasis> 2.0
<emphasis role="bold">Default     :</emphasis> 1000
</literallayout></entry>

              <entry><para>The pegasus-rc-client takes in an input file
              containing the mappings upon which to work. This property
              determines, the number of lines that are read in at a time, and
              worked upon at together. This allows the various operations like
              insert, delete happen in bulk if the underlying replica
              implementation supports it.</para></entry>
            </row>

            <row>
              <entry><literallayout><emphasis role="bold"><emphasis
                      role="bold"><emphasis role="bold"><emphasis role="bold"><emphasis
                            role="bold"><emphasis role="bold"><emphasis
                                role="bold"><emphasis role="bold">Property Key:</emphasis></emphasis></emphasis></emphasis></emphasis></emphasis> </emphasis></emphasis>pegasus.catalog.replica.cache.asrc<emphasis
                    role="bold"><emphasis role="bold"><emphasis role="bold"><emphasis
                          role="bold">
Profile Key :</emphasis></emphasis></emphasis></emphasis><emphasis role="bold"><emphasis
                      role="bold"><emphasis role="bold"> </emphasis></emphasis></emphasis>N/A<emphasis
                    role="bold">
Scope       :</emphasis> Properties
<emphasis role="bold">Since       :</emphasis> 2.0
<emphasis role="bold">Default     :</emphasis> false
</literallayout></entry>

              <entry><para>This Boolean property determines whether to treat
              the cache file specified as a supplemental replica catalog or
              not. User can specify on the command line to pegasus-plan a
              comma separated list of cache files using the --cache option. By
              default, the LFN-&gt;PFN mappings contained in the cache file
              are treated as cache, i.e if an entry is found in a cache file
              the replica catalog is not queried. This results in only the
              entry specified in the cache file to be available for replica
              selection.</para>Setting this property to true, results in the
              cache files to be treated as supplemental replica catalogs. This
              results in the mappings found in the replica catalog (as
              specified by pegasus.catalog.replica) to be merged with the ones
              found in the cache files. Thus, mappings for a particular LFN
              found in both the cache and the replica catalog are available
              for replica selection.</entry>
            </row>

            <row>
              <entry><literallayout><emphasis role="bold"><emphasis
                      role="bold"><emphasis role="bold"><emphasis role="bold"><emphasis
                            role="bold"><emphasis role="bold"><emphasis
                                role="bold"><emphasis role="bold">Property Key:</emphasis></emphasis></emphasis></emphasis></emphasis></emphasis> </emphasis></emphasis>pegasus.catalog.replica.dax.asrc<emphasis
                    role="bold"><emphasis role="bold"><emphasis role="bold"><emphasis
                          role="bold">
Profile Key :</emphasis></emphasis></emphasis></emphasis><emphasis role="bold"><emphasis
                      role="bold"><emphasis role="bold"> </emphasis></emphasis></emphasis>N/A<emphasis
                    role="bold">
Scope       :</emphasis> Properties
<emphasis role="bold">Since       :</emphasis> 4.5.2
<emphasis role="bold">Default     :</emphasis> false
</literallayout></entry>

              <entry><para>This Boolean property determines whether to treat
              the locations of files recorded in the DAX as a supplemental
              replica catalog or not. By default, the LFN-&gt;PFN mappings
              contained in the DAX file overrides any specified in a replica
              catalog. This results in only the entry specified in the DAX
              file to be available for replica selection.</para>Setting this
              property to true, results in the locations of files recorded in
              the DAX files to be treated as a supplemental replica catalog.
              This results in the mappings found in the replica catalog (as
              specified by pegasus.catalog.replica) to be merged with the ones
              found in the cache files. Thus, mappings for a particular LFN
              found in both the DAX and the replica catalog are available for
              replica selection.</entry>
            </row>

            <row>
              <entry><literallayout><emphasis role="bold"><emphasis
                      role="bold"><emphasis role="bold"><emphasis role="bold"><emphasis
                            role="bold"><emphasis role="bold"><emphasis
                                role="bold"><emphasis role="bold">Property Key:</emphasis></emphasis></emphasis></emphasis></emphasis></emphasis> </emphasis></emphasis>pegasus.catalog.replica.output<emphasis
                    role="bold"><emphasis role="bold"><emphasis role="bold"><emphasis
                          role="bold">.*
Profile Key :</emphasis></emphasis></emphasis></emphasis><emphasis role="bold"><emphasis
                      role="bold"><emphasis role="bold"> </emphasis></emphasis></emphasis>N/A<emphasis
                    role="bold">
Scope       :</emphasis> Properties
<emphasis role="bold">Since       :</emphasis> 4.5.3
<emphasis role="bold">Default     :</emphasis> None
</literallayout></entry>

              <entry><para>Normally, the registration jobs in the executable
              workflow register to the replica catalog specified by the user
              in the properties file . This property prefix allows the user to
              specify a separate output replica catalog that is different from
              the one used for discovery of input files. This is normally the
              case, when a Directory or MRC based replica catalog backend that
              don't support insertion of entries are used for discovery of
              input files. For example to specify a separate file based output
              replica catalog, specify </para><screen>pegasus.catalog.replica.output        File
pegasus.catalog.replica.output.file   /workflow/output.rc
</screen></entry>
            </row>
          </tbody>
        </tgroup>
      </table>

      <table>
        <title>Site Catalog Properties</title>

        <tgroup cols="2">
          <tbody>
            <row>
              <entry><emphasis role="bold">Key Attributes</emphasis></entry>

              <entry><emphasis role="bold">Description</emphasis></entry>
            </row>

            <row>
              <entry><literallayout><emphasis role="bold"><emphasis
                      role="bold"><emphasis role="bold"><emphasis role="bold"><emphasis
                            role="bold"><emphasis role="bold"><emphasis
                                role="bold"><emphasis role="bold"><emphasis
                                    role="bold">Property Key: </emphasis></emphasis></emphasis></emphasis></emphasis></emphasis></emphasis></emphasis></emphasis>pegasus.catalog.site<emphasis
                    role="bold">
Profile  Key: </emphasis>N/A<emphasis role="bold">
Scope       :</emphasis> Properties
<emphasis role="bold">Since       :</emphasis> 2.0
<emphasis role="bold">Default     :</emphasis> XML
</literallayout></entry>

              <entry>Pegasus supports two different types of site catalogs in
              XML format conforming <itemizedlist>
                  <listitem>
                    <para>sc-3.0.xsd
                    http://pegasus.isi.edu/schema/sc-3.0.xsd</para>
                  </listitem>

                  <listitem>
                    <para>sc-4.0.xsd
                    http://pegasus.isi.edu/schema/sc-4.0.xsd</para>
                  </listitem>
                </itemizedlist>Pegasus is able to auto-detect what schema a
              user site catalog refers to. Hence, this property may no longer
              be set.</entry>
            </row>

            <row>
              <entry><literallayout><emphasis role="bold"><emphasis
                      role="bold">Property Key:</emphasis> </emphasis>pegasus.catalog.site.file<emphasis
                    role="bold"><emphasis role="bold">
Profile Key : </emphasis></emphasis>N/A<emphasis role="bold">
Scope       :</emphasis> Properties
<emphasis role="bold">Since       :</emphasis> 2.0
<emphasis role="bold">Default     :</emphasis> $PWD/sites.xml</literallayout></entry>

              <entry>The path to the site catalog file, that describes the
              various sites and their layouts to Pegasus.</entry>
            </row>
          </tbody>
        </tgroup>
      </table>

      <table>
        <title>Transformation Catalog Properties</title>

        <tgroup cols="2">
          <tbody>
            <row>
              <entry><emphasis role="bold">Key Attributes</emphasis></entry>

              <entry><emphasis role="bold">Description</emphasis></entry>
            </row>

            <row>
              <entry><literallayout><emphasis role="bold">Property Key: </emphasis>pegasus.catalog.transformation<emphasis
                    role="bold">
Profile  Key: </emphasis>N/A<emphasis role="bold">
Scope       : </emphasis>Properties
<emphasis role="bold">Since       :</emphasis> 2.0
<emphasis role="bold">Default     :</emphasis> Text
</literallayout></entry>

              <entry><para>The only recommended and supported version of
              Transformation Catalog for Pegasus is Text. For the old File
              based formats, users should use pegasus-tc-converter to convert
              File format to Text Format.</para><para><variablelist>
                  <varlistentry>
                    <term>Text</term>

                    <listitem>
                      <para>In this mode, a multiline file based format is
                      understood. The file is read and cached in memory. Any
                      modifications, as adding or deleting, causes an update
                      of the memory and hence to the file underneath. All
                      queries are done against the memory
                      representation.</para>

                      <para>The file sample.tc.text in the etc directory
                      contains an example</para>

                      <para>Here is a sample textual format for transfomation
                      catalog containing one transformation on two
                      sites</para>

                      <para><screen>
tr example::keg:1.0 {
#specify profiles that apply for all the sites for the transformation
#in each site entry the profile can be overriden
profile env "APP_HOME" "/tmp/karan"
profile env "JAVA_HOME" "/bin/app"
site isi {
profile env "me" "with"
profile condor "more" "test"
profile env "JAVA_HOME" "/bin/java.1.6"
pfn "/path/to/keg"
arch  "x86"
os    "linux"
osrelease "fc"
osversion "4"
type "INSTALLED"
site wind {
profile env "me" "with"
profile condor "more" "test"
pfn "/path/to/keg"
arch  "x86"
os    "linux"
osrelease "fc"
osversion "4"
type "STAGEABLE"
</screen></para>
                    </listitem>
                  </varlistentry>
                </variablelist></para></entry>
            </row>

            <row>
              <entry><literallayout><emphasis role="bold"><emphasis
                      role="bold"><emphasis role="bold">Property Key: </emphasis></emphasis></emphasis>pegasus.catalog.transformation<emphasis
                    role="bold"><emphasis role="bold">
Profile Key : </emphasis></emphasis>N/A<emphasis role="bold">
Scope       :</emphasis> Properties
<emphasis role="bold">Since       :</emphasis> 2.0
<emphasis role="bold">Default     :</emphasis> $PWD/tc.txt</literallayout></entry>

              <entry>The path to the transformation catalog file, that
              describes the locations of the executables.</entry>
            </row>
          </tbody>
        </tgroup>
      </table>
    </section>

    <section id="replica_sel_props">
      <title>Replica Selection Properties</title>

      <para><table>
          <title>Replica Selection Properties</title>

          <tgroup cols="2">
            <tbody>
              <row>
                <entry><emphasis role="bold">Key Attributes</emphasis></entry>

                <entry><emphasis role="bold">Description</emphasis></entry>
              </row>

              <row>
                <entry><literallayout><emphasis role="bold">Property Key: </emphasis>pegasus.selector.replica<emphasis
                      role="bold">
Profile  Key: </emphasis>N/A<emphasis role="bold">
Scope       :</emphasis> Properties
<emphasis role="bold">Since       :</emphasis> 2.0
<emphasis role="bold">Type        : </emphasis>String
<emphasis role="bold">Default     :</emphasis> Default
<emphasis role="bold">See Also    :</emphasis> pegasus.selector.replica.*.ignore.stagein.sites<emphasis
                      role="bold">
See Also    :</emphasis> pegasus.selector.replica.*.prefer.stagein.sites
</literallayout></entry>

                <entry><para>Each job in the DAX maybe associated with input
                LFN's denoting the files that are required for the job to run.
                To determine the physical replica (PFN) for a LFN, Pegasus
                queries the replica catalog to get all the PFN's (replicas)
                associated with a LFN. Pegasus then calls out to a replica
                selector to select a replica amongst the various replicas
                returned. This property determines the replica selector to use
                for selecting the replicas.</para><para><variablelist>
                    <varlistentry>
                      <term>Default</term>

                      <listitem>
                        <para>The selector orders the various candidate
                        replica's according to the following rules</para>

                        <orderedlist>
                          <listitem>
                            <para>valid file URL's . That is URL's that have the
                            site attribute matching the site where the
                            executable <emphasis>pegasus-transfer</emphasis> is
                            executed.</para>
                          </listitem>

                          <listitem>
                            <para>all URL's from preferred site (usually the
                            compute site)</para>
                          </listitem>

                          <listitem>
                            <para>all other remotely accessible ( non file)
                            URL's</para>
                          </listitem>
                        </orderedlist>
                      </listitem>
                    </varlistentry>

                    <varlistentry>
                      <term>Regex</term>

                      <listitem>
                        <para>This replica selector allows the user allows the
                        user to specific regular expressions that can be used
                        to rank various PFN's returned from the Replica
                        Catalog for a particular LFN. This replica selector
                        orders the replicas based on the rank. Lower the rank
                        higher the preference.</para>

                        <para>The regular expressions are assigned different
                        rank, that determine the order in which the
                        expressions are employed. The rank values for the
                        regex can expressed in user properties using the
                        property.</para>

                        <para><screen>
pegasus.selector.replica.regex.rank.[value]   regex-expression
</screen></para>

                        <para>The value is an integer value that denotes the
                        rank of an expression with a rank value of 1 being the
                        highest rank.</para>

                        <para>Please note that before applying any regular
                        expressions on the PFN's, the file URL's that dont
                        match the preferred site are explicitly filtered
                        out.</para>
                      </listitem>
                    </varlistentry>

                    <varlistentry>
                      <term>Restricted</term>

                      <listitem>
                        <para>This replica selector, allows the user to
                        specify good sites and bad sites for staging in data
                        to a particular compute site. A good site for a
                        compute site X, is a preferred site from which
                        replicas should be staged to site X. If there are more
                        than one good sites having a particular replica, then
                        a random site is selected amongst these preferred
                        sites.</para>

                        <para>A bad site for a compute site X, is a site from
                        which replica's should not be staged. The reason of
                        not accessing replica from a bad site can vary from
                        the link being down, to the user not having
                        permissions on that site's data.</para>

                        <para>The good | bad sites are specified by the
                        properties</para>

                        <para><screen>
pegasus.replica.*.prefer.stagein.sites
pegasus.replica.*.ignore.stagein.sites
</screen></para>

                        <para>where the * in the property name denotes the
                        name of the compute site. A * in the property key is
                        taken to mean all sites.</para>

                        <para>The pegasus.replica.*.prefer.stagein.sites
                        property takes precedence over
                        pegasus.replica.*.ignore.stagein.sites property i.e.
                        if for a site X, a site Y is specified both in the
                        ignored and the preferred set, then site Y is taken to
                        mean as only a preferred site for a site X.</para>
                      </listitem>
                    </varlistentry>

                    <varlistentry>
                      <term>Local</term>

                      <listitem>
                         This replica selector prefers replicas from the local host and that start with a file: URL scheme. It is useful, when users want to stagin files to a remote site from your submit host using the Condor file transfer mechanism. 
                      </listitem>
                    </varlistentry>
                  </variablelist></para></entry>
              </row>

              <row>
                <entry><literallayout><emphasis role="bold"><emphasis
                        role="bold">Property Key: </emphasis></emphasis>pegasus.selector.replica.*.ignore.stagein.sites<emphasis
                      role="bold"><emphasis role="bold">
Profile  Key: </emphasis></emphasis>N/A<emphasis role="bold">
Scope       :</emphasis> Properties
<emphasis role="bold">Since       :</emphasis> 2.0
<emphasis role="bold">Default     :</emphasis> (no default)<emphasis
                      role="bold">
See Also    :</emphasis> pegasus.selector.replica<emphasis role="bold">
See Also    :</emphasis> pegasus.selector.replica.*.prefer.stagein.sites</literallayout></entry>

                <entry><para>A comma separated list of storage sites from
                which to never stage in data to a compute site. The property
                can apply to all or a single compute site, depending on how
                the * in the property name is expanded.</para><para>The * in
                the property name means all compute sites unless replaced by a
                site name.</para><para>For e.g setting
                pegasus.selector.replica.*.ignore.stagein.sites to usc means
                that ignore all replicas from site usc for staging in to any
                compute site. Setting pegasus.replica.isi.ignore.stagein.sites
                to usc means that ignore all replicas from site usc for
                staging in data to site isi.</para></entry>
              </row>

              <row>
                <entry><literallayout><emphasis role="bold"><emphasis
                        role="bold">Property Key: </emphasis></emphasis>pegasus.selector.replica.*.prefer.stagein.sites<emphasis
                      role="bold"><emphasis role="bold">
Profile  Key: </emphasis></emphasis>N/A<emphasis role="bold">
Scope       :</emphasis> Properties
<emphasis role="bold">Since       :</emphasis> 2.0
<emphasis role="bold">Default     :</emphasis> (no default)<emphasis
                      role="bold">
See Also    :</emphasis> pegasus.selector.replica<emphasis role="bold">
See Also    :</emphasis> pegasus.selector.replica.*.ignore.stagein.sites</literallayout></entry>

                <entry><para>A comma separated list of preferred storage sites
                from which to stage in data to a compute site. The property
                can apply to all or a single compute site, depending on how
                the * in the property name is expanded.</para><para>The * in
                the property name means all compute sites unless replaced by a
                site name.</para><para>For e.g setting
                pegasus.selector.replica.*.prefer.stagein.sites to usc means
                that prefer all replicas from site usc for staging in to any
                compute site. Setting pegasus.replica.isi.prefer.stagein.sites
                to usc means that prefer all replicas from site usc for
                staging in data to site isi.</para></entry>
              </row>

              <row>
                <entry><literallayout><emphasis role="bold"><emphasis
                        role="bold">Property Key: </emphasis></emphasis>pegasus.selector.replica.regex.rank.[value]<emphasis
                      role="bold"><emphasis role="bold">
Profile  Key: </emphasis></emphasis>N/A<emphasis role="bold">
Scope       :</emphasis> Properties
<emphasis role="bold">Since       :</emphasis> 2.3.0
<emphasis role="bold">Default     :</emphasis> (no default)<emphasis
                      role="bold">
See Also    :</emphasis> pegasus.selector.replica</literallayout></entry>

                <entry><para>Specifies the regex expressions to be applied on
                the PFNs returned for a particular LFN. Refer to <screen>
http://java.sun.com/javase/6/docs/api/java/util/regex/Pattern.html
</screen> on information of how to construct a regex
                expression.</para><para>The [value] in the property key is to
                be replaced by an int value that designates the rank value for
                the regex expression to be applied in the Regex replica
                selector.</para><para>The example below indicates preference
                for file URL's over URL's referring to gridftp server at
                example.isi.edu</para><para><screen>
pegasus.selector.replica.regex.rank.1 file://.*
pegasus.selector.replica.regex.rank.2 gsiftp://example\.isi\.edu.*
</screen></para></entry>
              </row>
            </tbody>
          </tgroup>
        </table></para>
    </section>

    <section id="site_sel_props">
      <title>Site Selection Properties</title>

      <para><table>
          <title>Site Selection Properties</title>

          <tgroup cols="2">
            <tbody>
              <row>
                <entry><emphasis role="bold">Key Attributes</emphasis></entry>

                <entry><emphasis role="bold">Description</emphasis></entry>
              </row>

              <row>
                <entry><literallayout><emphasis role="bold">Property Key: </emphasis>pegasus.selector.site<emphasis
                      role="bold">
Profile  Key: </emphasis>N/A<emphasis role="bold">
Scope       :</emphasis> Properties
<emphasis role="bold">Since       :</emphasis> 2.0
<emphasis role="bold">Type        : </emphasis>String
<emphasis role="bold">Default     :</emphasis> Random
<emphasis role="bold">See Also    :</emphasis> pegasus.selector.site.path<emphasis
                      role="bold">
See Also    :</emphasis> pegasus.selector.site.timeout
<emphasis role="bold">See Also    :</emphasis> pegasus.selector.site.keep.tmp<emphasis
                      role="bold">
See Also    : </emphasis>pegasus.selector.site.env.*</literallayout></entry>

                <entry><para>The site selection in Pegasus can be on basis of
                any of the following strategies.</para><para><variablelist>
                    <varlistentry>
                      <term>Random</term>

                      <listitem>
                         In this mode, the jobs will be randomly distributed among the sites that can execute them. 
                      </listitem>
                    </varlistentry>

                    <varlistentry>
                      <term>RoundRobin</term>

                      <listitem>
                         In this mode. the jobs will be assigned in a round robin manner amongst the sites that can execute them. Since each site cannot execute everytype of job, the round robin scheduling is done per level on a sorted list. The sorting is on the basis of the number of jobs a particular site has been assigned in that level so far. If a job cannot be run on the first site in the queue (due to no matching entry in the transformation catalog for the transformation referred to by the job), it goes to the next one and so on. This implementation defaults to classic round robin in the case where all the jobs in the workflow can run on all the sites. 
                      </listitem>
                    </varlistentry>

                    <varlistentry>
                      <term>NonJavaCallout</term>

                      <listitem>
                        <para>In this mode, Pegasus will callout to an
                        external site selector.In this mode a temporary file
                        is prepared containing the job information that is
                        passed to the site selector as an argument while
                        invoking it. The path to the site selector is
                        specified by setting the property
                        pegasus.site.selector.path. The environment variables
                        that need to be set to run the site selector can be
                        specified using the properties with a
                        pegasus.site.selector.env. prefix. The temporary file
                        contains information about the job that needs to be
                        scheduled. It contains key value pairs with each key
                        value pair being on a new line and separated by a
                        =.</para>

                        <para>The following pairs are currently generated for
                        the site selector temporary file that is generated in
                        the NonJavaCallout.</para>

                        <para><informaltable frame="none">
                            <tgroup align="left" cols="2" colsep="1" rowsep="1">
                              <tbody>
                                <row>
                                  <entry>version</entry>

                                  <entry>is the version of the site selector
                                  api,currently 2.0.</entry>
                                </row>

                                <row>
                                  <entry>transformation</entry>

                                  <entry>is the fully-qualified definition identifier
                                  for the transformation (TR)
                                  namespace::name:version.</entry>
                                </row>

                                <row>
                                  <entry>derivation</entry>

                                  <entry>is teh fully qualified definition identifier
                                  for the derivation (DV),
                                  namespace::name:version.</entry>
                                </row>

                                <row>
                                  <entry>job.level</entry>

                                  <entry>is the job's depth in the tree of the
                                  workflow DAG.</entry>
                                </row>

                                <row>
                                  <entry>job.id</entry>

                                  <entry>is the job's ID, as used in the DAX
                                  file.</entry>
                                </row>

                                <row>
                                  <entry>resource.id</entry>

                                  <entry>is a site handle, followed by whitespace,
                                  followed by a gridftp server. Typically, each
                                  gridftp server is enumerated once, so you may have
                                  multiple occurances of the same site. There can be
                                  multiple occurances of this key.</entry>
                                </row>

                                <row>
                                  <entry>input.lfn</entry>

                                  <entry>is an input LFN, optionally followed by a
                                  whitespace and file size. There can be multiple
                                  occurances of this key,one for each input LFN
                                  required by the job.</entry>
                                </row>

                                <row>
                                  <entry>wf.name</entry>

                                  <entry>label of the dax, as found in the DAX's root
                                  element. wf.index is the DAX index, that is
                                  incremented for each partition in case of deferred
                                  planning.</entry>
                                </row>

                                <row>
                                  <entry>wf.time</entry>

                                  <entry>is the mtime of the workflow.</entry>
                                </row>

                                <row>
                                  <entry>wf.manager</entry>

                                  <entry>is the name of the workflow manager being
                                  used .e.g condor</entry>
                                </row>

                                <row>
                                  <entry>vo.name</entry>

                                  <entry>is the name of the virtual organization that
                                  is running this workflow. It is currently set to
                                  NONE</entry>
                                </row>

                                <row>
                                  <entry>vo.group</entry>

                                  <entry>unused at present and is set to NONE.</entry>
                                </row>

                                <row>
                                  <entry/>
                                </row>
                              </tbody>
                            </tgroup>
                          </informaltable></para>
                      </listitem>
                    </varlistentry>

                    <varlistentry>
                      <term>Group</term>

                      <listitem>
                         In this mode, a group of jobs will be assigned to the same site that can execute them. The use of the PEGASUS profile key group in the dax, associates a job with a particular group. The jobs that do not have the profile key associated with them, will be put in the default group. The jobs in the default group are handed over to the "Random" Site Selector for scheduling. 
                      </listitem>
                    </varlistentry>

                    <varlistentry>
                      <term>Heft</term>

                      <listitem>
                        <para>In this mode, a version of the HEFT processor
                        scheduling algorithm is used to schedule jobs in the
                        workflow to multiple grid sites. The implementation
                        assumes default data communication costs when jobs are
                        not scheduled on to the same site. Later on this may
                        be made more configurable.</para>

                        <para>The runtime for the jobs is specified in the
                        transformation catalog by associating the pegasus
                        profile key runtime with the entries.</para>

                        <para>The number of processors in a site is picked up
                        from the attribute idle-nodes associated with the
                        vanilla jobmanager of the site in the site
                        catalog.</para>
                      </listitem>
                    </varlistentry>
                  </variablelist></para></entry>
              </row>

              <row>
                <entry><literallayout><emphasis role="bold"><emphasis
                        role="bold">Property Key: </emphasis></emphasis>pegasus.selector.site.path<emphasis
                      role="bold"><emphasis role="bold">
Profile  Key: </emphasis></emphasis>N/A<emphasis role="bold">
Scope       :</emphasis> Properties
<emphasis role="bold">Since       :</emphasis> 2.0
<emphasis role="bold">Default     :</emphasis> (no default)</literallayout></entry>

                <entry>If one calls out to an external site selector using the
                NonJavaCallout mode, this refers to the path where the site
                selector is installed. In case other strategies are used it
                does not need to be set.</entry>
              </row>

              <row>
                <entry><literallayout><emphasis role="bold"><emphasis
                        role="bold">Property Key: </emphasis></emphasis>pegasus.selector.site.env.*<emphasis
                      role="bold"><emphasis role="bold">
Profile  Key: </emphasis></emphasis>N/A<emphasis role="bold">
Scope       :</emphasis> Properties
<emphasis role="bold">Since       :</emphasis> 2.0
<emphasis role="bold">Default     :</emphasis> (no default)</literallayout></entry>

                <entry><para>The environment variables that need to be set
                while callout to the site selector. These are the variables
                that the user would set if running the site selector on the
                command line. The name of the environment variable is got by
                stripping the keys of the prefix "pegasus.site.selector.env."
                prefix from them. The value of the environment variable is the
                value of the property.</para><para>e.g
                pegasus.site.selector.path.LD_LIBRARY_PATH /globus/lib would
                lead to the site selector being called with the
                LD_LIBRARY_PATH set to /globus/lib.</para></entry>
              </row>

              <row>
                <entry><literallayout><emphasis role="bold"><emphasis
                        role="bold">Property Key: </emphasis></emphasis>pegasus.selector.site.timeout<emphasis
                      role="bold"><emphasis role="bold">
Profile  Key: </emphasis></emphasis>N/A<emphasis role="bold">
Scope       :</emphasis> Properties
<emphasis role="bold">Since       :</emphasis> 2.3.0
<emphasis role="bold">Default     :</emphasis> 60<emphasis role="bold">
See Also    :</emphasis> pegasus.selector.site</literallayout></entry>

                <entry>It sets the number of seconds Pegasus waits to hear
                back from an external site selector using the NonJavaCallout
                interface before timing out.</entry>
              </row>

              <row>
                <entry><literallayout><emphasis role="bold"><emphasis
                        role="bold">Property Key: </emphasis></emphasis>pegasus.selector.site.keep.tmp<emphasis
                      role="bold"><emphasis role="bold">
Profile  Key: </emphasis></emphasis>N/A<emphasis role="bold">
Scope       :</emphasis> Properties
<emphasis role="bold">Since       :</emphasis> 2.3.0
<emphasis role="bold">Values</emphasis>      : onerror|always|never
<emphasis role="bold">Default     :</emphasis> onerror<emphasis role="bold">
See Also    :</emphasis> pegasus.selector.site</literallayout></entry>

                <entry><para>It determines whether Pegasus deletes the
                temporary input files that are generated in the temp directory
                or not. These temporary input files are passed as input to the
                external site selectors.</para><para>A temporary input file is
                created for each that needs to be scheduled.</para></entry>
              </row>
            </tbody>
          </tgroup>
        </table></para>
    </section>

    <section id="data_conf_props">
      <title>Data Staging Configuration Properties</title>

      <para><table>
          <title>Data Configuration Properties</title>

          <tgroup cols="2">
            <tbody>
              <row>
                <entry><emphasis role="bold">Key Attributes</emphasis></entry>

                <entry><emphasis role="bold">Description</emphasis></entry>
              </row>

              <row>
                <entry><literallayout><emphasis role="bold"><emphasis
                        role="bold">Property Key: </emphasis></emphasis>pegasus.data.configuration<emphasis
                      role="bold"><emphasis role="bold">
Profile  Key: </emphasis></emphasis>data.configuration<emphasis role="bold">
Scope       :</emphasis> Properties, Site Catalog
<emphasis role="bold">Since       :</emphasis> 4.0.0
<emphasis role="bold">Values</emphasis>      : sharedfs|nonsharedfs|condorio
<emphasis role="bold">Default     :</emphasis> sharedfs<emphasis role="bold">
See Also    :</emphasis> pegasus.transfer.bypass.input.staging</literallayout></entry>

                <entry><para>This property sets up Pegasus to run in different
                environments. For Pegasus 4.5.0 and above, users can set the
                pegasus profile data.configuration with the sites in their
                site catalog, to run multisite workflows with each site having
                a different data configuration.</para><para><variablelist>
                    <varlistentry>
                      <term>sharedfs</term>

                      <listitem>
                         If this is set, Pegasus will be setup to execute jobs on the shared filesystem on the execution site. This assumes, that the head node of a cluster and the worker nodes share a filesystem. The staging site in this case is the same as the execution site. Pegasus adds a create dir job to the executable workflow that creates a workflow specific directory on the shared filesystem . The data transfer jobs in the executable workflow ( stage_in_ , stage_inter_ , stage_out_ ) transfer the data to this directory.The compute jobs in the executable workflow are launched in the directory on the shared filesystem. 
                      </listitem>
                    </varlistentry>

                    <varlistentry>
                      <term>condorio</term>

                      <listitem>
                         If this is set, Pegasus will be setup to run jobs in a pure condor pool, with the nodes not sharing a filesystem. Data is staged to the compute nodes from the submit host using Condor File IO. The planner is automatically setup to use the submit host ( site local ) as the staging site. All the auxillary jobs added by the planner to the executable workflow ( create dir, data stagein and stage-out, cleanup ) jobs refer to the workflow specific directory on the local site. The data transfer jobs in the executable workflow ( stage_in_ , stage_inter_ , stage_out_ ) transfer the data to this directory. When the compute jobs start, the input data for each job is shipped from the workflow specific directory on the submit host to compute/worker node using Condor file IO. The output data for each job is similarly shipped back to the submit host from the compute/worker node. This setup is particularly helpful when running workflows in the cloud environment where setting up a shared filesystem across the VM's may be tricky. 

                        <screen>pegasus.gridstart                    PegasusLite
pegasus.transfer.worker.package      true
</screen>

                         
                      </listitem>
                    </varlistentry>

                    <varlistentry>
                      <term>nonsharedfs</term>

                      <listitem>
                         If this is set, Pegasus will be setup to execute jobs on an execution site without relying on a shared filesystem between the head node and the worker nodes. You can specify staging site ( using --staging-site option to pegasus-plan) to indicate the site to use as a central storage location for a workflow. The staging site is independant of the execution sites on which a workflow executes. All the auxillary jobs added by the planner to the executable workflow ( create dir, data stagein and stage-out, cleanup ) jobs refer to the workflow specific directory on the staging site. The data transfer jobs in the executable workflow ( stage_in_ , stage_inter_ , stage_out_ ) transfer the data to this directory. When the compute jobs start, the input data for each job is shipped from the workflow specific directory on the submit host to compute/worker node using pegasus-transfer. The output data for each job is similarly shipped back to the submit host from the compute/worker node. The protocols supported are at this time SRM, GridFTP, iRods, S3. This setup is particularly helpful when running workflows on OSG where most of the execution sites don't have enough data storage. Only a few sites have large amounts of data storage exposed that can be used to place data during a workflow run. This setup is also helpful when running workflows in the cloud environment where setting up a shared filesystem across the VM's may be tricky. On loading this property, internally the following properies are set 

                        <screen>pegasus.gridstart                    PegasusLite
pegasus.transfer.worker.package      true
</screen>

                         
                      </listitem>
                    </varlistentry>
                  </variablelist></para></entry>
              </row>

              <row>
                <entry><literallayout><emphasis role="bold"><emphasis
                        role="bold">Property Key: </emphasis></emphasis>pegasus.transfer.bypass.input.staging<emphasis
                      role="bold"><emphasis role="bold">
Profile  Key: </emphasis></emphasis>N/A<emphasis role="bold">
Scope       :</emphasis> Properties
<emphasis role="bold">Since       :</emphasis> 4.3.0
<emphasis role="bold">Type        : </emphasis>Boolean
<emphasis role="bold">Default     :</emphasis> false<emphasis role="bold">
See Also    :</emphasis> pegasus.data.configuration</literallayout></entry>

                <entry><para>When executiing in a non shared filesystem setup
                i.e data configuration set to nonsharedfs or condorio, Pegasus
                always stages the input files through the staging site i.e the
                stage-in job stages in data from the input site to the staging
                site. The PegasusLite jobs that start up on the worker nodes,
                then pull the input data from the staging site for each
                job.</para><para>This property can be used to setup the
                PegasusLite jobs to pull input data directly from the input
                site without going through the staging server. This is based
                on the assumption that the worker nodes can access the input
                site. If users set this to true, they should be aware that the
                access to the input site is no longer throttled ( as in case
                of stage in jobs). If large number of compute jobs start at
                the same time in a workflow, the input server will see a
                connection from each job.</para></entry>
              </row>
            </tbody>
          </tgroup>
        </table></para>
    </section>

    <section id="transfer_props">
      <title>Transfer Configuration Properties</title>

      <para><table>
          <title>Transfer Configuration Properties</title>

          <tgroup cols="2">
            <tbody>
              <row>
                <entry><emphasis role="bold">Key Attributes</emphasis></entry>

                <entry><emphasis role="bold">Description</emphasis></entry>
              </row>

              <row>
                <entry><literallayout><emphasis role="bold"><emphasis
                        role="bold">Property Key: </emphasis></emphasis>pegasus.transfer.*.impl<emphasis
                      role="bold"><emphasis role="bold">
Profile  Key: </emphasis></emphasis>N/A<emphasis role="bold">
Scope       :</emphasis> Properties
<emphasis role="bold">Since       :</emphasis> 2.0.0
<emphasis role="bold">Values</emphasis>      : Transfer|GUC
<emphasis role="bold">Default     :</emphasis> Transfer<emphasis role="bold">
See Also    :</emphasis> pegasus.transfer.refiner</literallayout></entry>

                <entrytbl cols="1">
                  <tbody>
                    <row>
                      <entry><para>Each compute job usually has data products
                      that are required to be staged in to the execution site,
                      materialized data products staged out to a final resting
                      place, or staged to another job running at a different
                      site. This property determines the underlying grid
                      transfer tool that is used to manage the
                      transfers.</para><para>The * in the property name can be
                      replaced to achieve finer grained control to dictate
                      what type of transfer jobs need to be managed with which
                      grid transfer tool.</para><para>Usually,the arguments
                      with which the client is invoked can be specified by
                      <screen>
- the property pegasus.transfer.arguments
- associating the PEGASUS profile key transfer.arguments
</screen></para><para>The table below illustrates all the possible variations
                      of the property.</para><para><informaltable frame="none">
                          <tgroup align="left" cols="2" colsep="1" rowsep="1">
                            <tbody>
                              <row>
                                <entry>Property Name</entry>

                                <entry>Applies to</entry>
                              </row>

                              <row>
                                <entry>pegasus.transfer.stagein.impl</entry>

                                <entry>the stage in transfer jobs</entry>
                              </row>

                              <row>
                                <entry>pegasus.transfer.stageout.impl</entry>

                                <entry>the stage out transfer jobs</entry>
                              </row>

                              <row>
                                <entry>pegasus.transfer.inter.impl</entry>

                                <entry>the inter site transfer jobs</entry>
                              </row>

                              <row>
                                <entry>pegasus.transfer.setup.impl</entry>

                                <entry>the setup transfer job</entry>
                              </row>

                              <row>
                                <entry>pegasus.transfer.*.impl</entry>

                                <entry>apply to types of transfer jobs</entry>
                              </row>

                              <row>
                                <entry/>
                              </row>
                            </tbody>
                          </tgroup>
                        </informaltable></para><para>Note: Since version 2.2.0
                      the worker package is staged automatically during
                      staging of executables to the remote site. This is
                      achieved by adding a setup transfer job to the workflow.
                      The setup transfer job by default uses GUC to stage the
                      data. The implementation to use can be configured by
                      setting the property <screen>pegasus.transfer.setup.impl </screen>property.
                      However, if you have pegasus.transfer.*.impl set in your
                      properties file, then you need to set
                      pegasus.transfer.setup.impl to GUC</para><para>The
                      various grid transfer tools that can be used to manage
                      data transfers are explained
                      below</para><para><variablelist>
                          <varlistentry>
                            <term>Transfer</term>

                            <listitem>
                              <para>This results in pegasus-transfer to be used
                              for transferring of files. It is a python based
                              wrapper around various transfer clients like
                              globus-url-copy, lcg-copy, wget, cp, ln .
                              pegasus-transfer looks at source and destination url
                              and figures out automatically which underlying
                              client to use. pegasus-transfer is distributed with
                              the PEGASUS and can be found at
                              $PEGASUS_HOME/bin/pegasus-transfer.</para>

                              <para>For remote sites, Pegasus constructs the
                              default path to pegasus-transfer on the basis of
                              PEGASUS_HOME env profile specified in the site
                              catalog. To specify a different path to the
                              pegasus-transfer client , users can add an entry
                              into the transformation catalog with fully qualified
                              logical name as pegasus::pegasus-transfer</para>
                            </listitem>
                          </varlistentry>

                          <varlistentry>
                            <term>GUC</term>

                            <listitem>
                               This refers to the new guc client that does multiple file transfers per invocation. The globus-url-copy client distributed with Globus 4.x is compatible with this mode. 
                            </listitem>
                          </varlistentry>
                        </variablelist></para></entry>
                    </row>
                  </tbody>
                </entrytbl>
              </row>

              <row>
                <entry><literallayout><emphasis role="bold"><emphasis
                        role="bold">Property Key: </emphasis></emphasis>pegasus.transfer.arguments<emphasis
                      role="bold"><emphasis role="bold">
Profile  Key: </emphasis></emphasis>transfer.arguments<emphasis role="bold">
Scope       :</emphasis> Properties
<emphasis role="bold">Since       :</emphasis> 2.0.0
<emphasis role="bold">Type        : </emphasis>String<emphasis role="bold">
Default     :</emphasis> (no default)<emphasis role="bold">
See Also    :</emphasis> pegasus.transfer.lite.arguments</literallayout></entry>

                <entry><para>This determines the extra arguments with which
                the transfer implementation is invoked. The transfer
                executable that is invoked is dependant upon the transfer mode
                that has been selected. The property can be overloaded by
                associated the pegasus profile key transfer.arguments either
                with the site in the site catalog or the corresponding
                transfer executable in the transformation
                catalog.</para></entry>
              </row>

              <row>
                <entry><literallayout><emphasis role="bold"><emphasis
                        role="bold">Property Key: </emphasis></emphasis>pegasus.transfer.threads<emphasis
                      role="bold"><emphasis role="bold">
Profile  Key: </emphasis></emphasis>transfer.threads<emphasis role="bold">
Scope       :</emphasis> Properties
<emphasis role="bold">Since       :</emphasis> 4.4.0
<emphasis role="bold">Type        : </emphasis>Integer<emphasis role="bold">
Default     :</emphasis> 2</literallayout></entry>

                <entry><para>This property set the number of threads
                pegasus-transfer uses to transfer the files. This property to
                applies to the separate data transfer nodes that are added by
                Pegasus to the executable workflow. The property can be
                overloaded by associated the pegasus profile key
                transfer.threads either with the site in the site catalog or
                the corresponding transfer executable in the transformation
                catalog.</para></entry>
              </row>

              <row>
                <entry><literallayout><emphasis role="bold"><emphasis
                        role="bold">Property Key: </emphasis></emphasis>pegasus.transfer.lite.arguments<emphasis
                      role="bold"><emphasis role="bold">
Profile  Key: </emphasis></emphasis>transfer.lite.arguments<emphasis
                      role="bold">
Scope       :</emphasis> Properties
<emphasis role="bold">Since       :</emphasis> 4.4.0
<emphasis role="bold">Type        : </emphasis>String<emphasis role="bold">
Default     :</emphasis> (no default)<emphasis role="bold">
See Also    :</emphasis> pegasus.transfer.arguments</literallayout></entry>

                <entry>This determines the extra arguments with which the
                PegasusLite transfer implementation is invoked. The transfer
                executable that is invoked is dependant upon the PegasusLite
                transfer implementation that has been selected.</entry>
              </row>

              <row>
                <entry><literallayout><emphasis role="bold"><emphasis
                        role="bold">Property Key: </emphasis></emphasis>pegasus.transfer.worker.package<emphasis
                      role="bold"><emphasis role="bold">
Profile  Key: </emphasis></emphasis>N/A<emphasis role="bold">
Scope       :</emphasis> Properties
<emphasis role="bold">Since       :</emphasis> 2.0.0
<emphasis role="bold">Type        : </emphasis>Boolean<emphasis role="bold">
Default     :</emphasis> false<emphasis role="bold">
See Also    :</emphasis> pegasus.data.configuration</literallayout></entry>

                <entry><para>By default, Pegasus relies on the worker package
                to be installed in a directory accessible to the worker nodes
                on the remote sites . Pegasus uses the value of PEGASUS_HOME
                environment profile in the site catalog for the remote sites,
                to then construct paths to pegasus auxillary executables like
                kickstart, pegasus-transfer, seqexec etc.</para><para>If the
                Pegasus worker package is not installed on the remote sites
                users can set this property to true to get Pegasus to deploy
                worker package on the nodes.</para><para>In the case of
                sharedfs setup, the worker package is deployed on the shared
                scratch directory for the workflow , that is accessible to all
                the compute nodes of the remote sites.</para><para>When
                running in nonsharefs environments, the worker package is
                first brought to the submit directory and then transferred to
                the worker node filesystem using Condor file
                IO.</para></entry>
              </row>

              <row>
                <entry><literallayout><anchor
                      id="pegasus.transfer.worker.package.autodownload"/>
                      <emphasis role="bold"><emphasis role="bold">Property Key: </emphasis></emphasis>pegasus.transfer.worker.package.autodownload<emphasis
                      role="bold"><emphasis role="bold">
Profile  Key: </emphasis></emphasis>N/A<emphasis role="bold">
Scope       :</emphasis> Properties
<emphasis role="bold">Since       :</emphasis> 4.6.1
<emphasis role="bold">Type        : </emphasis>Boolean<emphasis role="bold">
Default     :</emphasis> true<emphasis role="bold">
See Also    :</emphasis> pegasus.transfer.worker.package</literallayout></entry>

                <entry>If PegasusLite does not find a worker package install
                matching the pegasus lite job on the worker node, it
                automatically downloads the correct worker package from the
                Pegasus website. However, this can mask user errors in
                configuration. This property can be set to false to disable
                auto downloads.</entry>
              </row>

              <row>
                <entry><literallayout><anchor
                      id="pegasus.transfer.worker.package.strict"/><emphasis
                      role="bold"><emphasis role="bold">Property Key: </emphasis></emphasis>pegasus.transfer.worker.package.strict<emphasis
                      role="bold"><emphasis role="bold">
Profile  Key: </emphasis></emphasis>N/A<emphasis role="bold">
Scope       :</emphasis> Properties
<emphasis role="bold">Since       :</emphasis> 4.6.1
<emphasis role="bold">Type        : </emphasis>Boolean<emphasis role="bold">
Default     :</emphasis> true<emphasis role="bold">
See Also    :</emphasis> pegasus.transfer.worker.package</literallayout></entry>

                <entry><para>In PegasusLite mode, the pegasus worker package
                for the jobs is shipped along with the jobs. This property
                controls whether PegasusLite will do a strict match against
                the architecture and os on the local worker node, along with
                pegasus version. If the strict match fails, then PegasusLite
                will revert to the pegasus website to download the correct
                worker package.</para></entry>
              </row>

              <row>
                <entry><literallayout><emphasis role="bold"><emphasis
                        role="bold">Property Key: </emphasis></emphasis>pegasus.transfer.links<emphasis
                      role="bold"><emphasis role="bold">
Profile  Key: </emphasis></emphasis>N/A<emphasis role="bold">
Scope       :</emphasis> Properties
<emphasis role="bold">Since       :</emphasis> 2.0.0
<emphasis role="bold">Type        : </emphasis>Boolean<emphasis role="bold">
Default     :</emphasis> false<emphasis role="bold">
</emphasis></literallayout></entry>

                <entry>If this is set, and the transfer implementation is set
                to Transfer i.e. using the transfer executable distributed
                with the PEGASUS. On setting this property, if Pegasus while
                fetching data from the Replica Catalog sees a "site" attribute
                associated with the PFN that matches the execution site on
                which the data has to be transferred to, Pegasus instead of
                the URL returned by the Replica Catalog replaces it with a
                file based URL. This is based on the assumption that the if
                the "site" attributes match, the filesystems are visible to
                the remote execution directory where input data resides. On
                seeing both the source and destination urls as file based URLs
                the transfer executable spawns a job that creates a symbolic
                link by calling ln -s on the remote site.</entry>
              </row>

              <row>
                <entry><literallayout><emphasis role="bold"><emphasis
                        role="bold">Property Key: </emphasis></emphasis>pegasus.transfer.*.remote.sites<emphasis
                      role="bold"><emphasis role="bold">
Profile  Key: </emphasis></emphasis>N/A<emphasis role="bold">
Scope       :</emphasis> Properties
<emphasis role="bold">Since       :</emphasis> 2.0.0
<emphasis role="bold">Type        : </emphasis>comma separated list of sites<emphasis
                      role="bold">
Default     :</emphasis> (no default)<emphasis role="bold">
</emphasis></literallayout></entry>

                <entry><para>By default Pegasus looks at the source and
                destination URL's for to determine whether the associated
                transfer job runs on the submit host or the head node of a
                remote site, with preference set to run a transfer job to run
                on submit host.</para><para>Pegasus will run transfer jobs on
                the remote sites</para><para><screen>
-  if the file server for the compute site is a file server i.e url prefix file://
-  symlink jobs need to be added that require the symlink transfer jobs to
be run remotely.
</screen></para><para>This property can be used to change the default
                behaviour of Pegasus and force pegasus to run different types
                of transfer jobs for the sites specified on the remote
                site.</para><para>The table below illustrates all the possible
                variations of the property.</para><para><informaltable
                    frame="none">
                    <tgroup align="left" cols="2" colsep="1" rowsep="1">
                      <tbody>
                        <row>
                          <entry>Property Name</entry>

                          <entry>Applies to</entry>
                        </row>

                        <row>
                          <entry>pegasus.transfer.stagein.remote.sites</entry>

                          <entry>the stage in transfer jobs</entry>
                        </row>

                        <row>
                          <entry>pegasus.transfer.stageout.remote.sites</entry>

                          <entry>the stage out transfer jobs</entry>
                        </row>

                        <row>
                          <entry>pegasus.transfer.inter.remote.sites</entry>

                          <entry>the inter site transfer jobs</entry>
                        </row>

                        <row>
                          <entry>pegasus.transfer.*.remote.sites</entry>

                          <entry>apply to types of transfer jobs</entry>
                        </row>

                        <row>
                          <entry/>
                        </row>
                      </tbody>
                    </tgroup>
                  </informaltable></para><para>In addition * can be specified
                as a property value, to designate that it applies to all
                sites.</para></entry>
              </row>

              <row>
                <entry><literallayout><emphasis role="bold"><emphasis
                        role="bold">Property Key: </emphasis></emphasis>pegasus.transfer.staging.delimiter<emphasis
                      role="bold"><emphasis role="bold">
Profile  Key: </emphasis></emphasis>N/A<emphasis role="bold">
Scope       :</emphasis> Properties
<emphasis role="bold">Since       :</emphasis> 2.0.0
<emphasis role="bold">Type        : </emphasis>String<emphasis role="bold">
Default     :</emphasis> :<emphasis role="bold">
</emphasis></literallayout></entry>

                <entry>Pegasus supports executable staging as part of the
                workflow. Currently staging of statically linked executables
                is supported only. An executable is normally staged to the
                work directory for the workflow/partition on the remote site.
                The basename of the staged executable is derived from the
                namespace,name and version of the transformation in the
                transformation catalog. This property sets the delimiter that
                is used for the construction of the name of the staged
                executable.</entry>
              </row>

              <row>
                <entry><literallayout><emphasis role="bold"><emphasis
                        role="bold">Property Key: </emphasis></emphasis>pegasus.transfer.disable.chmod.sites<emphasis
                      role="bold"><emphasis role="bold">
Profile  Key: </emphasis></emphasis>N/A<emphasis role="bold">
Scope       :</emphasis> Properties
<emphasis role="bold">Since       :</emphasis> 2.0.0
<emphasis role="bold">Type        : </emphasis>comma separated list of sites<emphasis
                      role="bold">
Default     :</emphasis> (no default)<emphasis role="bold">
</emphasis></literallayout></entry>

                <entry><para>During staging of executables to remote sites,
                chmod jobs are added to the workflow. These jobs run on the
                remote sites and do a chmod on the staged executable. For some
                sites, this maynot be required. The permissions might be
                preserved, or there maybe an automatic mechanism that does
                it.</para><para>This property allows you to specify the list
                of sites, where you do not want the chmod jobs to be executed.
                For those sites, the chmod jobs are replaced by NoOP jobs. The
                NoOP jobs are executed by Condor, and instead will immediately
                have a terminate event written to the job log file and removed
                from the queue.</para></entry>
              </row>

              <row>
                <entry><literallayout><emphasis role="bold"><emphasis
                        role="bold">Property Key: </emphasis></emphasis>pegasus.transfer.setup.source.base.url<emphasis
                      role="bold"><emphasis role="bold">
Profile  Key: </emphasis></emphasis>N/A<emphasis role="bold">
Scope       :</emphasis> Properties
<emphasis role="bold">Since       :</emphasis> 2.0.0
<emphasis role="bold">Type        : </emphasis>URL
<emphasis role="bold">Default     :</emphasis> (no default)<emphasis
                      role="bold">
</emphasis></literallayout></entry>

                <entry>This property specifies the base URL to the directory
                containing the Pegasus worker package builds. During Staging
                of Executable, the Pegasus Worker Package is also staged to
                the remote site. The worker packages are by default pulled
                from the http server at pegasus.isi.edu. This property can be
                used to override the location from where the worker package
                are staged. This maybe required if the remote computes sites
                don't allows files transfers from a http server.</entry>
              </row>
            </tbody>
          </tgroup>
        </table></para>
    </section>

    <section id="monitoring_props">
      <title>Monitoring Properties</title>

      <table>
        <title>Monitoring Properties</title>

        <tgroup cols="2">
          <tbody>
            <row>
              <entry><emphasis role="bold">Key Attributes</emphasis></entry>

              <entry><emphasis role="bold">Description</emphasis></entry>
            </row>

            <row>
              <entry><literallayout><emphasis role="bold"><emphasis
                      role="bold">Property Key: </emphasis></emphasis>pegasus.monitord.events<emphasis
                    role="bold"><emphasis role="bold">
Profile  Key: </emphasis></emphasis>N/A<emphasis role="bold">
Scope       :</emphasis> Properties
<emphasis role="bold">Since       :</emphasis> 3.0.2
<emphasis role="bold">Type  </emphasis>      : String
<emphasis role="bold">Default     :</emphasis> true<emphasis role="bold">
See Also    : </emphasis>pegasus.catalog.workflow.url</literallayout></entry>

              <entry>This property determines whether pegasus-monitord
              generates log events. If log events are disabled using this
              property, no bp file, or database will be created, even if the
              pegasus.monitord.output property is specified.</entry>
            </row>

            <row>
              <entry><literallayout><emphasis role="bold"><emphasis
                      role="bold">Property Key: </emphasis></emphasis>pegasus.catalog.workflow.url<emphasis
                    role="bold"><emphasis role="bold">
Profile  Key: </emphasis></emphasis>N/A<emphasis role="bold">
Scope       :</emphasis> Properties
<emphasis role="bold">Since       :</emphasis> 4.5
<emphasis role="bold">Type  </emphasis>      : String
<emphasis role="bold">Default     :</emphasis> SQlite database in submit
              directory.
<emphasis role="bold">See Also    :</emphasis> pegasus.monitord.events</literallayout></entry>

              <entry><para>This property specifies the destination for
              generated log events in pegasus-monitord. By default, events are
              stored in a sqlite database in the workflow directory, which
              will be created with the workflow's name, and a ".stampede.db"
              extension. Users can specify an alternative database by using a
              SQLAlchemy connection string. Details are available at: <screen>
http://www.sqlalchemy.org/docs/05/reference/dialects/index.html
</screen> It is important to note that users will need to have the appropriate
              db interface library installed. Which is to say, SQLAlchemy is a
              wrapper around the mysql interface library (for instance), it
              does not provide a MySQL driver itself. The Pegasus distribution
              includes both SQLAlchemy and the SQLite Python driver. As a
              final note, it is important to mention that unlike when using
              SQLite databases, using SQLAlchemy with other database servers,
              e.g. MySQL or Postgres , the target database needs to exist.
              Users can also specify a file name using this property in order
              to create a file with the log events.</para><para>Example values
              for the SQLAlchemy connection string for various end points are
              listed below</para><para><informaltable frame="none">
                  <tgroup align="left" cols="2" colsep="1" rowsep="1">
                    <tbody>
                      <row>
                        <entry>SQL Alchemy End Point</entry>

                        <entry>Example Value</entry>
                      </row>

                      <row>
                        <entry>Netlogger BP File</entry>

                        <entry>file:///submit/dir/myworkflow.bp</entry>
                      </row>

                      <row>
                        <entry>SQL Lite Database</entry>

                        <entry>sqlite:///submit/dir/myworkflow.db</entry>
                      </row>

                      <row>
                        <entry>MySQL Database</entry>

                        <entry>mysql://user:password@host:port/databasename</entry>
                      </row>

                      <row>
                        <entry/>
                      </row>
                    </tbody>
                  </tgroup>
                </informaltable></para></entry>
            </row>

            <row>
              <entry><literallayout><emphasis role="bold"><emphasis
                      role="bold">Property Key: </emphasis></emphasis>pegasus.catalog.master.url<emphasis
                    role="bold"><emphasis role="bold">
Profile  Key: </emphasis></emphasis>N/A<emphasis role="bold">
Scope       :</emphasis> Properties
<emphasis role="bold">Since       :</emphasis> 4.2
<emphasis role="bold">Type  </emphasis>      : String
<emphasis role="bold">Default     :</emphasis> sqlite database in $HOME/.pegasus/workflow.db<emphasis
                    role="bold">
See Also    :</emphasis> pegasus.catalog.workflow.url</literallayout></entry>

              <entry><para>This property specifies the destination for the
              workflow dashboard database. By default, the workflow dashboard
              datbase defaults to a sqlite database named workflow.db in the
              $HOME/.pegasus directory. This is database is shared for all
              workflows run as a particular user. Users can specify an
              alternative database by using a SQLAlchemy connection string.
              Details are available at: <screen>
http://www.sqlalchemy.org/docs/05/reference/dialects/index.html
</screen> It is important to note that users will need to have the appropriate
              db interface library installed. Which is to say, SQLAlchemy is a
              wrapper around the mysql interface library (for instance), it
              does not provide a MySQL driver itself. The Pegasus distribution
              includes both SQLAlchemy and the SQLite Python driver. As a
              final note, it is important to mention that unlike when using
              SQLite databases, using SQLAlchemy with other database servers,
              e.g. MySQL or Postgres , the target database needs to exist.
              Users can also specify a file name using this property in order
              to create a file with the log events.</para><para>Example values
              for the SQLAlchemy connection string for various end points are
              listed below</para><para><informaltable frame="none">
                  <tgroup align="left" cols="2" colsep="1" rowsep="1">
                    <tbody>
                      <row>
                        <entry>SQL Alchemy End Point</entry>

                        <entry>Example Value</entry>
                      </row>

                      <row>
                        <entry>SQL Lite Database</entry>

                        <entry>sqlite:///shared/myworkflow.db</entry>
                      </row>

                      <row>
                        <entry>MySQL Database</entry>

                        <entry>mysql://user:password@host:port/databasename</entry>
                      </row>

                      <row>
                        <entry/>
                      </row>
                    </tbody>
                  </tgroup>
                </informaltable></para></entry>
            </row>

            <row>
              <entry><literallayout><emphasis role="bold"><emphasis
                      role="bold">Property Key: </emphasis></emphasis>pegasus.monitord.output<emphasis
                    role="bold"><emphasis role="bold">
Profile  Key: </emphasis></emphasis>N/A<emphasis role="bold">
Scope       :</emphasis> Properties
<emphasis role="bold">Since       :</emphasis> 3.0.2
<emphasis role="bold">Type  </emphasis>      : String
<emphasis role="bold">Default     :</emphasis> SQlite database in submit
              directory.
<emphasis role="bold">See Also    :</emphasis> pegasus.monitord.events</literallayout></entry>

              <entry><para>This property has been deprecated in favore of
              pegasus.catalog.workflow.url that introduced in 4.5 release.
              Support for this property will be dropped in future releases.
              </para></entry>
            </row>

            <row>
              <entry><literallayout><emphasis role="bold"><emphasis
                      role="bold">Property Key: </emphasis></emphasis>pegasus.dashboard.output<emphasis
                    role="bold"><emphasis role="bold">
Profile  Key: </emphasis></emphasis>N/A<emphasis role="bold">
Scope       :</emphasis> Properties
<emphasis role="bold">Since       :</emphasis> 4.2
<emphasis role="bold">Type  </emphasis>      : String
<emphasis role="bold">Default     :</emphasis> sqlite database in $HOME/.pegasus/workflow.db<emphasis
                    role="bold">
See Also    :</emphasis> pegasus.monitord.output</literallayout></entry>

              <entry><para>This property has been deprecated in favore of
              pegasus.catalog.master.url that introduced in 4.5 release.
              Support for this property will be dropped in future releases.
              </para></entry>
            </row>

            <row>
              <entry><literallayout><emphasis role="bold"><emphasis
                      role="bold">Property Key: </emphasis></emphasis>pegasus.monitord.notifications<emphasis
                    role="bold"><emphasis role="bold">
Profile  Key: </emphasis></emphasis>N/A<emphasis role="bold">
Scope       :</emphasis> Properties
<emphasis role="bold">Since       :</emphasis> 3.1.0
<emphasis role="bold">Type        : </emphasis>Boolean
<emphasis role="bold">Default     :</emphasis> true<emphasis role="bold">
See Also    :</emphasis> pegasus.monitord.notifications.max<emphasis
                    role="bold">
See Also    :</emphasis> pegasus.monitord.notifications.timeout</literallayout></entry>

              <entry>This property determines how many notification scripts
              pegasus-monitord will call concurrently. Upon reaching this
              limit, pegasus-monitord will wait for one notification script to
              finish before issuing another one. This is a way to keep the
              number of processes under control at the submit host. Setting
              this property to 0 will disable notifications
              completely.</entry>
            </row>

            <row>
              <entry><literallayout><emphasis role="bold"><emphasis
                      role="bold">Property Key: </emphasis></emphasis>pegasus.monitord.notifications.max<emphasis
                    role="bold"><emphasis role="bold">
Profile  Key: </emphasis></emphasis>N/A<emphasis role="bold">
Scope       :</emphasis> Properties
<emphasis role="bold">Since       :</emphasis> 3.1.0
<emphasis role="bold">Type        : </emphasis>Integer
<emphasis role="bold">Default     :</emphasis> 10<emphasis role="bold">
See Also    :</emphasis> pegasus.monitord.notifications <emphasis role="bold">
See Also    :</emphasis> pegasus.monitord.notifications.timeout</literallayout></entry>

              <entry>This property determines whether pegasus-monitord
              processes notifications. When notifications are enabled,
              pegasus-monitord will parse the .notify file generated by
              pegasus-plan and will invoke notification scripts whenever
              conditions matches one of the notifications.</entry>
            </row>

            <row>
              <entry><literallayout><emphasis role="bold"><emphasis
                      role="bold">Property Key: </emphasis></emphasis>pegasus.monitord.notifications.timeout<emphasis
                    role="bold"><emphasis role="bold">
Profile  Key: </emphasis></emphasis>N/A<emphasis role="bold">
Scope       :</emphasis> Properties
<emphasis role="bold">Since       :</emphasis> 3.1.0
<emphasis role="bold">Type        : </emphasis>Integer
<emphasis role="bold">Default     :</emphasis> true<emphasis role="bold">
See Also    :</emphasis> pegasus.monitord.notifications.<emphasis role="bold">
See Also    :</emphasis> pegasus.monitord.notifications.max</literallayout></entry>

              <entry>This property determines how long will pegasus-monitord
              let notification scripts run before terminating them. When this
              property is set to 0 (default), pegasus-monitord will not
              terminate any notification scripts, letting them run
              indefinitely. If some notification scripts missbehave, this has
              the potential problem of starving pegasus-monitord's
              notification slots (see the pegasus.monitord.notifications.max
              property), and block further notifications. In addition, users
              should be aware that pegasus-monitord will not exit until all
              notification scripts are finished.</entry>
            </row>

            <row>
              <entry><literallayout><emphasis role="bold"><emphasis
                      role="bold">Property Key: </emphasis></emphasis>pegasus.monitord.stdout.disable.parsing<emphasis
                    role="bold"><emphasis role="bold">
Profile  Key: </emphasis></emphasis>N/A<emphasis role="bold">
Scope       :</emphasis> Properties
<emphasis role="bold">Since       :</emphasis> 3.1.1
<emphasis role="bold">Type        : </emphasis>Boolean
<emphasis role="bold">Default     :</emphasis> false</literallayout></entry>

              <entry>By default, pegasus-monitord parses the stdout/stderr
              section of the kickstart to populate the applications captured
              stdout and stderr in the job instance table for the stampede
              schema. For large workflows, this may slow down monitord
              especially if the application is generating a lot of output to
              it's stdout and stderr. This property, can be used to turn of
              the database population.</entry>
            </row>

            <row>
              <entry><literallayout><emphasis role="bold"><emphasis
                      role="bold">Property Key: </emphasis></emphasis>pegasus.monitord.arguments<emphasis
                    role="bold"><emphasis role="bold">
Profile  Key: </emphasis></emphasis>N/A<emphasis role="bold">
Scope       :</emphasis> Properties
<emphasis role="bold">Since       :</emphasis> 4.6
<emphasis role="bold">Type        : </emphasis>String
<emphasis role="bold">Default     :</emphasis> N/A</literallayout></entry>

              <entry>This property specifies additional command-line arguments
              that should be passed to pegasus-monitord at startup. These
              additional arguments are appended to the arguments given to
              pegasus-monitord.</entry>
            </row>
          </tbody>
        </tgroup>
      </table>

      <para/>
    </section>

    <section id="job_clustering_props">
      <title>Job Clustering Properties</title>

      <table>
        <title>Job Clustering Properties</title>

        <tgroup cols="2">
          <tbody>
            <row>
              <entry><emphasis role="bold">Key Attributes</emphasis></entry>

              <entry><emphasis role="bold">Description</emphasis></entry>
            </row>

            <row>
              <entry><literallayout><emphasis role="bold"><emphasis
                      role="bold">Property Key: </emphasis></emphasis>pegasus.clusterer.job.aggregator<emphasis
                    role="bold"><emphasis role="bold">
Profile  Key: </emphasis></emphasis>N/A<emphasis role="bold">
Scope       :</emphasis> Properties
<emphasis role="bold">Since       :</emphasis> 2.0
<emphasis role="bold">Type  </emphasis>      : String
<emphasis role="bold">Values</emphasis>      : seqexec|mpiexec|AWSBatch
<emphasis role="bold">Default     :</emphasis> seqexec</literallayout></entry>

              <entry><para>A large number of workflows executed through the
              Virtual Data System, are composed of several jobs that run for
              only a few seconds or so. The overhead of running any job on the
              grid is usually 60 seconds or more. Hence, it makes sense to
              collapse small independent jobs into a larger job. This property
              determines, the executable that will be used for running the
              larger job on the remote site.</para><para><variablelist>
                  <varlistentry>
                    <term>seqexec</term>

                    <listitem>
                       In this mode, the executable used to run the merged job is "pegasus-cluster" that runs each of the smaller jobs sequentially on the same node. The executable "pegasus-cluster" is a PEGASUS tool distributed in the PEGASUS worker package, and can be usually found at {pegasus.home}/bin/seqexec. 
                    </listitem>
                  </varlistentry>

                  <varlistentry>
                    <term>mpiexec</term>

                    <listitem>
                       In this mode, the executable used to run the merged job is "pegasus-mpi-cluster" (PMC) that runs the smaller jobs via mpi on n nodes where n is the nodecount associated with the merged job. The executable "pegasus-mpi-cluster" is a PEGASUS tool distributed in the PEGASUS distribution and is built only if mpi compiler is available. 
                    </listitem>
                  </varlistentry>

                  <varlistentry>
                    <term>AWSBatch</term>

                    <listitem>
<<<<<<< HEAD
                       In this mode, the executable used to run the merged job is "pegasus-aws-batch"  that runs in local universe on the submit and runs the jobs making up the cluster on AWS Batch. 
=======
                       In this mode, the executable used to run the merged job is "pegasus-aws-batch" that runs in local universe on the submit and runs the jobs making up the cluster on AWS Batch. 
>>>>>>> 3c8bb2df
                    </listitem>
                  </varlistentry>
                </variablelist></para></entry>
            </row>

            <row>
              <entry><literallayout><emphasis role="bold"><emphasis
                      role="bold">Property Key: </emphasis></emphasis>pegasus.clusterer.job.aggregator.seqexec.log<emphasis
                    role="bold"><emphasis role="bold">
Profile  Key: </emphasis></emphasis>N/A<emphasis role="bold">
Scope       :</emphasis> Properties
<emphasis role="bold">Since       :</emphasis> 2.3
<emphasis role="bold">Type        : </emphasis>Boolean
<emphasis role="bold">Default     :</emphasis> false<emphasis role="bold">
See Also    :</emphasis> pegasus.clusterer.job.aggregator<emphasis role="bold">
See Also    :</emphasis> pegasus.clusterer.job.aggregator.seqexec.log.global</literallayout></entry>

              <entry><para>The tool pegasus-cluster logs the progress of the
              jobs that are being run by it in a progress file on the remote
              cluster where it is executed.</para><para>This property sets the
              Boolean flag, that indicates whether to turn on the logging or
              not.</para></entry>
            </row>

            <row>
              <entry><literallayout><emphasis role="bold"><emphasis
                      role="bold">Property Key: </emphasis></emphasis>pegasus.clusterer.job.aggregator.seqexec.log<emphasis
                    role="bold"><emphasis role="bold">
Profile  Key: </emphasis></emphasis>N/A<emphasis role="bold">
Scope       :</emphasis> Properties
<emphasis role="bold">Since       :</emphasis> 2.3
<emphasis role="bold">Type        : </emphasis>Boolean
<emphasis role="bold">Default     :</emphasis> false<emphasis role="bold">
See Also    :</emphasis> pegasus.clusterer.job.aggregator<emphasis role="bold">
See Also    :</emphasis> pegasus.clusterer.job.aggregator.seqexec.log.global</literallayout></entry>

              <entry><para>The tool pegasus-cluster logs the progress of the
              jobs that are being run by it in a progress file on the remote
              cluster where it is executed. The progress log is useful for you
              to track the progress of your computations and remote grid
              debugging. The progress log file can be shared by multiple
              pegasus-cluster jobs that are running on a particular cluster as
              part of the same workflow. Or it can be per
              job.</para><para>This property sets the Boolean flag, that
              indicates whether to have a single global log for all the
              pegasus-cluster jobs on a particular cluster or progress log per
              job.</para></entry>
            </row>

            <row>
              <entry><literallayout><emphasis role="bold"><emphasis
                      role="bold">Property Key: </emphasis></emphasis>pegasus.clusterer.job.aggregator.seqexec.firstjobfail<emphasis
                    role="bold"><emphasis role="bold">
Profile  Key: </emphasis></emphasis>N/A<emphasis role="bold">
Scope       :</emphasis> Properties
<emphasis role="bold">Since       :</emphasis> 2.2
<emphasis role="bold">Type        : </emphasis>Boolean
<emphasis role="bold">Default     :</emphasis> true<emphasis role="bold">
See Also    :</emphasis> pegasus.clusterer.job.aggregator</literallayout></entry>

              <entry><para>By default "pegasus-cluster" does not stop
              execution even if one of the clustered jobs it is executing
              fails. This is because "pegasus-cluster" tries to get as much
              work done as possible.</para><para>This property sets the
              Boolean flag, that indicates whether to make "pegasus-cluster"
              stop on the first job failure it detects.</para></entry>
            </row>

            <row>
              <entry><literallayout><emphasis role="bold"><emphasis
                      role="bold">Property Key: </emphasis></emphasis>pegasus.clusterer.allow.single<emphasis
                    role="bold"><emphasis role="bold">
Profile  Key: </emphasis></emphasis>N/A<emphasis role="bold">
Scope       :</emphasis> Properties
<emphasis role="bold">Since       :</emphasis> 4.9
<emphasis role="bold">Type  </emphasis>      : Boolean
<emphasis role="bold">Default     :</emphasis> False
</literallayout></entry>

              <entrytbl cols="1">
                <tbody>
                  <row>
                    <entry><para>By default, Pegasus does not launch clusters
                    that contain a single job using the clustering/job
                    aggregator executable. This property allows you to
                    override this behaviour and have single job clusters to be
                    created. Applies to both horizontal and label based
                    clustering.</para></entry>
                  </row>
                </tbody>
              </entrytbl>
            </row>

            <row>
              <entry><literallayout><emphasis role="bold"><emphasis
                      role="bold">Property Key: </emphasis></emphasis>pegasus.clusterer.label.key<emphasis
                    role="bold"><emphasis role="bold">
Profile  Key: </emphasis></emphasis>N/A<emphasis role="bold">
Scope       :</emphasis> Properties
<emphasis role="bold">Since       :</emphasis> 2.0
<emphasis role="bold">Type  </emphasis>      : String
<emphasis role="bold">Default     :</emphasis> label
</literallayout></entry>

              <entrytbl cols="1">
                <tbody>
                  <row>
                    <entry><para>While clustering jobs in the workflow into
                    larger jobs, you can optionally label your graph to
                    control which jobs are clustered and to which clustered
                    job they belong. This done using a label based clustering
                    scheme and is done by associating a profile/label key in
                    the PEGASUS namespace with the jobs in the DAX. Each job
                    that has the same value/label value for this profile key,
                    is put in the same clustered job.</para><para>This
                    property allows you to specify the PEGASUS profile key
                    that you want to use for label based
                    clustering.</para></entry>
                  </row>
                </tbody>
              </entrytbl>
            </row>
          </tbody>
        </tgroup>
      </table>

      <para/>
    </section>

    <section id="logging_props">
      <title>Logging Properties</title>

      <table>
        <title>Logging Properties</title>

        <tgroup cols="2">
          <tbody>
            <row>
              <entry><emphasis role="bold">Key Attributes</emphasis></entry>

              <entry><emphasis role="bold">Description</emphasis></entry>
            </row>

            <row>
              <entry><literallayout><emphasis role="bold"><emphasis
                      role="bold">Property Key: </emphasis></emphasis>pegasus.log.manager<emphasis
                    role="bold"><emphasis role="bold">
Profile  Key: </emphasis></emphasis>N/A<emphasis role="bold">
Scope       :</emphasis> Properties
<emphasis role="bold">Since       :</emphasis> 2.2.0
<emphasis role="bold">Type  </emphasis>      : String
<emphasis role="bold">Values</emphasis>      : Default|Log4J
<emphasis role="bold">Default     :</emphasis> Default<emphasis role="bold">
See Also    :</emphasis>pegasus.log.manager.formatter</literallayout></entry>

              <entry><para>This property sets the logging implementation to
              use for logging.</para><para><variablelist>
                  <varlistentry>
                    <term>Default</term>

                    <listitem>
                       This implementation refers to the legacy Pegasus logger, that logs directly to stdout and stderr. It however, does have the concept of levels similar to log4j or syslog. 
                    </listitem>
                  </varlistentry>

                  <varlistentry>
                    <term>Log4j</term>

                    <listitem>
                       This implementation, uses Log4j to log messages. The log4j properties can be specified in a properties file, the location of which is specified by the property 

                      <screen>
pegasus.log.manager.log4j.conf
</screen>

                       
                    </listitem>
                  </varlistentry>
                </variablelist></para></entry>
            </row>

            <row>
              <entry><literallayout><emphasis role="bold"><emphasis
                      role="bold">Property Key: </emphasis></emphasis>pegasus.log.manager.formatter<emphasis
                    role="bold"><emphasis role="bold">
Profile  Key: </emphasis></emphasis>N/A<emphasis role="bold">
Scope       :</emphasis> Properties
<emphasis role="bold">Since       :</emphasis> 2.2.0
<emphasis role="bold">Type  </emphasis>      : String
<emphasis role="bold">Values</emphasis>      : Simple|Netlogger
<emphasis role="bold">Default     :</emphasis> Simple<emphasis role="bold">
See Also    :</emphasis>pegasus.log.manager</literallayout></entry>

              <entrytbl cols="1">
                <tbody>
                  <row>
                    <entry><para>This property sets the formatter to use for
                    formatting the log messages while
                    logging.</para><para><variablelist>
                        <varlistentry>
                          <term>Simple</term>

                          <listitem>
                             This formats the messages in a simple format. The messages are logged as is with minimal formatting. Below are sample log messages in this format while ranking a dax according to performance. 

                            <screen>
event.pegasus.ranking dax.id se18-gda.dax  - STARTED
event.pegasus.parsing.dax dax.id se18-gda-nested.dax  - STARTED
event.pegasus.parsing.dax dax.id se18-gda-nested.dax  - FINISHED
job.id jobGDA
job.id jobGDA query.name getpredicted performace time 10.00
event.pegasus.ranking dax.id se18-gda.dax  - FINISHED
</screen>

                             
                          </listitem>
                        </varlistentry>

                        <varlistentry>
                          <term>Netlogger</term>

                          <listitem>
                            <para>This formats the messages in the Netlogger
                            format , that is based on key value pairs. The
                            netlogger format is useful for loading the logs into
                            a database to do some meaningful analysis. Below are
                            sample log messages in this format while ranking a
                            dax according to performance. <screen>
ts=2008-09-06T12:26:20.100502Z event=event.pegasus.ranking.start \
msgid=6bc49c1f-112e-4cdb-af54-3e0afb5d593c \
eventId=event.pegasus.ranking_8d7c0a3c-9271-4c9c-a0f2-1fb57c6394d5 \
dax.id=se18-gda.dax prog=Pegasus
ts=2008-09-06T12:26:20.100750Z event=event.pegasus.parsing.dax.start \
msgid=fed3ebdf-68e6-4711-8224-a16bb1ad2969 \
eventId=event.pegasus.parsing.dax_887134a8-39cb-40f1-b11c-b49def0c5232\
dax.id=se18-gda-nested.dax prog=Pegasus
ts=2008-09-06T12:26:20.100894Z event=event.pegasus.parsing.dax.end \
msgid=a81e92ba-27df-451f-bb2b-b60d232ed1ad \
eventId=event.pegasus.parsing.dax_887134a8-39cb-40f1-b11c-b49def0c5232
ts=2008-09-06T12:26:20.100395Z event=event.pegasus.ranking \
msgid=4dcecb68-74fe-4fd5-aa9e-ea1cee88727d \
eventId=event.pegasus.ranking_8d7c0a3c-9271-4c9c-a0f2-1fb57c6394d5 \
job.id="jobGDA"
ts=2008-09-06T12:26:20.100395Z event=event.pegasus.ranking \
msgid=4dcecb68-74fe-4fd5-aa9e-ea1cee88727d \
eventId=event.pegasus.ranking_8d7c0a3c-9271-4c9c-a0f2-1fb57c6394d5 \
job.id="jobGDA" query.name="getpredicted performace" time="10.00"
ts=2008-09-06T12:26:20.102003Z event=event.pegasus.ranking.end \
msgid=31f50f39-efe2-47fc-9f4c-07121280cd64 \
eventId=event.pegasus.ranking_8d7c0a3c-9271-4c9c-a0f2-1fb57c6394d5
</screen></para>
                          </listitem>
                        </varlistentry>
                      </variablelist></para></entry>
                  </row>
                </tbody>
              </entrytbl>
            </row>

            <row>
              <entry><literallayout><emphasis role="bold"><emphasis
                      role="bold">Property Key: </emphasis></emphasis>pegasus.log.*<emphasis
                    role="bold"><emphasis role="bold">
Profile  Key: </emphasis></emphasis>N/A<emphasis role="bold">
Scope       :</emphasis> Properties
<emphasis role="bold">Since       :</emphasis> 2.0
<emphasis role="bold">Type        : </emphasis>file path
<emphasis role="bold">Default     :</emphasis> no default</literallayout></entry>

              <entry>This property sets the path to the file where all the
              logging for Pegasus can be redirected to. Both stdout and stderr
              are logged to the file specified.</entry>
            </row>

            <row>
              <entry><literallayout><emphasis role="bold"><emphasis
                      role="bold">Property Key: </emphasis></emphasis>pegasus.log.memory.usage<emphasis
                    role="bold"><emphasis role="bold">
Profile  Key: </emphasis></emphasis>N/A<emphasis role="bold">
Scope       :</emphasis> Properties
<emphasis role="bold">Since       :</emphasis> 4.3.4
<emphasis role="bold">Type        : </emphasis>Boolean
<emphasis role="bold">Default     :</emphasis> false</literallayout></entry>

              <entry>This property if set to true, will result in the planner
              writing out JVM heap memory statistics at the end of the
              planning process at the INFO level. This is useful, if users
              want to fine tune their java memory settings by setting
              JAVA_HEAPMAX and JAVA_HEAPMIN for large workflows.</entry>
            </row>

            <row>
              <entry><literallayout><emphasis role="bold"><emphasis
                      role="bold">Property Key: </emphasis></emphasis>pegasus.metrics.app<emphasis
                    role="bold"><emphasis role="bold">
Profile  Key: </emphasis></emphasis>N/A<emphasis role="bold">
Scope       :</emphasis> Properties
<emphasis role="bold">Since       :</emphasis> 4.3.0
<emphasis role="bold">Type        : </emphasis>String
<emphasis role="bold">Default     :</emphasis> (no default)</literallayout></entry>

              <entry><para>This property namespace allows users to pass
              application level metrics to the metrics server. The value of
              this property is the name of the
              application.</para><para>Additional application specific
              attributes can be passed by using the prefix pegasus.metrics.app
              <screen>
pegasus.metrics.app.[arribute-name]       attribute-value
</screen></para><para>Note: the attribute cannot be named name. This attribute
              is automatically assigned the value from
              pegasus.metrics.app</para></entry>
            </row>
          </tbody>
        </tgroup>
      </table>

      <para/>
    </section>

    <section id="cleanup_props">
      <title>Cleanup Properties</title>

      <table>
        <title>Cleanup Properties</title>

        <tgroup cols="2">
          <tbody>
            <row>
              <entry><emphasis role="bold">Key Attributes</emphasis></entry>

              <entry><emphasis role="bold">Description</emphasis></entry>
            </row>

            <row>
              <entry><literallayout><emphasis role="bold">Property Key: </emphasis>pegasus.file.cleanup.strategy
<emphasis role="bold">Profile  Key: </emphasis>N/A
<emphasis role="bold">Scope       : </emphasis>Properties
<emphasis role="bold">Since       : </emphasis>2.2-
<emphasis role="bold">Type        : </emphasis>String
<emphasis role="bold">Default     : </emphasis>InPlace
                  </literallayout></entry>

              <entry><para>This property is used to select the strategy of how
              the cleanup nodes are added to the executable workflow.</para>
              <para> <variablelist>
                  <varlistentry>
                    <term>InPlace</term>

                    <listitem>
                       The default cleanup strategy. Adds cleanup nodes per level of the workflow. 
                    </listitem>
                  </varlistentry>

                  <varlistentry>
                    <term>Constraint</term>

                    <listitem>
                       Adds cleanup nodes to constraint the amount of storage space used by a workflow. 
                    </listitem>
                  </varlistentry>
                </variablelist> </para> <para>Note that this property is
              overridden by the --cleanup option used in
              pegasus-plan.</para></entry>
            </row>

            <row>
              <entry><literallayout><emphasis role="bold"><emphasis
                      role="bold">Property Key: </emphasis></emphasis>pegasus.file.cleanup.impl<emphasis
                    role="bold"><emphasis role="bold">
Profile  Key: </emphasis></emphasis>N/A<emphasis role="bold">
Scope       :</emphasis> Properties
<emphasis role="bold">Since       :</emphasis> 2.2
<emphasis role="bold">Type        : </emphasis>String
<emphasis role="bold">Default     :</emphasis> Cleanup</literallayout></entry>

              <entry><para>This property is used to select the executable that
              is used to create the working directory on the compute
              sites.</para><para><variablelist>
                  <varlistentry>
                    <term>Cleanup</term>

                    <listitem>
                       The default executable that is used to delete files is the "pegasus-transfer" executable shipped with Pegasus. It is found at $PEGASUS_HOME/bin/pegasus-transfer in the Pegasus distribution. An entry for transformation pegasus::dirmanager needs to exist in the Transformation Catalog or the PEGASUS_HOME environment variable should be specified in the site catalog for the sites for this mode to work. 
                    </listitem>
                  </varlistentry>

                  <varlistentry>
                    <term>RM</term>

                    <listitem>
                       This mode results in the rm executable to be used to delete files from remote directories. The rm executable is standard on *nix systems and is usually found at /bin/rm location. 
                    </listitem>
                  </varlistentry>
                </variablelist></para></entry>
            </row>

            <row>
              <entry><literallayout><emphasis role="bold"><emphasis
                      role="bold">Property Key: </emphasis></emphasis>pegasus.file.cleanup.clusters.num<emphasis
                    role="bold"><emphasis role="bold">
Profile  Key: </emphasis></emphasis>N/A<emphasis role="bold">
Scope       :</emphasis> Properties
<emphasis role="bold">Since       :</emphasis> 4.2.0
<emphasis role="bold">Type        : </emphasis>Integer
</literallayout></entry>

              <entry>In case of the InPlace strategy for adding the cleanup
              nodes to the workflow, this property specifies the maximum
              number of cleanup jobs that are added to the executable workflow
              on each level.</entry>
            </row>

            <row>
              <entry><literallayout><emphasis role="bold"><emphasis
                      role="bold">Property Key: </emphasis></emphasis>pegasus.file.cleanup.clusters.size<emphasis
                    role="bold"><emphasis role="bold">
Profile  Key: </emphasis></emphasis>N/A<emphasis role="bold">
Scope       :</emphasis> Properties
<emphasis role="bold">Since       :</emphasis> 4.2.0
<emphasis role="bold">Type        : </emphasis>Integer
<emphasis role="bold">Default     :</emphasis> 2</literallayout></entry>

              <entry>In case of the InPlace strategy this property sets the
              number of cleanup jobs that get clustered into a bigger cleanup
              job. This parameter is only used if
              pegasus.file.cleanup.clusters.num is not set.</entry>
            </row>

            <row>
              <entry><literallayout><emphasis role="bold"><emphasis
                      role="bold">Property Key: </emphasis></emphasis>pegasus.file.cleanup.scope<emphasis
                    role="bold"><emphasis role="bold">
Profile  Key: </emphasis></emphasis>N/A<emphasis role="bold">
Scope       :</emphasis> Properties
<emphasis role="bold">Since       :</emphasis> 2.3.0
<emphasis role="bold">Type        : </emphasis>Enumeration
<emphasis role="bold">Value       : </emphasis>fullahead|deferred
<emphasis role="bold">Default     :</emphasis> fullahead</literallayout></entry>

              <entry><para>By default in case of deferred planning InPlace
              file cleanup is turned OFF. This is because the cleanup
              algorithm does not work across partitions. This property can be
              used to turn on the cleanup in case of deferred planning.
              <variablelist>
                  <varlistentry>
                    <term>fullahead</term>

                    <listitem>
                       This is the default scope. The pegasus cleanup algorithm does not work across partitions in deferred planning. Hence the cleanup is always turned OFF , when deferred planning occurs and cleanup scope is set to full ahead. 
                    </listitem>
                  </varlistentry>

                  <varlistentry>
                    <term>deferred</term>

                    <listitem>
                       If the scope is set to deferred, then Pegasus will not disable file cleanup in case of deferred planning. This is useful for scenarios where the partitions themselves are independant ( i.e. dont share files ). Even if the scope is set to deferred, users can turn off cleanup by specifying --nocleanup option to pegasus-plan. 
                    </listitem>
                  </varlistentry>
                </variablelist></para></entry>
            </row>

            <row>
              <entry><literallayout><emphasis role="bold">Property Key: </emphasis>pegasus.file.cleanup.constraint.*.maxspace
<emphasis role="bold">Profile  Key: </emphasis>N/A
<emphasis role="bold">Scope       : </emphasis>Properties
<emphasis role="bold">Since       : </emphasis>4.6.0
<emphasis role="bold">Type        : </emphasis>String
<emphasis role="bold">Default     : </emphasis>10737418240
                  </literallayout></entry>

              <entry><para>This property is used to set the maximum avaialble
              space (i.e., constraint) per site in Bytes. The * in the
              property name denotes the name of the compute site. A * in the
              property key is taken to mean all sites.</para></entry>
            </row>

            <row>
              <entry><literallayout><emphasis role="bold">Property Key: </emphasis>pegasus.file.cleanup.constraint.deferstageins
<emphasis role="bold">Profile  Key: </emphasis>N/A
<emphasis role="bold">Scope       : </emphasis>Properties
<emphasis role="bold">Since       : </emphasis>4.6.0
<emphasis role="bold">Type        : </emphasis>Boolean
<emphasis role="bold">Default     : </emphasis>False
                  </literallayout></entry>

              <entry><para>This property is used to determine whether stage in
              jobs may be deferred. If this property is set to False
              (default), all stage in jobs will be marked as executing on the
              current compute site and will be executed before any task. This
              property has no effect when running in a multi site
              case.</para></entry>
            </row>

            <row>
              <entry><literallayout><emphasis role="bold">Property Key: </emphasis>pegasus.file.cleanup.constraint.csv
<emphasis role="bold">Profile  Key: </emphasis>N/A
<emphasis role="bold">Scope       : </emphasis>Properties
<emphasis role="bold">Since       : </emphasis>4.6.1
<emphasis role="bold">Type        : </emphasis>String
<emphasis role="bold">Default     : </emphasis>(no default)
                  </literallayout></entry>

              <entry><para>This property is used to specify a CSV file with a
              list of LFNs and their respective sizes in Bytes. The CSV file
              must be composed of two columns: <emphasis role="bold">filename
              </emphasis> and <emphasis role="bold">length</emphasis>.
              </para></entry>
            </row>
          </tbody>
        </tgroup>
      </table>
    </section>

    <section id="aws_batch_props">
      <title>AWS Batch Properties</title>

      <table>
        <title>Miscellaneous Properties</title>

        <tgroup cols="2">
          <tbody>
            <row>
              <entry><emphasis role="bold">Key Attributes</emphasis></entry>

              <entry><emphasis role="bold">Description</emphasis></entry>
            </row>

            <row>
              <entry><literallayout><emphasis role="bold"><emphasis
                      role="bold">Property Key: </emphasis></emphasis>pegasus.aws.account<emphasis
                    role="bold"><emphasis role="bold">
Profile  Key: </emphasis></emphasis>N/A<emphasis role="bold">
Scope       :</emphasis> Properties
<emphasis role="bold">Since       :</emphasis> 4.9.0
<emphasis role="bold">Type        : </emphasis>String
<emphasis role="bold">Default     :</emphasis> (no default)</literallayout></entry>

              <entry><para>This property is used to specify the amazon account
              under which you are running jobs.</para></entry>
            </row>

            <row>
              <entry><literallayout><emphasis role="bold"><emphasis
                      role="bold">Property Key: </emphasis></emphasis>pegasus.aws.region<emphasis
                    role="bold"><emphasis role="bold">
Profile  Key: </emphasis></emphasis>N/A<emphasis role="bold">
Scope       :</emphasis> Properties
<emphasis role="bold">Since       :</emphasis> 4.9.0
<emphasis role="bold">Type        : </emphasis>String
<emphasis role="bold">Default     :</emphasis> (no default)</literallayout></entry>

              <entry><para>This property is used to specify the amazon region
              in which you are running jobs.</para></entry>
            </row>

            <row>
              <entry><literallayout><emphasis role="bold"><emphasis
                      role="bold">Property Key: </emphasis></emphasis>pegasus.aws.batch.job_definition<emphasis
                    role="bold"><emphasis role="bold">
Profile  Key: </emphasis></emphasis>N/A<emphasis role="bold">
Scope       :</emphasis> Properties
<emphasis role="bold">Since       :</emphasis> 4.9.0
<emphasis role="bold">Type        : </emphasis>String
<emphasis role="bold">Default     :</emphasis> (no default)</literallayout></entry>

              <entry><para>This property is used to specify
              </para><itemizedlist>
                  <listitem>
                    <para>the JSON file containing job definition to register
                    for executing jobs <emphasis
                    role="bold">OR</emphasis></para>
                  </listitem>

                  <listitem>
                    <para>the ARN of existing job definition <emphasis
<<<<<<< HEAD
                    role="bold">OR</emphasis> </para>
                  </listitem>

                  <listitem>
                    <para>basename of an existing job definition </para>
=======
                    role="bold">OR</emphasis></para>
                  </listitem>

                  <listitem>
                    <para>basename of an existing job definition</para>
>>>>>>> 3c8bb2df
                  </listitem>
                </itemizedlist><para> </para></entry>
            </row>

            <row>
              <entry><literallayout><emphasis role="bold"><emphasis
                      role="bold">Property Key: </emphasis></emphasis>pegasus.aws.batch.compute_environment<emphasis
                    role="bold"><emphasis role="bold">
Profile  Key: </emphasis></emphasis>N/A<emphasis role="bold">
Scope       :</emphasis> Properties
<emphasis role="bold">Since       :</emphasis> 4.9.0
<emphasis role="bold">Type        : </emphasis>String
<emphasis role="bold">Default     :</emphasis> (no default)</literallayout></entry>

              <entry><para>This property is used to specify
              </para><itemizedlist>
                  <listitem>
                    <para>the JSON file containing compute environment to
                    register for executing jobs <emphasis
                    role="bold">OR</emphasis></para>
                  </listitem>

                  <listitem>
                    <para>the ARN of existing compute environment <emphasis
                    role="bold">OR</emphasis></para>
                  </listitem>

                  <listitem>
                    <para>basename of an existing compute environment</para>
                  </listitem>
                </itemizedlist><para> </para></entry>
            </row>

            <row>
              <entry><literallayout><emphasis role="bold"><emphasis
                      role="bold">Property Key: </emphasis></emphasis>pegasus.aws.batch.job_queue<emphasis
                    role="bold"><emphasis role="bold">
Profile  Key: </emphasis></emphasis>N/A<emphasis role="bold">
Scope       :</emphasis> Properties
<emphasis role="bold">Since       :</emphasis> 4.9.0
<emphasis role="bold">Type        : </emphasis>String
<emphasis role="bold">Default     :</emphasis> (no default)</literallayout></entry>

              <entry><para>This property is used to specify
              </para><itemizedlist>
                  <listitem>
                    <para>the JSON file containing Job Queue to use for
                    executing jobs <emphasis role="bold">OR</emphasis></para>
                  </listitem>

                  <listitem>
                    <para>the ARN of existing job queue <emphasis
                    role="bold">OR</emphasis></para>
                  </listitem>

                  <listitem>
                    <para>basename of an existing job queue</para>
                  </listitem>
                </itemizedlist><para> </para></entry>
            </row>

            <row>
              <entry><literallayout><emphasis role="bold"><emphasis
                      role="bold">Property Key: </emphasis></emphasis>pegasus.aws.batch.s3_bucket<emphasis
                    role="bold"><emphasis role="bold">
Profile  Key: </emphasis></emphasis>N/A<emphasis role="bold">
Scope       :</emphasis> Properties
<emphasis role="bold">Since       :</emphasis> 4.9.0
<emphasis role="bold">Type        : </emphasis>URL
<emphasis role="bold">Default     :</emphasis> (no default)</literallayout></entry>

              <entry><para>This property is used to specify the S3 Bucket URL
              to use for data transfers while executing jobs on AWS
              Batch.</para><para> </para></entry>
            </row>
          </tbody>
        </tgroup>
      </table>
    </section>

    <section id="misc__props">
      <title>Miscellaneous Properties</title>

      <table>
        <title>Miscellaneous Properties</title>

        <tgroup cols="2">
          <tbody>
            <row>
              <entry><emphasis role="bold">Key Attributes</emphasis></entry>

              <entry><emphasis role="bold">Description</emphasis></entry>
            </row>

            <row>
              <entry><literallayout><emphasis role="bold"><emphasis
                      role="bold">Property Key: </emphasis></emphasis>pegasus.code.generator<emphasis
                    role="bold"><emphasis role="bold">
Profile  Key: </emphasis></emphasis>N/A<emphasis role="bold">
Scope       :</emphasis> Properties
<emphasis role="bold">Since       :</emphasis> 3.0
<emphasis role="bold">Type  </emphasis>      : String
<emphasis role="bold">Values</emphasis>      : Condor|Shell|PMC
<emphasis role="bold">Default     :</emphasis> Condor<emphasis role="bold">
See Also    :</emphasis> pegasus.log.manager.formatter</literallayout></entry>

              <entry><para>This property is used to load the appropriate Code
              Generator to use for writing out the executable
              workflow.</para><para><variablelist>
                  <varlistentry>
                    <term>Condor</term>

                    <listitem>
                       This is the default code generator for Pegasus . This generator generates the executable workflow as a Condor DAG file and associated job submit files. The Condor DAG file is passed as input to Condor DAGMan for job execution. 
                    </listitem>
                  </varlistentry>

                  <varlistentry>
                    <term>Shell</term>

                    <listitem>
                       This Code Generator generates the executable workflow as a shell script that can be executed on the submit host. While using this code generator, all the jobs should be mapped to site local i.e specify --sites local to pegasus-plan. 
                    </listitem>
                  </varlistentry>

                  <varlistentry>
                    <term>PMC</term>

                    <listitem>
                       This Code Generator generates the executable workflow as a PMC task workflow. This is useful to run on platforms where it not feasible to run Condor such as the new XSEDE machines such as Blue Waters. In this mode, Pegasus will generate the executable workflow as a PMC task workflow and a sample PBS submit script that submits this workflow. 
                    </listitem>
                  </varlistentry>
                </variablelist></para></entry>
            </row>

            <row>
              <entry><literallayout><emphasis role="bold"><emphasis
                      role="bold">Property Key: </emphasis></emphasis>pegasus.condor.concurrency.limits<emphasis
                    role="bold"><emphasis role="bold">
Profile  Key:</emphasis></emphasis><emphasis role="bold"> </emphasis>N/A<emphasis
                    role="bold">
Scope       :</emphasis> Properties
<emphasis role="bold">Since       :</emphasis> 4.5.3
<emphasis role="bold">Type        : </emphasis>Boolean<emphasis role="bold">
Default     : </emphasis>False</literallayout></entry>

              <entry>This Boolean property is used to determine whether
              Pegasus associates default HTCondor concurrency limits with jobs
              or not. Setting this property to true, allows you to <link
              linkend="job_throttling_across_workflows">throttle</link> jobs
              across workflows, if the workflow are set to run in pure condor
              environment.</entry>
            </row>

            <row>
              <entry><literallayout><emphasis role="bold"><emphasis
                      role="bold">Property Key: </emphasis></emphasis>pegasus.register<emphasis
                    role="bold"><emphasis role="bold">
Profile  Key: </emphasis></emphasis>N/A<emphasis role="bold">
Scope       :</emphasis> Properties
<emphasis role="bold">Since       :</emphasis> 4.1.-
<emphasis role="bold">Type  </emphasis>      : Boolean
<emphasis role="bold">Default     :</emphasis> true</literallayout></entry>

              <entry><para>Pegasus creates registration jobs to register the
              output files in the replica catalog. An output file is
              registered only if</para><para>1) a user has configured a
              replica catalog in the properties 2) the register flags for the
              output files in the DAX are set to true</para><para>This
              property can be used to turn off the creation of the
              registration jobs even though the files maybe marked to be
              registered in the replica catalog.</para></entry>
            </row>

            <row>
              <entry><literallayout><emphasis role="bold"><emphasis
                      role="bold">Property Key: </emphasis></emphasis>pegasus.register.deep<emphasis
                    role="bold"><emphasis role="bold">
Profile  Key: </emphasis></emphasis>N/A<emphasis role="bold">
Scope       :</emphasis> Properties
<emphasis role="bold">Since       :</emphasis> 4.5.3.-
<emphasis role="bold">Type  </emphasis>      : Boolean
<emphasis role="bold">Default     :</emphasis> true</literallayout></entry>

              <entry><para>By default, Pegasus always registers the complete
              LFN that is associated with the output files in the DAX i.e if
              the LFN has / in it, then lfn registered in the replica catalog
              has the whole part. For example, if in your DAX you have
              rupture/0001.rx as the name attribute for the uses tag, then in
              the Replica Catalog the LFN is registered as
              rupture/0001.rx</para><para>On setting this property to false,
              only the basename is considered while registering in the replica
              catalog. In the above case, 0001.rx will be registered instead
              of rupture/0001.rx </para></entry>
            </row>

            <row>
              <entry><literallayout><emphasis role="bold"><emphasis
                      role="bold">Property Key: </emphasis></emphasis>pegasus.data.reuse.scope<emphasis
                    role="bold"><emphasis role="bold">
Profile  Key: </emphasis></emphasis>N/A<emphasis role="bold">
Scope       :</emphasis> Properties
<emphasis role="bold">Since       :</emphasis> 4.5.0
<emphasis role="bold">Type        : </emphasis>Enumeration
<emphasis role="bold">Value       : </emphasis>none|partial|full
<emphasis role="bold">Default     :</emphasis> full</literallayout></entry>

              <entry><para>This property is used to control the behavior of
              the data reuse algorithm in Pegasus</para><para><variablelist>
                  <varlistentry>
                    <term>none</term>

                    <listitem>
                       This is same as disabling data reuse. It is equivalent to passing the --force option to pegasus-plan on the command line. 
                    </listitem>
                  </varlistentry>

                  <varlistentry>
                    <term>partial</term>

                    <listitem>
                       In this case, only certain jobs ( those that have pegasus profile key enable_for_data_reuse set to true ) are checked for presence of output files in the replica catalog. This gives users control over what jobs are deleted as part of the data reuse algorithm. 
                    </listitem>
                  </varlistentry>

                  <varlistentry>
                    <term>full</term>

                    <listitem>
                       This is the default behavior, where all the jobs output files are looked up in the replica catalog. 
                    </listitem>
                  </varlistentry>
                </variablelist></para></entry>
            </row>

            <row>
              <entry><literallayout><emphasis role="bold"><emphasis
                      role="bold">Property Key: </emphasis></emphasis>pegasus.catalog.transformation.mapper<emphasis
                    role="bold"><emphasis role="bold">
Profile  Key: </emphasis></emphasis>N/A<emphasis role="bold">
Scope       :</emphasis> Properties
<emphasis role="bold">Since       :</emphasis> 2.0
<emphasis role="bold">Type        : </emphasis>Enumeration
<emphasis role="bold">Value       : </emphasis>All|Installed|Staged|Submit
<emphasis role="bold">Default     :</emphasis> All</literallayout></entry>

              <entry><para>Pegasus supports transfer of statically linked
              executables as part of the executable workflow. At present,
              there is only support for staging of executables referred to by
              the compute jobs specified in the DAX file. Pegasus determines
              the source locations of the binaries from the transformation
              catalog, where it searches for entries of type STATIC_BINARY for
              a particular architecture type. The PFN for these entries should
              refer to a globus-url-copy valid and accessible remote URL. For
              transfer of executables, Pegasus constructs a soft state map
              that resides on top of the transformation catalog, that helps in
              determining the locations from where an executable can be staged
              to the remote site.</para><para>This property determines, how
              that map is created. <variablelist>
                  <varlistentry>
                    <term>All</term>

                    <listitem>
                       In this mode, all sources with entries of type STATIC_BINARY for a particular transformation are considered valid sources for the transfer of executables. This the most general mode, and results in the constructing the map as a result of the cartesian product of the matches. 
                    </listitem>
                  </varlistentry>

                  <varlistentry>
                    <term>Installed</term>

                    <listitem>
                       In this mode, only entries that are of type INSTALLED are used while constructing the soft state map. This results in Pegasus never doing any transfer of executables as part of the workflow. It always prefers the installed executables at the remote sites. 
                    </listitem>
                  </varlistentry>

                  <varlistentry>
                    <term>Staged</term>

                    <listitem>
                       In this mode, only entries that are of type STATIC_BINARY are used while constructing the soft state map. This results in the concrete workflow referring only to the staged executables, irrespective of the fact that the executables are already installed at the remote end. 
                    </listitem>
                  </varlistentry>

                  <varlistentry>
                    <term>Submit</term>

                    <listitem>
                       In this mode, only entries that are of type STATIC_BINARY and reside at the submit host ("site" local), are used while constructing the soft state map. This is especially helpful, when the user wants to use the latest compute code for his computations on the grid and that relies on his submit host. 
                    </listitem>
                  </varlistentry>
                </variablelist></para></entry>
            </row>

            <row>
              <entry><literallayout><emphasis role="bold"><emphasis
                      role="bold">Property Key: </emphasis></emphasis>pegasus.selector.transformation<emphasis
                    role="bold"><emphasis role="bold">
Profile  Key: </emphasis></emphasis>N/A<emphasis role="bold">
Scope       :</emphasis> Properties
<emphasis role="bold">Since       :</emphasis> 2.0
<emphasis role="bold">Type        : </emphasis>Enumeration
<emphasis role="bold">Value       : </emphasis>Random|Installed|Staged|Submit
<emphasis role="bold">Default     :</emphasis> Random</literallayout></entry>

              <entry><para>In case of transfer of executables, Pegasus could
              have various transformations to select from when it schedules to
              run a particular compute job at a remote site. For e.g it can
              have the choice of staging an executable from a particular
              remote site, from the local (submit host) only, use the one that
              is installed on the remote site only.</para><para>This property
              determines, how a transformation amongst the various candidate
              transformations is selected, and is applied after the property
              pegasus.tc has been applied. For e.g specifying pegasus.tc as
              Staged and then pegasus.transformation.selector as INSTALLED
              does not work, as by the time this property is applied, the soft
              state map only has entries of type
              STAGED.</para><para><variablelist>
                  <varlistentry>
                    <term>Random</term>

                    <listitem>
                       In this mode, a random matching candidate transformation is selected to be staged to the remote execution site. 
                    </listitem>
                  </varlistentry>

                  <varlistentry>
                    <term>Installed</term>

                    <listitem>
                       In this mode, only entries that are of type INSTALLED are selected. This means that the concrete workflow only refers to the transformations already pre installed on the remote sites. 
                    </listitem>
                  </varlistentry>

                  <varlistentry>
                    <term>Staged</term>

                    <listitem>
                       In this mode, only entries that are of type STATIC_BINARY are selected, ignoring the ones that are installed at the remote site. 
                    </listitem>
                  </varlistentry>

                  <varlistentry>
                    <term>Submit</term>

                    <listitem>
                       In this mode, only entries that are of type STATIC_BINARY and reside at the submit host ("site" local), are selected as sources for staging the executables to the remote execution sites. 
                    </listitem>
                  </varlistentry>
                </variablelist></para></entry>
            </row>

            <row>
              <entry><literallayout><emphasis role="bold"><emphasis
                      role="bold">Property Key: </emphasis></emphasis>pegasus.parser.dax.preserver.linebreaks<emphasis
                    role="bold"><emphasis role="bold">
Profile  Key: </emphasis></emphasis>N/A<emphasis role="bold">
Scope       :</emphasis> Properties
<emphasis role="bold">Since       :</emphasis> 2.2.0
<emphasis role="bold">Type        : </emphasis>Boolean
<emphasis role="bold">Default     :</emphasis> false</literallayout></entry>

              <entry>The DAX Parser normally does not preserve line breaks
              while parsing the CDATA section that appears in the arguments
              section of the job element in the DAX. On setting this to true,
              the DAX Parser preserves any line line breaks that appear in the
              CDATA section.</entry>
            </row>

            <row>
              <entry><literallayout><emphasis role="bold"><emphasis
                      role="bold">Property Key: </emphasis></emphasis>pegasus.parser.dax.data.dependencies<emphasis
                    role="bold"><emphasis role="bold">
Profile  Key: </emphasis></emphasis>N/A<emphasis role="bold">
Scope       :</emphasis> Properties
<emphasis role="bold">Since       :</emphasis> 4.4.0
<emphasis role="bold">Type        : </emphasis>Boolean
<emphasis role="bold">Default     :</emphasis> true</literallayout></entry>

              <entry>If this property is set to true, then the planner will
              automatically add edges between jobs in the DAX on the basis of
              exisitng data dependencies between jobs. For example, if a JobA
              generates an output file that is listed as input for JobB, then
              the planner will automatically add an edge between JobA and
              JobB.</entry>
            </row>

            <row>
              <entry><literallayout><emphasis role="bold"><emphasis
                      role="bold">Property Key: </emphasis></emphasis>pegasus.integrity.checking<emphasis
                    role="bold"><emphasis role="bold">
Profile  Key: </emphasis></emphasis>N/A<emphasis role="bold">
Scope       :</emphasis> Properties
<emphasis role="bold">Since       :</emphasis> 4.9.0
<emphasis role="bold">Type        : </emphasis>none|full
<emphasis role="bold">Default     :</emphasis> full</literallayout></entry>

              <entry>This property determines the dial for pegasus integrity
              checking. Currently the following dials are
              supported<variablelist>
                  <varlistentry>
                    <term>full</term>

                    <listitem>
                       In this mode, integrity checking happens at 3 levels

                      <orderedlist>
                        <listitem>
                          <para>after the input data has been staged to
                          staging server - pegasus-transfer verifies integrity
                          of the staged files.</para>
                        </listitem>

                        <listitem>
                          <para>before a compute task starts on a remote
                          compute node - This ensures that checksums of the
                          data staged in match the checksums specified in the
                          input replica catalog or the ones computed when that
                          piece of data was generated as part of previous task
                          in the workflow.</para>
                        </listitem>

                        <listitem>
                          <para>after the workflow output data has been
                          transferred to user servers - This ensures that
                          output data staged to the final location was not
                          corrupted in transit.</para>
                        </listitem>
                      </orderedlist>
                    </listitem>
                  </varlistentry>

                  <varlistentry>
                    <term>none</term>

                    <listitem>
                       No integrity checking is performed. 
                    </listitem>
                  </varlistentry>
                </variablelist></entry>
            </row>
          </tbody>
        </tgroup>
      </table>
    </section>
  </section>
</chapter><|MERGE_RESOLUTION|>--- conflicted
+++ resolved
@@ -4767,11 +4767,7 @@
                     <term>AWSBatch</term>
 
                     <listitem>
-<<<<<<< HEAD
-                       In this mode, the executable used to run the merged job is "pegasus-aws-batch"  that runs in local universe on the submit and runs the jobs making up the cluster on AWS Batch. 
-=======
                        In this mode, the executable used to run the merged job is "pegasus-aws-batch" that runs in local universe on the submit and runs the jobs making up the cluster on AWS Batch. 
->>>>>>> 3c8bb2df
                     </listitem>
                   </varlistentry>
                 </variablelist></para></entry>
@@ -5348,19 +5344,11 @@
 
                   <listitem>
                     <para>the ARN of existing job definition <emphasis
-<<<<<<< HEAD
-                    role="bold">OR</emphasis> </para>
-                  </listitem>
-
-                  <listitem>
-                    <para>basename of an existing job definition </para>
-=======
                     role="bold">OR</emphasis></para>
                   </listitem>
 
                   <listitem>
                     <para>basename of an existing job definition</para>
->>>>>>> 3c8bb2df
                   </listitem>
                 </itemizedlist><para> </para></entry>
             </row>
