"""
This file implements the Workflow class for pegasus-monitord.
"""

##
#  Copyright 2007-2012 University Of Southern California
#
#  Licensed under the Apache License, Version 2.0 (the "License");
#  you may not use this file except in compliance with the License.
#  You may obtain a copy of the License at
#
#  http://www.apache.org/licenses/LICENSE-2.0
#
#  Unless required by applicable law or agreed to in writing,
#  software distributed under the License is distributed on an "AS IS" BASIS,
#  WITHOUT WARRANTIES OR CONDITIONS OF ANY KIND, either express or implied.
#  See the License for the specific language governing permissions and
#  limitations under the License.
##

# Import Python modules
import os
import re
import sys
import time
import socket
import logging
import traceback

# Import other Pegasus modules
from Pegasus.tools import utils
from Pegasus.monitoring.job import Job
from Pegasus.monitoring.job import IntegrityMetric
from Pegasus.tools import kickstart_parser
from Pegasus.monitoring.metadata import Metadata

logger = logging.getLogger(__name__)

# Optional imports, only generate 'warnings' if they fail
NLSimpleParser = None


try:
    from Pegasus.netlogger.parsers.base import NLSimpleParser
except:
    logger.info("cannot import NL parser")

# Compile our regular expressions

# Used while reading the DAG file
re_parse_dag_submit_files = re.compile(r"JOB\s+(\S+)\s(\S+)(\s+DONE)?", re.IGNORECASE)
re_parse_pmc_submit_files = re.compile(r"TASK\s+(\S*)\s(\S+)", re.IGNORECASE)
re_parse_dag_script = re.compile(r"SCRIPT (?:PRE|POST)\s+(\S+)\s(\S+)\s(.*)", re.IGNORECASE)
re_parse_dag_subdag = re.compile(r"SUBDAG EXTERNAL\s+(\S+)\s(\S+)\s?(?:DIR)?\s?(\S+)?", re.IGNORECASE)
re_parse_planner_args = re.compile(r"\s*-Dpegasus.log.\*=(\S+)\s.*", re.IGNORECASE )
# used while parsing the job .err file.
re_parse_pegasuslite_ec = re.compile(r'^PegasusLite: exitcode (\d+)$', re.MULTILINE)
#re_parse_register_input_files = re.compile(r'^([a-zA-z\.\d\\_-]+)\s+([\w]+://[\w\.\-:@]*/[\S ]*)\s+(\w=\".*\")*')


# Constants
MONITORD_START_FILE = "monitord.started"   # filename for writing when monitord starts
MONITORD_DONE_FILE = "monitord.done"       # filename for writing when monitord finishes
MONITORD_STATE_FILE = "monitord.info"      # filename for writing monitord state information
MONITORD_RECOVER_FILE = "monitord.recover" # filename for writing monitord recovery information
PRESCRIPT_TASK_ID = -1                     # id for prescript tasks
POSTSCRIPT_TASK_ID = -2                    # id for postscript tasks
MAX_OUTPUT_LENGTH = 2**16-1                # in bytes, maximum we can put into the database for job's stdout and stderr
UNKNOWN_FAILURE_CODE = 2                   # unknown failure code when inserting an END event betweeen consecutive workflow start events

# Other variables
condor_dagman_executable = None	# condor_dagman binary location

# Find condor_dagman
condor_dagman_executable = utils.find_exec("condor_dagman")
if condor_dagman_executable is None:
    # Default value
    condor_dagman_executable = "condor_dagman"

class Workflow:
    """
    Class used to keep everything needed to track a particular workflow
    """
    # Class variables, used to send link parent jobs to sub workflows
    wf_list = {}

    @staticmethod
    def get_numeric_version( major, minor, patch):
        """

        :param major:
        :param minor:
        :param patch:
        :return: int version
        """

        version = "%02d%02d%02d" %(major, minor, patch)
        return int(version)

    # class level variable constant
    CONDOR_VERSION_8_3_3 = int("080303")
    CONDOR_VERSION_8_2_8 = int("080208") # last stable release that did not report held job reasons

    def output_to_db(self, event, kwargs):
        """
        This function sends an NetLogger event to the loader class.
        """

        # Sanity check (should also be done elsewhere, but repeated here)
        if self._sink is None:
            return

        # Don't output anything if we have disabled events to the database
        if self._database_disabled == True:
            return

        try:
            # Send event to corresponding sink
            logger.trace("Sending record to DB %s, %s", event, kwargs)
            self._sink.send(event, kwargs)
        except Exception as e:
            # Error sending this event... disable the sink from now on...
            logger.warning("error sending event for %s: %s, %s", self._wf_uuid, event, kwargs)
            logger.exception(e)
            logger.error("Disabling database population for workflow %s in directory %s", self._wf_uuid, self._submit_dir or "unknown")
            self._database_disabled = True

    def output_to_dashboard_db(self, event, kwargs):
        """
        This function sends an NetLogger event to the loader class.
        """

        # Sanity check (should also be done elsewhere, but repeated here)
        if self._dashboard_sink is None:
            return

        # Don't output anything if we have disabled events to the database
        if self._database_disabled == True:
            return

        try:
            # Send event to corresponding sink
            self._dashboard_sink.send(event, kwargs)
        except:
            # Error sending this event... disable the sink from now on...
            logger.warning("DASHBOARD DB NL-LOAD-ERROR --> %s - %s" % (self._wf_uuid,
                                                          ((self._dax_label or "unknown") +
                                                           "-" + (self._dax_index or "unknown"))))
            logger.warning("error sending event to dashboard db: %s --> %s" % (event, kwargs))
            logger.warning(traceback.format_exc())
            self._database_disabled = True

    def parse_dag_file(self, dag_file):
        """
        This function parses the DAG file and determines submit file locations
        """

        # If we already have jobs in our _job_info dictionary, skip reading the dag file
        if len(self._job_info) > 0:
            logger.warning("skipping parsing the dag file, already have job info loaded...")
            return

        dag_file = os.path.join(self._run_dir, dag_file)

        try:
            DAG = open(dag_file, "r")
        except:
            logger.warning("unable to read %s!" % (dag_file))
        else:
            logger.info( "Parsing DAG file %s" %dag_file)
            for dag_line in DAG:
                lc_dag_line = dag_line.lower().lstrip();
                if lc_dag_line.startswith("job"):
                    # Found Job line, parse it
                    my_match = re_parse_dag_submit_files.search(dag_line)
                    if my_match:
                        if not my_match.group(3):
                            my_jobid = my_match.group(1)
                            my_sub = os.path.join(self._run_dir, my_match.group(2))
                            # Found submit file for not-DONE job
                            if my_jobid in self._job_info:
                                # Entry already exists for this job, just collect submit file info
                                self._job_info[my_jobid][0] = my_sub
                            else:
                                # No entry for this job, let's create a new one
                                self._job_info[my_jobid] = [my_sub, None, None, None, None, False, None, None, None]
                elif lc_dag_line.startswith("task"):
                    # This is a PMC DAG entry
                    my_match = re_parse_pmc_submit_files.search(dag_line)
                    if my_match:
                        my_jobid = my_match.group(1)
                        # In the PMC case there is no submit script
                        if my_jobid in self._job_info:
                            self._job_info[my_jobid][0] = None
                        else:
                            self._job_info[my_jobid] = [None, None, None, None, None, False, None, None, None]
                        #PM-793 PMC only case always have rotated stdout and stderr
                        self._is_pmc_dag = True
                elif lc_dag_line.startswith("script post"):
                    # Found SCRIPT POST line, parse it
                    my_match = re_parse_dag_script.search(dag_line)
                    if my_match:
                        my_jobid = my_match.group(1)
                        my_exec = my_match.group(2)
                        my_args = my_match.group(3)
                        if my_jobid in self._job_info:
                            # Entry already exists for this job, just collect post script info
                            self._job_info[my_jobid][3] = my_exec
                            self._job_info[my_jobid][4] = my_args
                        else:
                            # No entry for this job, let's create a new one
                            self._job_info[my_jobid] = [None, None, None, my_exec, my_args, False, None, None, None]
                elif lc_dag_line.startswith("script pre"):
                    # Found SCRIPT PRE line, parse it
                    my_match = re_parse_dag_script.search(dag_line)
                    if my_match:
                        my_jobid = my_match.group(1)
                        my_exec = my_match.group(2)
                        my_args = my_match.group(3)

                        my_pegasus_pre_log = None
                        if  my_args is not None:
                            #try and determine the pegasus plan pre log from the arguments
                            my_args_match = re_parse_planner_args.search(my_args)
                            if my_args_match:
                                my_pegasus_pre_log = my_args_match.group(1)


                        if my_jobid in self._job_info:
                            # Entry already exists for this job, just collect pre script info
                            self._job_info[my_jobid][1] = my_exec
                            self._job_info[my_jobid][2] = my_args
                            self._job_info[my_jobid][8] = my_pegasus_pre_log
                        else:
                            # No entry for this job, let's create a new one
                            self._job_info[my_jobid] = [None, my_exec, my_args, None, None, False, None, None, my_pegasus_pre_log ]
                elif lc_dag_line.startswith("subdag external") :
                    # Found SUBDAG line, parse it
                    my_match = re_parse_dag_subdag.search(dag_line)
                    if my_match:
                        my_jobid = my_match.group(1)
                        my_dag = my_match.group(2)
                        my_dir = my_match.group(3)
                        if my_dir is None:
                            # SUBDAG EXTERNAL line without DIR, let's get it from the DAG path
                            if my_dag is not None:
                                my_dir = os.path.dirname(my_dag)
                        if my_jobid in self._job_info:
                            # Entry already exists for this job, just set subdag flag, and dag/dir info
                            self._job_info[my_jobid][5] = True
                            self._job_info[my_jobid][6] = my_dag
                            self._job_info[my_jobid][7] = my_dir
                        else:
                            # No entry for this job, let's create a new one
                            self._job_info[my_jobid] = [None, None, None, None, None, True, my_dag, my_dir, None ]

            try:
                DAG.close()
            except:
                pass

        # POST-CONDITION: _job_info contains only submit-files of jobs
        # that are not yet done. Normally, this are all submit
        # files. In rescue DAGS, that is an arbitrary subset of all
        # jobs. In addition, _job_info should contain all PRE and POST
        # script information for job in this workflow, and all subdag
        # jobs, with the their dag files, and directories

    def job_has_postscript(self, jobid):
        # This function returns whether a job matching a jobid in the workflow
        # has a postscript associated with or not
        return (self._job_info[jobid][3] is not None )


    def parse_in_file(self, job, tasks):
        """
        This function parses the in file for a given job, reading the
        task information and adding to the dictionary of tasks. It
        returns True if parsing was successful, or None, if an error
        was found.
        """
        jobname = job._exec_job_id
        in_file = os.path.join(job._job_submit_dir, jobname) + ".in"

        try:
            IN = open(in_file, "r")
        except:
            logger.warning("unable to read %s!" % (in_file))
            return None

        tasks_found = 0
        for line in IN:
            line = line.strip()
            if len(line) == 0:
                continue
            if line.startswith("#@"):
                line = line[2:]
                line = line.strip()
                try:
                    my_task_id, my_transformation, my_derivation = line.split(None, 2)
                    my_task_id = int(my_task_id)
                except:
                    # Doesn't look line a proper comment line with embedded info, skipping...
                    continue
                # Update information in dictionary
                try:
                    my_task_info = tasks[my_task_id]
                except:
                    logger.warning("cannot locate task %d in dictionary... skipping this task for job: %s, dag file: %s" %
                                   (my_task_id, jobname, os.path.join(self._run_dir, self._dag_file_name)))
                    continue
                my_task_info["transformation"] = my_transformation
                my_task_info["derivation"] = my_derivation
            elif line.startswith("#") or line.startswith( "EDGE"):
                # Regular comment line... just skip it
                # Or it can be the EDGES descriped in input file for pegasus-mpi-cluster
                continue
            else:
                # This is regular line, so we assume it is a task                
                split_line = line.split(None, 1)
                if len(split_line) == 0:
                    # Nothing here
                    continue
                my_executable = split_line[0]
                if len(split_line) == 2:
                    my_argv = split_line[1]
                else:
                    my_argv = None
                # Increment the task_found counter, so that we have the correct task index
                tasks_found = tasks_found + 1
                try:
                    my_task_info = tasks[tasks_found]
                except:
                    logger.warning("cannot locate task %d in dictionary... skipping this task for job: %s, dag file: %s" %
                                   (my_task_id, jobname, os.path.join(self._run_dir, self._dag_file_name)))
                    continue
                my_task_info["argument-vector"] = my_argv
                my_task_info["name"] = my_executable

        try:
            IN.close()
        except:
            pass

        return True

    def read_workflow_state(self):
        """
        This function reads the job_submit_seq and the job_counters
        dictionary from a file in the workflow's run directory. This
        is used for restarting the logging information from where we
        stopped last time.
        """

        if self._output_dir is None:
            my_fn = os.path.join(self._run_dir, MONITORD_STATE_FILE)
        else:
            my_fn = os.path.join(self._output_dir, "%s-%s" % (self._wf_uuid, MONITORD_STATE_FILE))

        try:
            INPUT = open(my_fn, "r")
        except:
            logger.info("cannot open state file %s, continuing without state..." % (my_fn))
            return

        try:
            for line in INPUT:
                # Split the input line in 2, and make the second part an integer
                my_job, my_count = line.split(" ", 1)
                my_job = my_job.strip()
                my_count = int(my_count.strip())
                if my_job == "monitord_job_sequence":
                    # This is the last job_submit_seq used
                    self._job_submit_seq = my_count
                elif my_job == "monitord_dagman_out_sequence":
                    # This is the line we last read from the dagman.out file
                    self._last_processed_line = my_count
                elif my_job == "monitord_workflow_restart_count":
                    # This is the number of restarts we have seen in the past
                    self._restart_count = my_count
                else:
                    # Another job counter
                    self._job_counters[my_job] = my_count
        except:
            logger.error("error processing state file %s" % (my_fn))

        # Close the file
        try:
            INPUT.close()
        except:
            pass

        # All done!
        return

    def write_workflow_state(self):
        """
        This function writes the job_submit_seq and the job_counters
        dictionary to a file in the workflow's run directory. This can
        be used later for restarting the logging information from
        where we stop. This function will overwrite the log file every
        time is it called.
        """

        if self._output_dir is None:
            my_fn = os.path.join(self._run_dir, MONITORD_STATE_FILE)
        else:
            my_fn = os.path.join(self._output_dir, "%s-%s" % (self._wf_uuid, MONITORD_STATE_FILE))

        try:
            OUT = open(my_fn, "w")
        except:
            logger.error("cannot open state file %s" % (my_fn))
            return

        try:
            # Write first line with the last job_submit_seq used
            OUT.write("monitord_job_sequence %d\n" % (self._job_submit_seq))
            # Then, write the last line number of the dagman.out file we processed
            if self._line > self._last_processed_line:
                OUT.write("monitord_dagman_out_sequence %s\n" % (self._line))
            else:
                OUT.write("monitord_dagman_out_sequence %s\n" % (self._last_processed_line))
            # Next, write the restart count
            OUT.write("monitord_workflow_restart_count %d\n" % (self._restart_count))
            # Finally, write all job_counters
            for my_job in self._job_counters:
                OUT.write("%s %d\n" % (my_job, self._job_counters[my_job]))
        except:
            logger.error("cannot write state to log file %s" % (my_fn))

        # Close the file
        try:
            OUT.close()
        except:
            pass

        # All done!
        return

    def read_workflow_progress(self):
        """
        This function reads the workflow progress from a previous
        instance of the monitoring daemon, and keeps track of the last
        time that was processed by pegasus-monitord.
        """
        if self._output_dir is None:
            my_recover_file = os.path.join(self._run_dir, MONITORD_RECOVER_FILE)
        else:
            my_recover_file = os.path.join(self._output_dir, "%s-%s" % (self._wf_uuid,
                                                                    MONITORD_RECOVER_FILE))

        if os.access(my_recover_file, os.F_OK):
            try:
                RECOVER = open(my_recover_file, 'r')
                for line in RECOVER:
                    line = line.strip()
                    my_key, my_value = line.split(" ", 1)
                    if my_key == "line_processed":
                        self._previous_processed_line = int(my_value.strip())
                        logger.info("monitord last processed line: %d" % (self._previous_processed_line))
                        break
                RECOVER.close()
            except:
                logger.info("couldn't open/parse recover file information: %s" % (my_recover_file))

    def write_workflow_progress(self):
        """
        This function writes the workflow progress so that a future
        instance of the monitoring daemon can figure out where we were
        in case of failure.
        """
        # Nothing to do if we still haven't caught up with the last instance's progress...
        if self._line < self._previous_processed_line:
            return

        if self._output_dir is None:
            my_recover_file = os.path.join(self._run_dir, MONITORD_RECOVER_FILE)
        else:
            my_recover_file = os.path.join(self._output_dir, "%s-%s" % (self._wf_uuid,
                                                                    MONITORD_RECOVER_FILE))
        try:
            RECOVER = open(my_recover_file, "w")
        except:
            logger.error("cannot open recover file: %s" % (my_recover_file))
            return

        try:
            # Write line with information about where we are in the dagman.out file
            RECOVER.write("line_processed %s\n" % (self._line))
        except:
            logger.error("cannot write recover information to file: %s" % (my_recover_file))

        # Close the file
        try:
            RECOVER.close()
        except:
            pass

        return

    def db_send_wf_info(self):
        """
        This function sends to the DB information about the workflow
        """
        # Check if database is configured
        if self._sink is None:
            return

        # Start empty
        kwargs = {}
        # Make sure we include the wf_uuid
        kwargs["xwf__id"] = self._wf_uuid
        # Now include others, if they are defined
        if self._dax_label is not None:
            kwargs["dax__label"] = self._dax_label
        if self._dax_version is not None:
            kwargs["dax__version"] = self._dax_version
        if self._dax_index is not None:
            kwargs["dax__index"] = self._dax_index
        if self._dax_file is not None:
            kwargs["dax__file"] = self._dax_file
        if self._dag_file_name is not None:
            kwargs["dag__file__name"] = self._dag_file_name
        if self._timestamp is not None:
            kwargs["ts"] = self._timestamp
        if self._submit_hostname is not None:
            kwargs["submit__hostname"] = self._submit_hostname
        if self._submit_dir is not None:
            kwargs["submit__dir"] = self._submit_dir
        if self._planner_arguments is not None:
            kwargs["argv"] = self._planner_arguments.strip('" \t\n\r')
        if self._user is not None:
            kwargs["user"] = self._user
        if self._grid_dn is not None:
            if self._grid_dn != "null":
                # Only add it if it is not "null"
                kwargs["grid_dn"] = self._grid_dn
        if self._planner_version is not None:
            kwargs["planner__version"] = self._planner_version
        if self._parent_workflow_id is not None:
            kwargs["parent__xwf__id"] = self._parent_workflow_id
        if self._root_workflow_id is not None:
            kwargs["root__xwf__id"] = self._root_workflow_id

        # Send workflow event to database
        self.output_to_db("wf.plan", kwargs)

        # send the workflow event to dashboard database
        if self._dashboard_sink is None:
            return
        """
        dashboard_args = {}
        dashboard_args["xwf__id"] = self._wf_uuid
        if self._dashboard_database_url is not None:
            dashboard_args["db__url"] = self._dashboard_database_url

        #add the keys we want

        if self._dax_label is not None:
            dashboard_args["dax__label"] = self._dax_label

        if self._timestamp is not None:
            dashboard_args["ts"] = self._timestamp
        if self._submit_hostname is not None:
            dashboard_args["submit__hostname"] = self._submit_hostname
        if self._submit_dir is not None:
            dashboard_args["submit__dir"] = self._submit_dir
        """
        # to the dashboard db we had the connection details
        # rest remains the same
        if self._database_url is not None:
            kwargs["db__url"] = self._database_url

        self.output_to_dashboard_db("wf.plan",kwargs)



    def db_send_subwf_link(self, wf_uuid, parent_workflow_id, parent_jobid, parent_jobseq):
        """
        This function sends to the DB the information linking a subwf
        to its parent job. Hack: Note that in most cases wf_uuid and
        parent_workflow_id would be instance variables, but there is
        also the case where these variables are cached in the Workflow
        class from a previous instance (that is why they are
        explicitly passed into this function).
        """
        # Check if database is configured
        if self._sink is None:
            return

        # And if we have all needed parameters
        if wf_uuid is None or parent_workflow_id is None or parent_jobid is None or parent_jobseq is None:
            return

        # Start empty
        kwargs = {}
        # Make sure we include the wf_uuid, but note that in this
        # particular event, the xwf.id key refers to the parent
        # workflow, while the subwf.id key refers to this workflow
        kwargs["xwf__id"] = parent_workflow_id
        if self._timestamp is not None:
            kwargs["ts"] = self._timestamp

        kwargs["subwf__id"] = wf_uuid
        kwargs["job__id"] = parent_jobid
        kwargs["job_inst__id"] = parent_jobseq

        # Send sub-workflow event to database
        self.output_to_db("xwf.map.subwf_job", kwargs)

    def db_send_wf_state(self, state, timestamp=None, reason=None):
        """
        This function sends to the DB information about the current
        workflow state to both the stampede database and dashboard database
        """
        # Check if database is configured
        if self._sink is None:
            return
        # Make sure parameters are not None
        if state is None:
            return

        if timestamp is None:
            timestamp = self._current_timestamp

        # Start empty
        kwargs = {}
        # Make sure we include the wf_uuid
        kwargs["xwf__id"] = self._wf_uuid
        kwargs["ts"] = timestamp
        kwargs["reason"] = reason
        # Always decrement the restart count by 1
        kwargs["restart_count"] = self._restart_count - 1
        if state == "end":
            # Add status field for workflow.end event
            kwargs["status"] = self._dagman_exit_code
            if self._dagman_exit_code != 0:
                # Set level to Error if workflow did not finish successfully
                kwargs["level"] = "Error"
            if self._dagman_exit_code is None:
                logger.warning("%s - %s - %s - %s: DAGMan exit code hasn't been set..." %
                               (self._wf_uuid,
                                ((self._dax_label or "unknown") +
                                 "-" + (self._dax_index or "unknown")),
                                self._line, self._out_file))
                kwargs["status"] = 0
        state = "xwf." + state

        # Send workflow state event to stampede database
        self.output_to_db(state, kwargs)
        self.output_to_dashboard_db( state, kwargs)

    def change_wf_state(self, state):
        """
        This function changes the workflow state, and sends the state
        change to the DB. This function is called as response to
        DAGMan starting/stopping.
        """

        if self._last_known_state is not None:
            #sanity check
            if state == "start" and self._last_known_state == state:
                # we have two consecutive start events from DAGMAN log
                # can happen in case of power failure or condor crashing.
                # we insert a DAGMAN FINISHED event PM-723
                # PM-1062 subtract 1 second from the timestamp
                prev_wf_end_timestamp = self._current_timestamp - 1
                logger.warning( "Consecutive workflow START events detected for workflow with condor id %s running in directory %s ." %
                                ( self._dagman_condor_id, self._submit_dir ) +
                                " Inserting Workflow END event with timestamp %s" %( prev_wf_end_timestamp ))
                self._dagman_exit_code = UNKNOWN_FAILURE_CODE
                self._JSDB.write("%d INTERNAL *** DAGMAN_FINISHED %s ***\n" % (prev_wf_end_timestamp, self._dagman_exit_code))
                self.db_send_wf_state(  "end", prev_wf_end_timestamp )
                # PM-1217 reset exitcode to None as we don't want monitord to stop monitoring this workflow
                self._dagman_exit_code = None


        if state == "start":
            logger.info("DAGMan starting with condor id %s" % (self._dagman_condor_id))
            self._JSDB.write("%d INTERNAL *** DAGMAN_STARTED %s ***\n" % (self._current_timestamp, self._dagman_condor_id))
            self._restart_count = self._restart_count + 1
        elif state == "end":
            self._JSDB.write("%d INTERNAL *** DAGMAN_FINISHED %s ***\n" % (self._current_timestamp, self._dagman_exit_code))

        # Take care of workflow-level notifications
        if self.check_notifications() == True and self._notifications_manager is not None:
            self._notifications_manager.process_workflow_notifications(self, state)

        self.db_send_wf_state( state, reason=self._current_state_reason )
        self._last_known_state = state
        self._current_state_reason = None # PM-1121 reset state reason after we have pushed to db

    def start_wf(self):
        """
        This function initializes basic parameters in the Workflow class. It should
        be called every time DAGMAN starts so that we can wipe out any old state
        in case of restarts.
        """
        # We only wipe state about jobs that have completed
        logger.debug("DAGMan restarted, cleaning up old job information...")
        # Keep list of jobs whose information we want to delete
        jobs_to_delete = []

        # Compile list of jobs whose information we don't need anymore...
        for (my_jobid, my_job_submit_seq) in self._jobs:
            my_job = self._jobs[my_jobid, my_job_submit_seq]
            my_job_state = my_job._job_state
            if my_job_state == "POST_SCRIPT_SUCCESS":
                # This job is done
                jobs_to_delete.append((my_jobid, my_job_submit_seq))
            elif my_job_state == "JOB_SUCCESS":
                if my_jobid in self._job_info and self._job_info[my_jobid][3] is None:
                    # No postscript for this job
                    jobs_to_delete.append((my_jobid, my_job_submit_seq))
                else:
                    logger.debug("keeping job %s..." % (my_jobid))
            else:
                logger.debug("keeping job %s..." % (my_jobid))

        # Delete jobs...
        for (my_jobid, my_job_submit_seq) in jobs_to_delete:
            if my_jobid in self._walltime:
                del self._walltime[my_jobid]
            if my_jobid in self._job_site:
                del self._job_site[my_jobid]
            if my_jobid in self._jobs_map:
                del self._jobs_map[my_jobid]
            if (my_jobid, my_job_submit_seq) in self._jobs:
                del self._jobs[(my_jobid, my_job_submit_seq)]

        # Done!
        return

    def check_notifications(self):
        """
        This function returns True if we need to check notifications, or False
        if we should skip notification checking.
        """
        # Skip, if notificatications for this workflow are disabled
        if not self._enable_notifications:
            return False

        if self._line < self._previous_processed_line:
            # Recovery mode, skip notification that we already did.
            logger.debug("Recovery mode: skipping notification already issued... line %s" % (self._line))
            return False

        return True

    def init_clean(self):
        """
        Remove monitord.done file if it already exists.
        """
        if os.path.isfile(os.path.join(self._run_dir, MONITORD_DONE_FILE)):
            try:
                os.remove(os.path.join(self._run_dir, MONITORD_DONE_FILE))
            except BaseException:
                pass

    def __init__(self, rundir, outfile, database=None,database_url=None,
                 dashboard_database=None,
                 workflow_config_file=None, jsd=None, root_id=None,
                 parent_id=None, parent_jobid=None, parent_jobseq=None,
                 enable_notifications=True, replay_mode=False,
                 store_stdout_stderr=True, output_dir=None,
                 notifications_manager=None ):
        """
        This function initializes the workflow object. It looks for
        the workflow configuration file (or for workflow_config_file,
        if specified). Here we also open the jobstate.log file, and
        parse the dag.
        """
        # Initialize class variables from creator parameters
        self._out_file = outfile
        self._run_dir = rundir
        self._parent_workflow_id = parent_id
        self._root_workflow_id = root_id
        self._sink = database
        self._dashboard_sink = dashboard_database
        self._database_url = database_url
        self._database_disabled = False
        self._workflow_start = int(time.time())
        self._enable_notifications = enable_notifications
        self._replay_mode = replay_mode
        self._notifications_manager = notifications_manager
        self._output_dir = output_dir
        self._store_stdout_stderr = store_stdout_stderr
        #self._last_known_state = last_known_state  #last known state of the workflow. updated whenever change_wf_state is called

        # Initialize other class variables
        self._wf_uuid = None
        self._dag_file_name = None
        self._static_bp_file = None
        self._dax_label = None
        self._dax_version = None
        self._dax_file = None
        self._dax_index = None
        self._timestamp = None
        self._submit_hostname = None
        self._submit_dir = None                 # submit dir from braindump file (run dir, if submit_dir key is not found)
        self._original_submit_dir = None        # submit dir from braindump file (jsd dir, if submit_dir key is not found)
        self._planner_arguments = None
        self._user = None
        self._grid_dn = None
        self._planner_version = None
        self._dagman_version  = None            # dagman version as integer
        self._last_submitted_job = None
        self._jobs_map = {}
        self._jobs = {}
        self._job_submit_seq = 1
        self._log_file = None                   # monitord.log file
        self._jsd_file = None                   # jobstate.log file
        self._notify_file = None                # notification file
        self._notifications = None              # list of notifications for this workflow
        self._JSDB = None                       # Handle for jobstate.log file
        self._job_counters = {}                 # Job counters for figuring out which output file to parse
        self._job_info = {}                     # jobid --> [sub_file, pre_exec, pre_args, post_exec, post_args, is_subdag, subdag_dag, subdag_dir, prescript_log]
        self._valid_braindb = True              # Flag for creating a new brain db if we don't find one
        self._line = 0                          # line number from dagman.out file
        self._last_processed_line = 0           # line last processed by the monitoring daemon
        self._previous_processed_line = 0       # line last processed by a previous instance of monitord
        self._restart_count = 0                 # Keep track of how many times the workflow was restarted
        self._skipping_recovery_lines = False   # Flag for skipping the repeat duplicate messages generated by DAGMan
        self._dagman_condor_id = None           # Condor id of the current DAGMan
        self._dagman_pid = 0                    # Condor DAGMan's PID
        self._current_timestamp = 0             # Last timestamp from DAGMan
        self._dagman_exit_code = None           # Keep track of when to finish this workflow
        self._monitord_exit_code = 0            # Keep track of errors inside monitord
        self._finished = False                  # keep track so we don't finish multiple times
        self._condorlog = None                  # Condor common logfile
        self._multiline_file_flag = False       # Track multiline user log files, DAGMan > 6.6
        self._walltime = {}                     # jid --> walltime
        self._job_site = {}                     # last site a job was planned for
        self._last_known_state = None           # last known state of the workflow. updated whenever change_wf_state is called
        self._current_state_reason = None       # the reason if any for the current known state of the workflow
        self._last_known_job = None             # last know job, used for tracking job held reason PM-749
        self._is_pmc_dag = False                # boolean to track whether monitord is parsing a PMC DAG i.e pmc-only mode of Pegasus

        self.init_clean()

        # Parse the braindump file
        wfparams = utils.slurp_braindb(rundir, workflow_config_file)

        if len(wfparams) == 0:
            # Set flag for creating a braindb file if nothing was read
            self._valid_braindb = False

        # Go through wfparams, and read what we need
        if "wf_uuid" in wfparams:
            if wfparams["wf_uuid"] is not None:
                self._wf_uuid = wfparams["wf_uuid"]
        else:
            logger.error("wf_uuid not specified in braindump, skipping this (sub-)workflow. %s %s " %(rundir, workflow_config_file) )
            self._monitord_exit_code = 1
            return
        # Now that we have the wf_uuid, set root_wf_uuid if not already set
        if self._root_workflow_id is None:
            self._root_workflow_id = self._wf_uuid
        if "dax_label" in wfparams:
            self._dax_label = wfparams["dax_label"]
        else:
            # Use "label" if "dax_label" not found
            if "label" in wfparams:
                self._dax_label = wfparams["label"]
        if "dax_index" in wfparams:
            self._dax_index = wfparams["dax_index"]
        if "dax_version" in wfparams:
            self._dax_version = wfparams["dax_version"]
        if "dax" in wfparams:
            self._dax_file = wfparams["dax"]
        if "dag" in wfparams:
            self._dag_file_name = wfparams["dag"]
        else:
            logger.error("dag not specified in braindump, skipping this (sub-)workflow...")
            self._monitord_exit_code = 1
            return
        if "timestamp" in wfparams:
            self._timestamp = wfparams["timestamp"]
        else:
            # Use "pegasus_wf_time" if "timestamp" not found
            if "pegasus_wf_time" in wfparams:
                self._timestamp = wfparams["pegasus_wf_time"]
        # Convert timestamp from YYYYMMDDTHHMMSSZZZZZ to Epoch
        if self._timestamp is not None:
            # Convert timestamp to epoch
            wf_timestamp = utils.epochdate(self._timestamp)
            if wf_timestamp is not None:
                self._timestamp = wf_timestamp
            else:
                # Couldn't do it, let's just use the current time
                self._timestamp = int(time.time())
        else:
            # No timestamp information is available, just use current time
            self._timestamp = int(time.time())
        if "submit_dir" in wfparams:
            self._submit_dir = wfparams["submit_dir"]
            self._original_submit_dir = os.path.normpath(wfparams["submit_dir"])
        else:
            # Use "run" if "submit_dir" not found
            if "run" in wfparams:
                self._submit_dir = wfparams["run"]
            # Use "jsd" if "submit_dir" is not found
            if "jsd" in wfparams:
                self._original_submit_dir = os.path.dirname(os.path.normpath(wfparams["jsd"]))
        if "planner_version" in wfparams:
            self._planner_version = wfparams["planner_version"]
        else:
            # Use "pegasus_version" if "planner_version" not found
            if "pegasus_version" in wfparams:
                self._planner_version = wfparams["pegasus_version"]
        if "planner_arguments" in wfparams:
            self._planner_arguments = wfparams["planner_arguments"]
        if "submit_hostname" in wfparams:
            self._submit_hostname = wfparams["submit_hostname"]
        if "user" in wfparams:
            self._user = wfparams["user"]
        if "grid_dn" in wfparams:
            self._grid_dn = wfparams["grid_dn"]

        if not self._replay_mode:
            # Recover state from a previous run
            self.read_workflow_progress()
            if self._previous_processed_line != 0:
                # Recovery mode detected, reset last_processed_line so
                # that we start from the beginning of the dagman.out
                # file...
                logger.info( "Setting last processed line to 0 in recovery mode to ensure population starts afresh")
                self._last_processed_line = 0
            else:
                # PM-1209 we only read workflow state when we know it is not the monitord recovery mode
                self.read_workflow_state()

        # Determine location of jobstate.log file
        my_jsd = (jsd or utils.jobbase)

        if self._output_dir is None:
            # Make sure we have an absolute path
            self._jsd_file = os.path.join(rundir, my_jsd)
        else:
            self._jsd_file = os.path.join(rundir, self._output_dir, "%s-%s" % (self._wf_uuid, my_jsd))

        if not os.path.isfile(self._jsd_file):
            logger.info("creating new file %s" % (self._jsd_file))

        try:
            # Create new file, or append to an existing one
            if not self._replay_mode and self._previous_processed_line == 0:
                # Append to current one if not in replay mode and not
                # in recovering from previous errors
                # this is for rescue dags and when a workflow is run for the first time
                logger.info( "Appending to existing jobstate.log replay_mode %s previous_processed_line %s" %(self._replay_mode, self._previous_processed_line))
                self._JSDB = open(self._jsd_file, 'a', 0)
            else:
                # Rotate jobstate.log file, if any in case of replay
                # mode of if we are starting from the beginning
                # because of a previous failure
                # or the recover mode
                utils.rotate_log_file(self._jsd_file)
                logger.info( " Rotating jobstate.log replay_mode %s previous_processed_line %s" %(self._replay_mode, self._previous_processed_line))
                self._JSDB = open(self._jsd_file, 'w', 0)
        except:
            logger.critical("error creating/appending to %s!" % (self._jsd_file))
            self._monitord_exit_code = 1
            return

        # Skip notifications, if disabled
        if self._enable_notifications and self._notifications_manager is not None:
            if "notify" in wfparams:
                self._notify_file = wfparams["notify"]
                # Add rundir to notifications filename
                if self._run_dir is not None:
                    self._notify_file = os.path.join(self._run_dir, self._notify_file)
                # Read notification file
                if self._notifications_manager.read_notification_file(self._notify_file, self._wf_uuid) == 0:
                    # Disable notifications, if this workflow doesn't include any...
                    self._enable_notifications = False

        # Say hello.... add start information to JSDB
        self._JSDB.write("%d INTERNAL *** MONITORD_STARTED ***\n" % (self._workflow_start))

        # Write monitord.started file
        if self._output_dir is None:
            my_start_file = os.path.join(self._run_dir, MONITORD_START_FILE)
        else:
            my_start_file = os.path.join(self._output_dir, "%s-%s" % (self._wf_uuid, MONITORD_START_FILE))

        my_now = int(time.time())
        utils.write_pid_file(my_start_file, my_now)

        # Remove monitord.done file, if it is there
        if self._output_dir is None:
            my_touch_name = os.path.join(self._run_dir, MONITORD_DONE_FILE)
        else:
            my_touch_name = os.path.join(self._output_dir, "%s-%s" % (self._wf_uuid, MONITORD_DONE_FILE))

        try:
            os.unlink(my_touch_file)
        except:
            pass

        # Add this workflow to Workflow's class master list
        if not rundir in Workflow.wf_list:
            Workflow.wf_list[rundir] = {"wf_uuid": self._wf_uuid,
                                        "parent_workflow_id": self._parent_workflow_id}

        # All done... last step is to send to the database the workflow plan event,
        # along with all the static information generated by pegasus-plan
        # However, we only do this, if this is the first time we run
        if self._sink is not None and self._last_processed_line == 0:
            # Make sure NetLogger parser is available
            if NLSimpleParser is None:
                logger.critical("NetLogger parser is not loaded, exiting...")
                sys.exit(1)
            # Create NetLogger parser
            my_bp_parser = NLSimpleParser(parse_date=False)
            # Figure out static data filename, and create full path name
            my_bp_file = os.path.splitext(self._dag_file_name)[0] + ".static.bp"
            self._static_bp_file = os.path.join(self._run_dir, my_bp_file)

            # Open static bp file
            try:
                my_static_file = open(self._static_bp_file, 'r')
            except:
                logger.critical("cannot find static bp file %s, exiting..." % (self._static_bp_file))
                sys.exit(1)

            # Send workflow plan info to database
            self.db_send_wf_info()

            # Send event to mark the start of the static content
            self.output_to_db("static.start", {})

            # Process static bp file
            try:
                for my_line in my_static_file:
                    my_keys = {}
                    my_keys = my_bp_parser.parseLine(my_line)
                    if len(my_keys) == 0:
                        continue
                    if not "event" in my_keys:
                        logger.error("bad event in static bp file: %s, continuing..." % (my_line))
                        continue
                    my_event = my_keys["event"]
                    del my_keys["event"]
                    # Convert timestamp to epochtime
                    if "ts" in my_keys:
                        my_new_ts = utils.epochdate(my_keys["ts"])
                        if my_new_ts is not None:
                            my_keys["ts"] = my_new_ts
                    # Send event to database
                    self.output_to_db(my_event, my_keys)
            except:
                logger.critical("error processing static bp file %s, exiting..." % (self._static_bp_file))
                logger.critical(traceback.format_exc())
                sys.exit(1)
            # Close static bp file
            try:
                my_static_file.close()
            except:
                logger.warning("error closing static bp file %s, continuing..." % (self._static_bp_file))

            # Send event to mark the end of the static content
            self.output_to_db("static.end", {})

        # If this workflow is a subworkflow and has a parent_id,
        # parent_jobid and parent_jobseq, we send an event to link
        # this workflow's id to the parent job...
        if (self._sink is not None and self._parent_workflow_id is not None
            and parent_jobid is not None and parent_jobseq is not None):
            self.db_send_subwf_link(self._wf_uuid, self._parent_workflow_id, parent_jobid, parent_jobseq)

        # PM-1334 parse the dag file always in the constructor
        self.parse_dag_file(self._dag_file_name)

    def map_subwf(self, parent_jobid, parent_jobseq, wf_info):
        """
        This function creates a link between a subworkflow and its parent job
        """
        # If this workflow is a subworkflow and has a parent_id,
        # parent_jobid and parent_jobseq, we send an event to link
        # this workflow's id to the parent job...
        if "wf_uuid" in wf_info:
            sub_wf_id = wf_info["wf_uuid"]
        else:
            sub_wf_id = None
        if "parent_workflow_id" in wf_info:
            parent_wf_id = wf_info["parent_workflow_id"]
        else:
            parent_wf_id = None
        if (self._sink is not None and sub_wf_id is not None and
            parent_wf_id is not None and parent_jobid is not None and parent_jobseq is not None):
            self.db_send_subwf_link(sub_wf_id, parent_wf_id, parent_jobid, parent_jobseq)

    def end_workflow(self):
        """
        This function writes the last line in the jobstate.log and closes
        the file.
        """
        if self._finished:
            return
        self_finished = True

        my_workflow_end = int(time.time())

        if self._output_dir is None:
            my_recover_file = os.path.join(self._run_dir, MONITORD_RECOVER_FILE)
        else:
            my_recover_file = os.path.join(self._output_dir, "%s-%s" % (self._wf_uuid,
                                                                    MONITORD_RECOVER_FILE))

        self._JSDB.write("%d INTERNAL *** MONITORD_FINISHED %d ***\n" % (my_workflow_end, self._monitord_exit_code))
        self._JSDB.close()

        # Save all state to disk so that we can start again later
        self.write_workflow_state()

        # Delete recovery file
        try:
            os.unlink(my_recover_file)
            logger.info("recovery file deleted: %s" % (my_recover_file))
        except:
            logger.warning("unable to remove recover file: %s" % (my_recover_file))

        # Write monitord.done file
        if self._output_dir is None:
            my_touch_name = os.path.join(self._run_dir, MONITORD_DONE_FILE)
        else:
            my_touch_name = os.path.join(self._output_dir, "%s-%s" % (self._wf_uuid, MONITORD_DONE_FILE))
        try:
            TOUCH = open(my_touch_name, "w")
            TOUCH.write("%s %.3f\n" % (utils.isodate(my_workflow_end),
                                       (my_workflow_end - self._workflow_start)))
            TOUCH.close()
        except:
            logger.error("writing %s" % (my_touch_name))

        # Remove our notifications from the notification lists
        if self._notifications_manager is not None:
            self._notifications_manager.remove_notifications(self._wf_uuid)

        if not self._replay_mode:
            # Attempt to copy the condor common logfile to the current directory
            if self._condorlog is not None:
                if (os.path.isfile(self._condorlog) and
                    os.access(self._condorlog, os.R_OK) and
                    self._condorlog.find('/') == 0):

                    # Copy common condor log to local directory
                    my_log = utils.out2log(self._run_dir, self._out_file)[0]
                    my_cmd = "/bin/cp -p %s %s.copy" % (self._condorlog, my_log)
                    my_status, my_output = commands.getstatusoutput(my_cmd)

                    if my_status == 0:
                        # Copy successful
                        try:
                            os.unlink(my_log)
                        except:
                            logger.error("removing %s" % (my_log))
                        else:
                            try:
                                os.rename("%s.copy" % (my_log), my_log)
                            except:
                                logger.error("renaming %s.copy to %s" % (my_log, my_log))
                            else:
                                logger.info("copied common log to %s" % (self._run_dir))
                    else:
                        logger.info("%s: %d:%s" % (my_cmd, my_status, my_output))

    def find_jobid(self, jobid):
        """
        This function finds the job_submit_seq of a given jobid by
        checking the _jobs_map dict. Since add_job will update
        _jobs_map, this function will return the job_submit_seq of the
        latest jobid added to the workflow
        """
        if jobid in self._jobs_map:
            return self._jobs_map[jobid]

        # Not found, return None
        return None

    def find_job_submit_seq(self, jobid, sched_id=None):
        """
        If a jobid already exists and is in the PRE_SCRIPT_SUCCESS
        mode, this function returns its job_submit_seq. Otherwise, it
        returns None, meaning a new job needs to be created
        """
        # Look for a jobid
        my_job_submit_seq = self.find_jobid(jobid)

        # No such job, return None
        if my_job_submit_seq is None:
            return None

        # Make sure the job is there
        if not (jobid, my_job_submit_seq) in self._jobs:
            logger.warning("cannot find job: %s, %s" % (jobid, my_job_submit_seq))
            return None

        my_job = self._jobs[jobid, my_job_submit_seq]
        if my_job._job_state == "PRE_SCRIPT_SUCCESS" or my_job._job_state == "DAGMAN_SUBMIT":
            # jobid is in "PRE_SCRIPT_SUCCESS" or "DAGMAN_SUBMIT"  state,
            # just return job_submit_seq
            return my_job_submit_seq

        # Ok, check sched_id if it is not None...
        if sched_id is not None:
            if my_job._sched_id == sched_id:
                # sched_id matches job we already have... must be an
                # out-of-order submit event...
                return my_job_submit_seq

        # jobid is in another state, return None
        return None

    def db_send_job_brief(self, my_job, event, status=None, reason=None):
        """
        This function sends to the DB basic state events for a
        particular job

        :param my_job:
        :param event:
        :param status:
        :param reason: reason for the job state event
        :return:
        """
        # Check if database is configured
        if self._sink is None:
            return

        # Start empty
        kwargs = {}

        # Make sure we include the wf_uuid, name, and job_submit_seq
        kwargs["xwf__id"] = my_job._wf_uuid
        kwargs["job__id"] = my_job._exec_job_id
        kwargs["job_inst__id"] = my_job._job_submit_seq
        kwargs["ts"] = my_job._job_state_timestamp
        kwargs["js__id"] = my_job._job_state_seq
        kwargs["reason"] = reason
        if my_job._sched_id is not None:
            kwargs["sched__id"] = my_job._sched_id
        if status is not None:
            kwargs["status"] = status
            if status != 0:
                kwargs["level"] = "Error"

        if event == "post.end":
            # For post-script SUCCESS/FAILED, we send the exitcode
            kwargs["exitcode"] = str(my_job._post_script_exitcode)

        if event == "pre.end":
            # For pre-script SUCCESS/FAILED, we send the exitcode
            kwargs["exitcode"] = str(my_job._pre_script_exitcode)

        if event == "submit.start":
            if my_job._site_name is not None:
                # PM-1196 put in the site information that we have from
                # parsing the job submit file
                kwargs["site"] = my_job._site_name

        # Send job state event to database
        self.output_to_db("job_inst." + event, kwargs)

    def db_send_job_start(self, my_job):
        """
        This function sends to the DB the main.start event
        """
        # Check if database is configured
        if self._sink is None:
            return

        # Start empty
        kwargs = {}

        # Make sure we include the wf_uuid, name, and job_submit_seq
        kwargs["xwf__id"] = my_job._wf_uuid
        kwargs["job__id"] = my_job._exec_job_id
        kwargs["job_inst__id"] = my_job._job_submit_seq
        kwargs["ts"] = my_job._job_state_timestamp
        kwargs["js__id"] = my_job._job_state_seq

        if my_job._input_file is not None:
            kwargs["stdin.file"] = my_job._input_file
        if my_job._output_file is not None:
            kwargs["stdout.file"] = my_job._output_file
        if my_job._error_file is not None:
            kwargs["stderr.file"] = my_job._error_file
        if my_job._sched_id is not None:
            kwargs["sched__id"] = my_job._sched_id


        # Send job state event to database
        self.output_to_db("job_inst.main.start", kwargs)

    def db_send_job_end(self, my_job, status=None, flush_to_stampede=True):
        """
        This function sends to the DB the main.end event
        """
        # Check if database is configured
        if self._sink is None:
            return

        # Start empty
        kwargs = {}

        # Make sure we include the wf_uuid, name, and job_submit_seq
        kwargs["xwf__id"] = my_job._wf_uuid
        kwargs["job__id"] = my_job._exec_job_id
        kwargs["job_inst__id"] = my_job._job_submit_seq
        kwargs["ts"] = my_job._job_state_timestamp
        kwargs["js__id"] = my_job._job_state_seq

        if my_job._site_name is not None:
            kwargs["site"] = my_job._site_name
        else:
            kwargs["site"] = ""
        if my_job._remote_user is not None:
            kwargs["user"] = my_job._remote_user
        else:
            if self._user is not None:
                kwargs["user"] = self._user

        if my_job._main_job_start is not None and my_job._main_job_done is not None:
            # If we have both timestamps, let's try to compute the local duration
            try:
                my_duration = int(my_job._main_job_done) - int(my_job._main_job_start)
                kwargs["local__dur"] = my_duration
            except:
                # Nothing to do, this is not mandatory
                pass
        if my_job._input_file is not None:
            kwargs["stdin__file"] = my_job._input_file
        else:
            # This is not mandatory, according to the schema
            pass


        # Use constant for now... will change it
        if my_job._main_job_multiplier_factor is not None:
            kwargs["multiplier_factor"] = str(my_job._main_job_multiplier_factor)

        # Use the job exitcode for now (if the job has a postscript, it will get updated later
        kwargs["exitcode"] = str(my_job._main_job_exitcode)

        if my_job._sched_id is not None:
            kwargs["sched__id"] = my_job._sched_id
        if status is not None:
            kwargs["status"] = status
            if status != 0:
                kwargs["level"] = "Error"
        else:
            kwargs["status"] = -1
            kwargs["level"] = "Error"

        if flush_to_stampede:
            self.flush_db_send_job_end( my_job, kwargs )
        else:
            # PM-793 we cannot load the stdout stderr right now
            # have to wait for the postscript to finish
            my_job._deferred_job_end_kwargs = kwargs



    def flush_db_send_job_end(self, my_job, kwargs):
        """
        This function sends to the DB the main.end event
        Note: this is a soft flush from a monitord to the stampede loader
        Not the stampede loader, that has a separate mechanism
        to batch and load events into the database
        """

        #PM-814 remote working directory , cluster_start and cluster duration are
        #all parsed from the job output file. So these can only be set after
        #the job output has been parsed
        if my_job._remote_working_dir is not None:
            kwargs["work_dir"] = my_job._remote_working_dir
        else:
            if self._original_submit_dir is not None:
                kwargs["work_dir"] = self._original_submit_dir
        if my_job._cluster_start_time is not None:
            kwargs["cluster__start"] = my_job._cluster_start_time
        if my_job._cluster_duration is not None:
            kwargs["cluster__dur"] = my_job._cluster_duration



        self.load_stdout_err_in_job_instance( my_job, kwargs )
        # Send job state event to database
        self.output_to_db("job_inst.main.end", kwargs)

        # Clean up stdout and stderr, to avoid memory issues...
        if my_job._deferred_job_end_kwargs is not None:
            my_job._deferred_job_end_kwargs = None

        if my_job._stdout_text is not None:
            my_job._stdout_text = None
        if my_job._stderr_text is not None:
            my_job._stderr_text = None
        return


    def load_stdout_err_in_job_instance( self, my_job, kwargs ):
        """
        Loads the information from the job stdout and stderr into the job_instance event's kwargs

        :param my_job:
        :param kwargs:
        :return:
        """
        if my_job._output_file is not None:
            if my_job._kickstart_parsed or my_job._has_rotated_stdout_err_files:
                # Only use rotated filename for job with kickstart output
                kwargs["stdout__file"] = my_job._output_file + ".%03d" % (my_job._job_output_counter)
            else:
                kwargs["stdout__file"] = my_job._output_file
        else:
            kwargs["stdout__file"] = ""
        if my_job._error_file is not None:
            if my_job._kickstart_parsed or my_job._has_rotated_stdout_err_files:
                # Only use rotated filename for job with kickstart output
                kwargs["stderr__file"] = my_job._error_file + ".%03d" % (my_job._job_output_counter)
            else:
                kwargs["stderr__file"] = my_job._error_file
        else:
            kwargs["stderr__file"] = ""
        if self._store_stdout_stderr:
            # Only add stdout and stderr text fields if user hasn't disabled it
            if my_job._stdout_text is not None:
                if len(my_job._stdout_text) > MAX_OUTPUT_LENGTH:
                    # Need to truncate to avoid database problems...
                    kwargs["stdout__text"] = my_job._stdout_text[:MAX_OUTPUT_LENGTH]
                    logger.warning("truncating stdout for job %s" % (my_job._exec_job_id))
                else:
                    # Put everything in
                    kwargs["stdout__text"] = my_job._stdout_text
            if my_job._stderr_text is not None:
                if len(my_job._stderr_text) > MAX_OUTPUT_LENGTH:
                    # Need to truncate to avoid database problems...
                    kwargs["stderr__text"] = my_job._stderr_text[:MAX_OUTPUT_LENGTH]
                    logger.warning("truncating stderr for job %s" % (my_job._exec_job_id))
                else:
                    # Put everything in
                    kwargs["stderr__text"] = my_job._stderr_text



    def db_send_task_start(self, my_job, task_type, task_id=None, invocation_record=None):
        """
        This function sends to the database task start
        events. task_type is either "PRE_SCRIPT", "MAIN_JOB", or
        "POST_SCRIPT"
        """
        # Check if database is configured
        if self._sink is None:
            return

        # Start empty
        kwargs = {}

        if invocation_record is None:
            invocation_record = {}

        # Sanity check, verify task type
        if task_type != "PRE_SCRIPT" and task_type != "POST_SCRIPT" and task_type != "MAIN_JOB":
            logger.warning("unknown task type: %s" % (task_type))
            return

        # Make sure we include the wf_uuid, name, and job_submit_seq
        kwargs["xwf__id"] = my_job._wf_uuid
        kwargs["job__id"] = my_job._exec_job_id
        kwargs["job_inst__id"] = my_job._job_submit_seq

        if task_type == "PRE_SCRIPT":
            # This is a PRE SCRIPT invocation
            # Add PRE_SCRIPT task id to this event
            kwargs["inv__id"] = PRESCRIPT_TASK_ID
            kwargs["ts"] = my_job._pre_script_start
        elif task_type == "POST_SCRIPT":
            # This is a POST SCRIPT invocation
            kwargs["inv__id"] = POSTSCRIPT_TASK_ID
            kwargs["ts"] = my_job._post_script_start
        elif task_type == "MAIN_JOB":
            # This is a MAIN JOB invocation
            if task_id is not None:
                kwargs["inv__id"] = task_id
            else:
                logger.warning("warning: task id is not specified... skipping task...")
                return
            if "start" in invocation_record:
                # Need to convert it to epoch data
                my_start = utils.epochdate(invocation_record["start"])
            else:
                # Not in the invocation record, let's use our own time keeping
                my_start = my_job._main_job_start
                if my_start is None:
                    # This must be a zero duration job (without an ULOG_EXECUTE), just use the end time
                    my_start = my_job._main_job_done
            if my_start is not None:
                kwargs["ts"] = my_start

        # Send job event to database
        self.output_to_db("inv.start", kwargs)

    def db_send_task_end(self, my_job, task_type, task_id=None, invocation_record=None):
        """
        This function sends to the database task end events with all
        the information. task_type is either "PRE_SCRIPT", "MAIN_JOB",
        or "POST_SCRIPT"
        """
        # Check if database is configured
        if self._sink is None:
            return

        # Start empty
        kwargs = {}

        if invocation_record is None:
            invocation_record = {}

        # Sanity check, verify task type
        if task_type != "PRE_SCRIPT" and task_type != "POST_SCRIPT" and task_type != "MAIN_JOB":
            logger.warning("unknown task type: %s" % (task_type))
            return

        # Make sure we include the wf_uuid, name, and job_submit_seq
        kwargs["xwf__id"] = my_job._wf_uuid
        kwargs["job__id"] = my_job._exec_job_id
        kwargs["job_inst__id"] = my_job._job_submit_seq

        if task_type == "PRE_SCRIPT":
            # This is a PRE SCRIPT invocation
            kwargs["inv__id"] = PRESCRIPT_TASK_ID
            kwargs["transformation"] = "dagman::pre"
            # For prescript tasks, nothing to put in the task_id field
            if my_job._pre_script_start is not None:
                kwargs["start_time"] = my_job._pre_script_start
            else:
                kwargs["start_time"] = my_job._pre_script_done
            try:
                kwargs["dur"] = my_job._pre_script_done - my_job._pre_script_start
                kwargs["remote_cpu_time"] = my_job._pre_script_done - my_job._pre_script_start
            except:
                # Duration cannot be determined, possibly a missing PRE_SCRIPT_START event
                kwargs["dur"] = 0
            kwargs["exitcode"] = str(my_job._pre_script_exitcode)
            if my_job._exec_job_id in self._job_info:
                if self._job_info[my_job._exec_job_id][1] is not None:
                    kwargs["executable"] = self._job_info[my_job._exec_job_id][1]
                else:
                    kwargs["executable"] = ""
                if self._job_info[my_job._exec_job_id][2] is not None:
                    kwargs["argv"] = self._job_info[my_job._exec_job_id][2]
            else:
                kwargs["executable"] = ""
            kwargs["ts"] = my_job._pre_script_done
        elif task_type == "POST_SCRIPT":
            # This is a POST SCRIPT invocation
            kwargs["inv__id"] = POSTSCRIPT_TASK_ID
            kwargs["transformation"] = "dagman::post"
            # For postscript tasks, nothing to put in the task_id field
            if my_job._post_script_start is not None:
                kwargs["start_time"] = my_job._post_script_start
            else:
                kwargs["start_time"] = my_job._post_script_done
            try:
                kwargs["dur"] = my_job._post_script_done - my_job._post_script_start
                kwargs["remote_cpu_time"] = my_job._post_script_done - my_job._post_script_start
            except:
                # Duration cannot be determined, possibly a missing POST_SCRIPT_START event
                kwargs["dur"] = 0
            kwargs["exitcode"] = str(my_job._post_script_exitcode)
            if my_job._exec_job_id in self._job_info:
                if self._job_info[my_job._exec_job_id][3] is not None:
                    kwargs["executable"] = self._job_info[my_job._exec_job_id][3]
                else:
                    kwargs["executable"] = ""
                if self._job_info[my_job._exec_job_id][4] is not None:
                    kwargs["argv"] = self._job_info[my_job._exec_job_id][4]
            else:
                kwargs["executable"] = ""
            kwargs["ts"] = my_job._post_script_done
        elif task_type == "MAIN_JOB":
            # This is a MAIN JOB invocation
            if task_id is not None:
                kwargs["inv__id"] = task_id
            else:
                logger.warning("warning: task id is not specified... skipping task...")
                return
            if "transformation" in invocation_record:
                kwargs["transformation"] = invocation_record["transformation"]
            else:
                if my_job._main_job_transformation is not None:
                    kwargs["transformation"] = my_job._main_job_transformation
                else:
                    if (my_job._exec_job_id in self._job_info and
                        self._job_info[my_job._exec_job_id][5] == True):
                        kwargs["transformation"] = "condor::dagman"
            if "derivation" in invocation_record:
                if invocation_record["derivation"] != "null":
                    # Make sure it is not "null"
                    kwargs["task__id"] = invocation_record["derivation"]
            else:
                # Lets see if we have the derivation from the submit file
                if my_job._main_job_derivation is not None:
                    kwargs["task__id"] = my_job._main_job_derivation
                else:
                    # Nothing to do if we cannot get the derivation
                    # from the kickstart record or submit file
                    pass
            if "start" in invocation_record:
                # Need to convert it to epoch data
                my_start = utils.epochdate(invocation_record["start"])
            else:
                # Not in the invocation record, let's use our own time keeping
                my_start = my_job._main_job_start
                if my_start is None:
                    # This must be a zero duration job (without an ULOG_EXECUTE), just use the end time
                    my_start = my_job._main_job_done
            if my_start is not None:
                kwargs["start_time"] = my_start
            if "duration" in invocation_record:
                kwargs["dur"] = invocation_record["duration"]
            else:
                # Duration not in the invocation record
                if my_job._main_job_start is not None and my_job._main_job_done is not None:
                    try:
                        my_duration = int(my_job._main_job_done) - int(my_job._main_job_start)
                    except:
                        my_duration = None
                    if my_duration is not None:
                        kwargs["dur"] = my_duration
                elif my_job._main_job_done is not None:
                    # This must be a zero duration job (without an ULOG_EXECUTE)
                    # In this case, duration should be set to ZERO
                    kwargs["dur"] = 0
            if "utime" in invocation_record and "stime" in invocation_record:
                try:
                    kwargs["remote_cpu_time"] = (float(invocation_record["utime"]) +
                                                 float(invocation_record["stime"]))
                except ValueError:
                    pass
            if my_start is not None and "duration" in invocation_record:
                # Calculate timestamp for when this task finished
                try:
                    kwargs["ts"] = int(my_start + float(invocation_record["duration"]))
                except:
                    # Something went wrong, just use the time the main job finished
                    kwargs["ts"] = my_job._main_job_done
            else:
                kwargs["ts"] = my_job._main_job_done
            if "raw" in invocation_record:
                kwargs["exitcode"] = invocation_record["raw"]
            else:
                if my_job._main_job_exitcode is not None:
                    kwargs["exitcode"] = str(my_job._main_job_exitcode)

            if "name" in invocation_record:
                kwargs["executable"] = invocation_record["name"]
            else:
                if my_job._main_job_executable is not None:
                    kwargs["executable"] = my_job._main_job_executable
                else:
                    if (my_job._exec_job_id in self._job_info and
                        self._job_info[my_job._exec_job_id][5] == True):
                        kwargs["executable"] = condor_dagman_executable
                    else:
                        kwargs["executable"] = ""
            if "argument-vector" in invocation_record:
                if invocation_record["argument-vector"] is not None and invocation_record["argument-vector"] != "":
                    kwargs["argv"] = invocation_record["argument-vector"]
            else:
                if my_job._main_job_arguments is not None and my_job._main_job_arguments != "":
                    kwargs["argv"] = my_job._main_job_arguments

        if "exitcode" in kwargs:
            if kwargs["exitcode"] != "0":
                kwargs["level"] = "Error"
        else:
            kwargs["level"] = "Error"

        # sanity check and log error about missing exitcode
        if kwargs["exitcode"] is None:
            logger.error( "Exitcode not set for task %s", kwargs )

        # Send job event to database
        self.output_to_db("inv.end", kwargs)

    def db_send_host_info(self, my_job, record):
        """
        This function sends host information collected from the
        kickstart record to the database.
        """
        # Check if database is configured
        if self._sink is None:
            return

        # Start empty
        kwargs = {}

        # Make sure we include the wf_uuid, name, and job_submit_seq
        kwargs["xwf__id"] = my_job._wf_uuid
        kwargs["job__id"] = my_job._exec_job_id
        kwargs["job_inst__id"] = my_job._job_submit_seq

        # Add information about the host
        if "hostname" in record:
            kwargs["hostname"] = record["hostname"]
        else:
            # Don't know what the hostname is
            kwargs["hostname"] = "unknown"
        if "hostaddr" in record:
            kwargs["ip"] = record["hostaddr"]
        else:
            # Don't know what the ip address is
            kwargs["ip"] = "unknown"
        if "resource" in record:
            kwargs["site"] = record["resource"]
        else:
            # Don't know what the site name is
            kwargs["site"] = "unknown"
        if "total" in record:
            kwargs["total_memory"] = record["total"]
        else:
            # This is not mandatory
            pass
        if "system" in record and "release" in record and "machine" in record:
            kwargs["uname"] = record["system"] + "-" + record["release"] + "-" + record["machine"]
        else:
            # This is not mandatory
            pass

        # Add timestamp
        kwargs["ts"] = self._current_timestamp

        # Send host event to database
        self.output_to_db("job_inst.host.info", kwargs)


    def db_send_files_metadata( self, my_job, my_task_id, files ):
        """
        This function sends metadata population events for each files
        :param my_job:
        :param my_task_id:
        :param files: a dictionary indexed by lfn where value is a map of metadata attributes
        :return:
        """
        # Check if database is configured
        if self._sink is None:
            return

        # Start empty
        for lfn in files.keys():
            metadata = files[lfn]
            logger.debug( "Generating metadata events for file %s %s" %( lfn, metadata))
            kwargs = {}

            #sample event generated by planner for rc meta
            # ts=2015-10-15T20:57:32.790870Z event=rc.meta xwf.id=f9eb9b2c-60b7-43ce-be0c-6b9dd8ab807d lfn.id="f.b1" key="final_output" value="true"
            # shoudl be consistent

            # Make sure we include the wf_uuid ,
            kwargs["xwf__id"] = my_job._wf_uuid
            kwargs["lfn__id"] = lfn

            # PM-1307 Add timestamp
            kwargs["ts"] = self._current_timestamp
            for key in metadata.get_attribute_keys():
                #send an event per metadata key value pair
                kwargs[ "key" ] = key
                kwargs[ "value" ] = metadata.get_attribute_value(key)
                self.output_to_db( "rc.meta", kwargs)

    def db_send_task_monitoring_events(self, my_job, task_id, events) :
        """
               This function sends additional monitoring events
               :param my_job:
               :param my_task_id:
               :param events: list of events with event and payload elements
               :return:
               """
        # Check if database is configured
        if self._sink is None:
            return

<<<<<<< HEAD
=======
    def compute_integrity_metric( self,  files ):
        """
        This function computes integrity metric from a single kickstart record
        :param my_job:
        :param my_task_id:
        :param files: a dictionary indexed by lfn where value is a map of metadata attributes
        :return:
        """
        if files is None:
            return None

        count = 0
        duration = 0.0
        timing_key = "checksum.timing"

        for file in files:
            if timing_key in file.get_attribute_keys():
                count = count + 1
                duration += float(file.get_attribute_value(timing_key))

        return IntegrityMetric( "compute", "output", count=count, duration=duration) if count > 0 else None


    def db_send_integrity_metrics(self, my_job, my_task_id):
        """
        This function sends aggregated integrity metadata if found.
        :param my_job:
        :param my_task_id:
        :param files: a dictionary indexed by lfn where value is a map of metadata attributes
        :return:
        """
        # Check if database is configured
        if self._sink is None:
            return

        # Start empty
        logger.debug("Generating output integrity metric events for job %s " % (my_job._exec_job_id))

        for metric in my_job._integrity_metrics:
            kwargs = {}
            # Make sure we include the wf_uuid, name, and job_submit_seq
            kwargs["xwf__id"] = my_job._wf_uuid
            kwargs["job__id"] = my_job._exec_job_id
            kwargs["job_inst__id"] = my_job._job_submit_seq
            kwargs["type"] = metric.type
            kwargs["file_type"] = metric.file_type
            kwargs["count"] = metric.count if metric.count > 0 else metric.succeeded + metric.failed
            kwargs["duration"] = metric.duration
            # PM-1307 Add timestamp
            kwargs["ts"] = self._current_timestamp
            self.output_to_db( "int.metric", kwargs)

            if metric.failed > 0:
                # PM-1295 setup an event to populate the tags table
                nkwargs = kwargs.copy()
                del nkwargs["duration"]
                del nkwargs["type"]
                del nkwargs["file_type"]
                nkwargs["name"] = "int.error"
                nkwargs["count"] = metric.failed
                self.output_to_db("job_inst.tag", nkwargs)

    def db_send_task_monitoring_events(self, my_job, task_id, events) :
        """
               This function sends additional monitoring events
               :param my_job:
               :param my_task_id:
               :param events: list of events with event and payload elements
               :return:
               """
        # Check if database is configured
        if self._sink is None:
            return

>>>>>>> 3c8bb2df
        # Start empty
        for event in events:
            logger.debug("Generating additional monitoring events for task %s in job %s" % (task_id, my_job._exec_job_id))
            kwargs = {}

            # sample event generated by planner for rc meta
            # ts=2015-10-15T20:57:32.790870Z event=rc.meta xwf.id=f9eb9b2c-60b7-43ce-be0c-6b9dd8ab807d lfn.id="f.b1" key="final_output" value="true"
            # shoudl be consistent

            # Make sure we include the wf_uuid ,
            kwargs["xwf__id"] = my_job._wf_uuid
            kwargs["job__id"] = my_job._exec_job_id
            kwargs["job_inst__id"] = my_job._job_submit_seq
            if my_job._sched_id is not None:
                kwargs["sched__id"] = my_job._sched_id
            kwargs["monitoring_event"] = event["monitoring_event"] if "monitoring_event" in event else "monitoring.additional"

<<<<<<< HEAD
=======
            #PM-1307 check if ts is defined in the event
            kwargs["ts"] = event["ts"] if "ts" in event else self._current_timestamp

>>>>>>> 3c8bb2df
            payload = event["payload"] if "payload" in event else None
            if payload is None:
                logger.error( "No payload retrieved from event %s" %event)

            # each item in list has to be flattened and put in separate event?
            for item in payload:
                item_kwargs=dict(kwargs)
                item_kwargs.update(item)
                self.output_to_db( "task.monitoring", item_kwargs)

    def parse_job_output(self, my_job, job_state):
        """
        This function tries to parse the kickstart output file of a
        given job and collect information for the stampede schema.
        
        Return an the application exitcode from the kickstart file only if there is exactly
        one kickstart record, else None
        """
        my_output = []
        parse_kickstart = True
        app_exitcode = None

        #a boolean to track if the job has rotated stdout/stderr files
        #used to track the case where we have rotated files for non kickstart jobs
        my_job_has_rotated_stdout_err_files = False

        # Check if this is a subdag job
        if (my_job._exec_job_id in self._job_info and
            self._job_info[my_job._exec_job_id][5] == True):
            # Disable kickstart_parsing...
            parse_kickstart = False

        # If job is a subdag job, skip looking for its kickstart output
        if parse_kickstart:
            # Compose kickstart output file name (base is the filename before rotation)
            my_job_output_fn_base = os.path.join(my_job._job_submit_dir, my_job._exec_job_id) + ".out"

            # PM-793 if there is a postscript associated then a job has rotated stdout|stderr
            # OR we are in the PMC only mode where there are no postscripts associated, but
            # still we have rotated logs
            my_job_output_fn = my_job_output_fn_base
            if self.job_has_postscript( my_job._exec_job_id) or self._is_pmc_dag:
                my_job_output_fn = my_job_output_fn_base + ".%03d" % (my_job._job_output_counter)
                my_job._has_rotated_stdout_err_files = True

            # First assume we will find rotated file
            my_parser = kickstart_parser.Parser(my_job_output_fn)
            my_output = my_parser.parse_stampede()

            # Check if successful
            if my_parser._open_error == True and not my_job.is_noop_job():
                logger.error("unable to read output file %s for job %s" % (my_job_output_fn, my_job._exec_job_id))

        # Initialize task id counter
        my_task_id = 1

        #PM-733 update the job with PegasusLite exitcode if it is one.
        my_pegasuslite_ec = self.get_pegasuslite_exitcode( my_job );
        if my_pegasuslite_ec is not None:
            #update the main job exitcode
            my_job._main_job_exitcode = my_pegasuslite_ec
            logger.debug ("Pegasus Lite Exitcode for job %s is %s" %( my_job._exec_job_id, my_pegasuslite_ec) )

        # PM-1295 attempt to read the job stderr file always
        my_job.read_job_error_file()

        if len(my_output) > 0:
            # Parsing the output file resulted in some info... let's parse it

            # Add job information to the Job class.
            logger.debug("Starting extraction of job_info from job output file %s " % my_job_output_fn)
            my_invocation_found = my_job.extract_job_info( my_output)
            logger.debug("Completed extraction of job_info from job output file %s " % my_job_output_fn)

            if my_invocation_found:
                num_records = len(my_output)
                # Loop through all records
                for record in my_output:
                    # Skip non-invocation records
                    if not "invocation" in record:
                        continue

                    # Take care of invocation-level notifications
                    if self.check_notifications() == True and self._notifications_manager is not None:
                        self._notifications_manager.process_invocation_notifications(self, my_job, my_task_id, record)

                        if num_records == 1:
                            # PM-1176 for clustered records we send INVOCATION notifications because that is how
                            # the planner generated it. Send job notification only for a non clustered job
                            # we have now real app exitcode
                            if "exitcode" in record :
                                app_exitcode = record["exitcode"]

                    # Send task information to the database
                    self.db_send_task_start(my_job, "MAIN_JOB", my_task_id, record)
                    self.db_send_task_end(my_job, "MAIN_JOB", my_task_id, record)

<<<<<<< HEAD
                    additional_monitoring_events = my_job.get_additional_monitoring_events(record["stdout"])
                    if additional_monitoring_events:
                        self.db_send_task_monitoring_events( my_job, my_task_id, additional_monitoring_events )
=======
                    # PM-1265 send additional monitoring events if any
                    if my_job._additional_monitoring_events:
                        self.db_send_task_monitoring_events( my_job, my_task_id, my_job._additional_monitoring_events )
>>>>>>> 3c8bb2df

                    # PM-992
                    # for outputs in xml record send information as file metadata
                    if "outputs" in record:
                        # Start empty
                        output_files = []
                        for lfn in record["outputs"].keys():
                            output_files.append( record["outputs"][lfn] )
                        my_job.add_integrity_metric( self.compute_integrity_metric(output_files))
                        self.db_send_files_metadata( my_job, my_task_id, record["outputs"] )
                        
                    # Increment task id counter
                    my_task_id = my_task_id + 1

                    # Send host information to the database
                    self.db_send_host_info(my_job, record)
            else:
                # No invocation found, but possibly task records are present...
                # This can be the case for clustered jobs when Kickstart is not used.
                my_tasks = {}
                for record in my_output:
                    if "task" in record:
                        # Ok, this is a task record
                        if not "id" in record:
                            logger.warning("id missing from task record... skipping to next one")
                            continue
                        try:
                            my_id = int(record["id"])
                        except:
                            logger.warning("task id looks invalid, cannot convert it to int: %s skipping to next" % (record["id"]))
                            continue
                        # Add to our list
                        my_tasks[my_id] = record

                if len(my_tasks) > 0:
                    # Now, bring information from the .in file
                    my_status = self.parse_in_file(my_job, my_tasks)
                    if my_status is True:
                        # Parsing the in file completed, now generate tasks by task order
                        for i in sorted(my_tasks):
                            record = my_tasks[i]
                            # Take care of renaming the exitcode field
                            if "status" in record:
                                record["exitcode"] = record["status"] # This should not be needed anymore...
                                record["raw"] = record["status"]
                            # Validate record
                            if (not "transformation" in record or not "derivation" in record or
                                not "start" in record or not "duration" in record or
                                not "name" in record or not "argument-vector" in record):
                                logger.info("task %d has incomplete information, skipping it..." % (i))
                                continue

                            # Take care of invocation-level notifications
                            if self.check_notifications() == True and self._notifications_manager is not None:
                                self._notifications_manager.process_invocation_notifications(self, my_job, my_task_id, record)

                            # Ok, it all validates, send task information to the database
                            self.db_send_task_start(my_job, "MAIN_JOB", my_task_id, record)
                            self.db_send_task_end(my_job, "MAIN_JOB", my_task_id, record)

                            # Increment task id counter
                            my_task_id = my_task_id + 1
                else:
                    # No tasks found...
                    logger.info("no tasks found for job %s..." % (my_job._exec_job_id))
        else:
            # This is the case where we cannot find kickstart records
            # in the output file, this will be true for SUBDAG jobs as well

            # Take care of invocation-level notifications
            if self.check_notifications() == True and self._notifications_manager is not None:
                self._notifications_manager.process_invocation_notifications(self, my_job, my_task_id)

            # If we don't have any records, we only generate 1 task
            self.db_send_task_start(my_job, "MAIN_JOB", my_task_id)
            self.db_send_task_end(my_job, "MAIN_JOB", my_task_id)

            # Read stdout/stderr files, if not disabled by user
            if self._store_stdout_stderr:
                my_job.read_job_out_file()

            # parse_kickstart will be False for subdag jobs
            if my_job._exec_job_id.startswith("subdax_") or not parse_kickstart:
                # For subdag and subdax jobs, we also generate a host event
                record = {}
                record["hostname"] = socket.getfqdn()
                try:
                    record["hostaddr"] = socket.gethostbyname(socket.getfqdn())
                except:
                    record["hostaddr"] = "unknown"
                record["resource"] = my_job._site_name
                # Send event to the database
                self.db_send_host_info(my_job, record)

        # send any integrity related metrics computed for the jobinstance
        self.db_send_integrity_metrics(my_job, my_task_id)

        # register any files associated with the job
        self.register_files( my_job )
        return app_exitcode



    def register_files( self, job ):
        """
        Registers files associated with a registration job .
        """
        # PM-918 check if it is a registration job and succeeded
        if not job._exec_job_id.startswith( "register_" ) or job._main_job_exitcode != 0 :
            return

        basename = "%s.in" %( job._exec_job_id )
        #PM-833 the .in file should be picked up from job submit directory
        input_file = os.path.join( job._job_submit_dir, basename )
        logger.info( "Populating locations corresponding to succeeded registration job  %s " %input_file )

        try:
            SUB = open(input_file, "r")
        except IOError:
            logger.error("unable to parse %s" % (input_file))
            return None

        # Parse input file
        for my_line in SUB:
            #split on whitespace - doing lazy parsing
            entry = my_line.split( );
            lfn = entry[0]
            pfn = entry[1]
            site = None
            for i in range( 2, len(entry) ):
                kv = entry[i]
                (key, value) = kv.split("=")
                value = value.strip("\"")
                if key == "site":
                    #all other attributes should have been populated while
                    #parsing the static.bp file
                    site = value
                    break

            #create the event for replica catalog to populate the pfn
            # Start empty
            kwargs = {}
            # Make sure we include the wf_uuid
            kwargs["xwf__id"] = self._wf_uuid
            kwargs["lfn__id"] = lfn
            kwargs["pfn"] = pfn
            kwargs["site"] = site

            # Send rc.pfn event to the database
            self.output_to_db("rc.pfn" , kwargs)



    def get_pegasuslite_exitcode( self, job ):
        """
        Determine if the stderr contains PegasusLite output, and if so returns the PegasusLite exitcode
        if found , else None
        """

        ec = None

        # if the stdout/stderr files are rotated
        # for non kickstart and kickstart launched jobs both
        error_basename = job._error_file

        #sanity check subdax or subdag jobs can have no error files
        if error_basename is None:
            return ec

        if job._has_rotated_stdout_err_files:
            error_basename += ".%03d" % ( job._job_output_counter)

        errfile =  os.path.join(self._run_dir, error_basename )
        if errfile is None or not os.path.isfile(errfile):
            return ec

        # Read the file first
        f = open(errfile)
        txt = f.read()
        f.close()

        #try and determine the exitcode from .err file
        ec_match = re_parse_pegasuslite_ec.search( txt )
        if ec_match:
            #a match yes it is a PegasusLite job . gleam the exitcode
            ec = ec_match.group(1)

        return ec


    def add_job(self, jobid, job_state, sched_id=None):
        """
        This function adds a new job to our list of jobs. It first checks if
        the job is already in our list in the PRE_SCRIPT_SUCCESS state, if so,
        we just update its sched id. Otherwise we create a new Job container.
        In any case, we always set the job state to job_state.
        """
        my_job_submit_seq = self.find_job_submit_seq(jobid, sched_id)

        if my_job_submit_seq is not None:
            # Job already exists
            if not (jobid, my_job_submit_seq) in self._jobs:
                logger.warning("cannot find job: %s, %s" % (jobid, my_job_submit_seq))
                return

            my_job = self._jobs[jobid, my_job_submit_seq]

            # Set sched_id
            if sched_id is not None:
                my_job._sched_id = sched_id

            # Update job state
            my_job._job_state = job_state
            my_job._job_state_timestamp = int(self._current_timestamp)
        else:
            # This is a new job, we have to do everything from scratch
            my_job_submit_seq = self._job_submit_seq

            # Make sure job is not already there
            if (jobid, my_job_submit_seq) in self._jobs:
                logger.warning("trying to add job twice: %s, %s" % (jobid, my_job_submit_seq))
                return

            # PM-1334 log extra errors if dag file is not populated
            job_submit_dir=self._run_dir
            if not self._job_info:
                logger.error("_job_info not populated for dag . Check if dag file was parsed by monitord %s %s" %(self._dag_file_name, self._out_file))
                logger.error("Using workflow submit directory %s as job submit dir for %s " %(self._run_dir, jobid))
            else:
                #PM-833 determine the job submit directory based on the path to the submit file
                try:
                    job_submit_dir = self.determine_job_submit_directory(jobid, self._job_info[jobid][0])
                except KeyError:
                    logger.error("Job %s not in _job_info for %s %s" %(jobid, self._out_file, self._dag_file_name))
                    logger.error("Using workflow submit directory %s as job submit dir for %s " % (self._run_dir, jobid))

            # Create new job container
            my_job = Job(self._wf_uuid, jobid, job_submit_dir, my_job_submit_seq)
            # Set job state
            my_job._job_state = job_state
            my_job._job_state_timestamp = int(self._current_timestamp)
            # Set sched_id
            my_job._sched_id = sched_id
            # Add job to our list of jobs
            self._jobs[jobid, my_job_submit_seq] = my_job

            # Add/Update job in our job map
            self._jobs_map[jobid] = my_job_submit_seq

            # Update job_submit_seq
            self._job_submit_seq = self._job_submit_seq + 1

        # Update job counter if this job is in the SUBMIT state
        if job_state == "SUBMIT" :
            # Now, we set the job output counter for this particular job
            my_job._job_output_counter = self.increment_job_counter( jobid )


        return my_job_submit_seq

    def increment_job_counter(self, jobid ):
        """
        This function increments the job counter by 1 in the internal job counters map
        and returns the value.
        If it does not exist for a job it is set to 0
        """
        if jobid in self._job_counters:
            # Counter already exists for this job, just increate it by 1
            self._job_counters[jobid] = self._job_counters[jobid] + 1
        else:
            # No counter for this job yet
            self._job_counters[jobid] = 0

        return self._job_counters[jobid]

    def job_update_info(self, jobid, job_submit_seq, sched_id=None):
        """
        This function adds info to an exising job.
        """

        # Make sure job is already there
        if not (jobid, job_submit_seq) in self._jobs:
            logger.warning("cannot find job: %s, %s" % (jobid, job_submit_seq))
            return

        my_job = self._jobs[jobid, job_submit_seq]
        # Set sched_id
        my_job._sched_id = sched_id

        # Everything done
        return

    def update_job_state(self, jobid, sched_id, job_submit_seq, job_state, status, walltime, reason=None ):
        """
        This function updates a	job's state, and also writes
        a line in our jobstate.out file.
        """
        # Find job
        if job_submit_seq is None:
            # Need to get job_submit_seq from our hash table
            if jobid in self._jobs_map:
                job_submit_seq = self._jobs_map[jobid]
        if not (jobid, job_submit_seq) in self._jobs:
            logger.warning("cannot find job: %s, %s" % (jobid, job_submit_seq))
            return
        # Got it
        my_job = self._jobs[jobid, job_submit_seq]

        # PM-749 track last job
        if job_state is not None:
            self._last_known_job = my_job


        # Check for the out of order submit event case
        if my_job._sched_id is None and sched_id is not None:
            my_out_of_order_events_detected = True
        else:
            my_out_of_order_events_detected = False

        # PM-1281 track previous job state
        previous_job_state = my_job.get_job_state()
        # Update job state
        my_job.set_job_state(job_state, sched_id, self._current_timestamp, status)

        # Make status a string so we can print properly
        if status is not None:
            status = str(status)

        # Create content -- use one space only
        my_line = "%d %s %s %s %s %s %d" % (self._current_timestamp, jobid, job_state,
                                            status or my_job._sched_id or '-',
                                            my_job._site_name or '-',
                                            walltime or '-',
                                            job_submit_seq or '-')
        logger.debug("new state: %s" % (my_line))

        # Prepare for atomic append
        self._JSDB.write("%s\n" % (my_line))

        if self._sink is None and not self._enable_notifications:
            # Not generating events and notifcations, nothing else to do
            return

        # PM-749 only if condor version > 8.3.3 we look for JOB_HELD_REASON state
        job_held_state = "JOB_HELD"
        if self._dagman_version >= Workflow.CONDOR_VERSION_8_3_3:
            job_held_state = "JOB_HELD_REASON"

        # PM-793 only parse job output here if a postscript is NOT associated with
        # the job in the .dag file
        # OR we are in the PMC only mode where there are no postscripts associated
        parse_job_output_on_job_success_failure = not self.job_has_postscript(jobid) or self._is_pmc_dag

        # PM-1176 track kickstart app exitcode only for non clustered jobs
        real_app_exitcode = None

        # Parse the kickstart output file, also send mainjob tasks, if needed
        if job_state == "JOB_SUCCESS" or job_state == "JOB_FAILURE":
            # Main job has ended
            if parse_job_output_on_job_success_failure:
                # PM-793 only parse job output here if a postscript is NOT associated with
                # the job in the .dag file
                # OR we are in the PMC only mode where there are no postscripts associated
                real_app_exitcode = self.parse_job_output(my_job, job_state)


        if self._sink is None:
            # Not generating events, nothing else to do except clean
            # up stdout and stderr, to avoid memory issues...
            if my_job._stdout_text is not None:
                my_job._stdout_text = None
            if my_job._stderr_text is not None:
                my_job._stderr_text = None
            return

        if my_out_of_order_events_detected:
            # We need to send a submit.start event in order to create
            # the database entry for this job
            self.db_send_job_brief(my_job, "submit.start")


        # Check if we need to send any tasks to the database
        if job_state == "PRE_SCRIPT_SUCCESS" or job_state == "PRE_SCRIPT_FAILURE":
            # PRE script finished
            self.db_send_task_start(my_job, "PRE_SCRIPT")
            self.db_send_task_end(my_job, "PRE_SCRIPT")
        elif job_state == "POST_SCRIPT_SUCCESS" or job_state == "POST_SCRIPT_FAILURE":
            if my_job._main_job_exitcode is None:
                #PM-1070 set the main exitcode to the postscript exitcode
                #No JOB_TERMINATED OR JOB_SUCCESS OR JOB_FAILURE for this job instance
                my_job._main_job_exitcode = my_job._post_script_exitcode
                logger.warning( "Set main job exitcode for %s to post script failure code %s" %(my_job._exec_job_id, my_job._post_script_exitcode))

            #PM-793 we parse the job.out and .err files when postscript finishes
            real_app_exitcode = self.parse_job_output(my_job, job_state)

            # check to see if there is a deferred job_inst.main.end event that
            # has to be sent to the database
            if( my_job._deferred_job_end_kwargs is not None ):
                self.flush_db_send_job_end(my_job, my_job._deferred_job_end_kwargs )

            # POST script finished
            self.db_send_task_start(my_job, "POST_SCRIPT")
            self.db_send_task_end(my_job, "POST_SCRIPT")

        # PM-1176 only send any notifications after we have parsed .out file if required
        # Take care of job-level notifications
        if self.check_notifications() == True and self._notifications_manager is not None :
            if real_app_exitcode is not None:
                status = real_app_exitcode
            self._notifications_manager.process_job_notifications(self, job_state, my_job, status)

        # Now, figure out what state event we need to send to the database
        if job_state == "PRE_SCRIPT_STARTED":
            self.db_send_job_brief(my_job, "pre.start")
        elif job_state == "PRE_SCRIPT_TERMINATED":
            self.db_send_job_brief(my_job, "pre.term")
        elif job_state == "PRE_SCRIPT_SUCCESS":
            self.db_send_job_brief(my_job, "pre.end", 0)
        elif job_state == "PRE_SCRIPT_FAILURE":
            #PM-704 set the main exitcode to the prescript exitcode
            my_job._main_job_exitcode = my_job._pre_script_exitcode

            # PM-704 the job counters need to be updated in case of retries for pre script failures
            # Now, we set the job output counter for this particular job
            my_job._job_output_counter = self.increment_job_counter( jobid )

            #record the job output for pegasus plan prescript logs
            #we only do for prescript failures. once job starts running
            #the dagman output gets populated
            if self._job_info[my_job._exec_job_id][8] is not None:
                my_job._output_file = self._job_info[my_job._exec_job_id][8] + ".%03d" % (my_job._job_output_counter)
                my_job.read_job_out_file(my_job._output_file)

            # PM-704 and send the job end event to record failure
            # in addition to the brief
            self.db_send_job_brief(my_job, "pre.end", -1)
            self.db_send_job_end(my_job, -1, True )
        elif job_state == "SUBMIT":
            self.db_send_job_brief(my_job, "submit.start")
            self.db_send_job_brief(my_job, "submit.end", 0)
        elif job_state == "GRID_SUBMIT":
            self.db_send_job_brief(my_job, "grid.submit.start")
            self.db_send_job_brief(my_job, "grid.submit.end", 0)
        elif job_state == "GLOBUS_SUBMIT":
            self.db_send_job_brief(my_job, "globus.submit.start")
            self.db_send_job_brief(my_job, "globus.submit.end", 0)
        elif job_state == "SUBMIT_FAILED":
            #PM-877 set main job exitcode to prevent integrity error on invocation
            my_job._main_job_exitcode = 1
            self.db_send_job_brief(my_job, "submit.start")
            self.db_send_job_brief(my_job, "submit.end", -1)
        elif job_state == "GLOBUS_SUBMIT_FAILED":
            #PM-877 set main job exitcode to prevent integrity error on invocation
            my_job._main_job_exitcode = 1
            self.db_send_job_brief(my_job, "globus.submit.start")
            self.db_send_job_brief(my_job, "globus.submit.end", -1)
        elif job_state == "GRID_SUBMIT_FAILED":
            #PM-877 set main job exitcode to prevent integrity error on invocation
            my_job._main_job_exitcode = 1
            self.db_send_job_brief(my_job, "grid.submit.start")
            self.db_send_job_brief(my_job, "grid.submit.end", -1)
        elif job_state == "EXECUTE":
            self.db_send_job_start(my_job)
        elif job_state == "REMOTE_ERROR":
            self.db_send_job_brief(my_job, "remote_error")
        elif job_state == "IMAGE_SIZE":
            self.db_send_job_brief(my_job, "image.info")
        elif job_state == "JOB_TERMINATED":
            self.db_send_job_brief(my_job, "main.term", 0)
        elif job_state == "JOB_SUCCESS":
            self.db_send_job_end( my_job, 0, parse_job_output_on_job_success_failure )
        elif job_state == "JOB_FAILURE":
            self.db_send_job_end(my_job, -1, parse_job_output_on_job_success_failure)
        elif job_state == "JOB_ABORTED" :
            # job abort should trigger a job failure to account for case
            # when no postscript is associated and failure does not get
            # captured.
            my_job._main_job_exitcode = 1
            self.db_send_job_brief( my_job, "abort.info")
            # PM-1281 we only flush to stampede backend if job was not
            # aborted because of JOB_HELD reasons.
            # This allows us to update the event with task stdout and stderr from kickstart record
            # when the associated POSTSCRIPT fails
            flush = True
            if previous_job_state is not None and ( previous_job_state == "JOB_HELD" or previous_job_state == "JOB_HELD_REASON"):
                flush = parse_job_output_on_job_success_failure
            self.db_send_job_end(my_job, -1, flush );
        elif job_state == job_held_state: # JOB_HELD_REASON or JOB_HELD states
            # PM-749 we send the JOB_HELD event once we know the reason for it.
            self.db_send_job_brief(my_job, "held.start", reason=reason)
        elif job_state == "JOB_EVICTED":
            self.db_send_job_brief(my_job, "main.term", -1)
        elif job_state == "JOB_RELEASED":
            self.db_send_job_brief(my_job, "held.end", 0)
        elif job_state == "POST_SCRIPT_STARTED":
            self.db_send_job_brief(my_job, "post.start")
        elif job_state == "POST_SCRIPT_TERMINATED":
            self.db_send_job_brief(my_job, "post.term")
        elif job_state == "POST_SCRIPT_SUCCESS":
            self.db_send_job_brief(my_job, "post.end", 0)
        elif job_state == "POST_SCRIPT_FAILURE":
            self.db_send_job_brief(my_job, "post.end", -1)


        if job_state == "SUBMIT_FAILED" or job_state == "GLOBUS_SUBMIT_FAILED" or job_state == "GRID_SUBMIT_FAILED":
            #PM-1061 for any job submission failure case, set it as job stderr, so that
            #it gets populated with the job instance end event
            my_job._stderr_text = utils.quote( "Job submission failed because of HTCondor event %s" %job_state)
            self.db_send_job_end(my_job, -1, True );

    def determine_job_submit_directory(self, job_id, submit_file):
        """
        Returns the submit directory where the job.out|.err files reside

        :param job_id:       the job name
        :param submit_file:  the path to the job submit file
        :return:
        """
        if submit_file is None:
            #PM-833 only for pmc only case rely on the workflow dag file
            if self._is_pmc_dag:
                return self._run_dir
            else:
                logger.error( "Submit file path not specified for job %s" %job_id)
            return None

        # return the directory component of the path
        return os.path.dirname( submit_file )


    def parse_job_sub_file(self, jobid, job_submit_seq):
        """
        This function calls a function in the Job class to parse
        a job's submit file and extract planning information
        """

        # Find job
        if not (jobid, job_submit_seq) in self._jobs:
            logger.warning("cannot find job: %s, %s" % (jobid, job_submit_seq))
            return None, None

        # Check if we have an entry for this job
        if not jobid in self._job_info:
            return None, None

        # Get corresponding job
        my_job = self._jobs[jobid, job_submit_seq]

        # Make sure if we have a file for this entry
        # (should always be there, except for SUBDAG jobs and PMC)
        if self._job_info[jobid][0] is None:
            if self._job_info[jobid][5] is True:
                # Yes, this is a SUBDAG job... let's set the site as local for this job
                my_job._site_name = "local"
            else:
                # In the PMC case we need to set the names of the out and error
                # file because we can't parse the .sub file, which doesn't exist
                my_job._input_file = None
                my_job._output_file = "%s.out" % my_job._exec_job_id
                my_job._error_file = "%s.err" % my_job._exec_job_id
                # TODO Find the actual site name for PMC tasks
            return None, None

        # Parse sub file
        my_diff, my_site = my_job.parse_sub_file(self._current_timestamp, self._job_info[jobid][0])

        # Change input, output, and error files to be relative to the submit directory
        try:
            if my_job._input_file.find(self._original_submit_dir) >= 0:
                # Path to file includes original submit_dir, let's try to remove it
                my_job._input_file = os.path.normpath(my_job._input_file.replace((self._original_submit_dir + os.sep), '', 1))
        except:
            # Something went wrong, let's just keep what we had...
            pass
        try:
            if my_job._output_file.find(self._original_submit_dir) >= 0:
                # Path to file includes original submit_dir, let's try to remove it
                my_job._output_file = os.path.normpath(my_job._output_file.replace((self._original_submit_dir + os.sep), '', 1))
        except:
            # Something went wrong, let's just keep what we had...
            pass

        try:
            if my_job._error_file.find(self._original_submit_dir) >= 0:
                # Path to file includes original submit_dir, let's try to remove it
                my_job._error_file = os.path.normpath(my_job._error_file.replace((self._original_submit_dir + os.sep), '', 1))
        except:
            # Something went wrong, let's just use what we had...
            pass

        # All done
        return my_diff, my_site

    def has_subworkflow(self, jobid, wf_retries):
        """
        This function returns a new dagman.out file to follow if the
        job is either a SUBDAG job, a pegasus-plan, or a subdax_
        job. Otherwise, it returns None.
        """
        # This shouldn't be the case...
        if not jobid in self._job_info:
            return None

        # First we take care of SUBDAG jobs
        if self._job_info[jobid][5] == True:
            # We cannot go into SUBDAG workflows as they are not
            # planned by Pegasus and do not contain the information
            # needed by the 3.1 Stampede schema.
            return None
#            # This is a SUBDAG job, first check if dag is there
#            if self._job_info[jobid][6] is None:
#                return None
#            # Looks ok, return new dagman.out
#            my_dagman_out = self._job_info[jobid][6] + ".dagman.out"
        else:
            # Now check if this is a pegasus-plan or a subdax_ job

            # First, look for a jobid
            my_job_submit_seq = self.find_jobid(jobid)

            # No such job, return None
            if my_job_submit_seq is None:
                return None

            # Make sure the job is there
            if not (jobid, my_job_submit_seq) in self._jobs:
                logger.warning("cannot find job: %s, %s" % (jobid, my_job_submit_seq))
                return None

            my_job = self._jobs[jobid, my_job_submit_seq]
            my_dagman_out = my_job._job_dagman_out
            if my_dagman_out is None:
                #PM-951 log error only for subdax jobs
                if my_job._exec_job_id.startswith("subdax_"):
                    logger.error("unable to determine the dagman.out file to track for job %s %s " % (jobid, my_job_submit_seq))

                return None

        # Got it!
        my_dagman_out = os.path.normpath(my_dagman_out)

        if my_dagman_out.find(self._original_submit_dir) >= 0:
            # Path to new dagman.out file includes original submit_dir, let's try to change it
            my_dagman_out = os.path.normpath(my_dagman_out.replace((self._original_submit_dir + os.sep), '', 1))
            # Join with current run directory
            my_dagman_out = os.path.join(self._run_dir, my_dagman_out)

#        try:
#            my_dagman_out = os.path.relpath(my_dagman_out, self._original_submit_dir)
#        except:
#            pass

        # Split filename into dir and base names
        my_dagman_dir = os.path.dirname(my_dagman_out)
        my_dagman_file = os.path.basename(my_dagman_out)

        if wf_retries is None:
            logger.warning("persistent wf_retry not available... using sub-workflow directory: %s" % (my_dagman_dir))
            return my_dagman_out

        # Check if we have seen this sub-workflow before
        """
        if my_dagman_dir in wf_retries:
            # Yes, increment out retry counter...
            my_retry = wf_retries[my_dagman_dir]
            my_retry = my_retry + 1
            wf_retries[my_dagman_dir] = my_retry
        else:
            # No, this is the first time we get to this sub-workflow
            wf_retries[my_dagman_dir] = 0
            my_retry = 0
        """
        # PM-704 the retries for sub workflows are tracked solely on basis
        # of job counters. this handles case where we have prescript errors
        # workflow fails. we fix prescript error and submit rescue dag
        my_retry = self._job_counters[jobid]
        if my_retry is None:
            my_retry = 0

        wf_retries[my_dagman_dir] = my_retry

        # Compose directory... assuming replanning mode
        my_retry_dir = my_dagman_dir + ".%03d" % (my_retry)

        # If directory doesn't exist, let's change to rescue mode
        if not os.path.isdir(my_retry_dir):
            logger.debug("sub-workflow directory %s does not exist, shifting to rescue mode..." % (my_retry_dir))
            my_retry_dir = my_dagman_dir + ".000"

            if not os.path.isdir(my_retry_dir):
                # Still not able to find it, output warning message
                logger.warning("sub-workflow directory %s does not exist! Skipping this sub-workflow..." % (my_retry_dir))
                return None

        # Found sub-workflow directory, let's compose the final path to the new dagman.out file...
        my_dagman_out = os.path.join(my_retry_dir, my_dagman_file)

        return my_dagman_out

    def set_dagman_version( self, major, minor, patch):
        """
        Sets the dagman version

        :param major:
        :param minor:
        :param patch:
        :return:
        """
        try:
            self._dagman_version = Workflow.get_numeric_version(major, minor, patch)
        except:
            # failsafe. default to 8.2.8 last stable release that did not report held job reasons
            self._dagman_version = Workflow.CONDOR_VERSION_8_2_8

    def get_dagman_version( self):
        """
        Return the dagman version as integer

        :return:
        """
        return self._dagman_version





# End of Workflow Class
<|MERGE_RESOLUTION|>--- conflicted
+++ resolved
@@ -1772,20 +1772,7 @@
                 kwargs[ "value" ] = metadata.get_attribute_value(key)
                 self.output_to_db( "rc.meta", kwargs)
 
-    def db_send_task_monitoring_events(self, my_job, task_id, events) :
-        """
-               This function sends additional monitoring events
-               :param my_job:
-               :param my_task_id:
-               :param events: list of events with event and payload elements
-               :return:
-               """
-        # Check if database is configured
-        if self._sink is None:
-            return
-
-<<<<<<< HEAD
-=======
+
     def compute_integrity_metric( self,  files ):
         """
         This function computes integrity metric from a single kickstart record
@@ -1860,7 +1847,6 @@
         if self._sink is None:
             return
 
->>>>>>> 3c8bb2df
         # Start empty
         for event in events:
             logger.debug("Generating additional monitoring events for task %s in job %s" % (task_id, my_job._exec_job_id))
@@ -1878,12 +1864,9 @@
                 kwargs["sched__id"] = my_job._sched_id
             kwargs["monitoring_event"] = event["monitoring_event"] if "monitoring_event" in event else "monitoring.additional"
 
-<<<<<<< HEAD
-=======
             #PM-1307 check if ts is defined in the event
             kwargs["ts"] = event["ts"] if "ts" in event else self._current_timestamp
 
->>>>>>> 3c8bb2df
             payload = event["payload"] if "payload" in event else None
             if payload is None:
                 logger.error( "No payload retrieved from event %s" %event)
@@ -1981,15 +1964,9 @@
                     self.db_send_task_start(my_job, "MAIN_JOB", my_task_id, record)
                     self.db_send_task_end(my_job, "MAIN_JOB", my_task_id, record)
 
-<<<<<<< HEAD
-                    additional_monitoring_events = my_job.get_additional_monitoring_events(record["stdout"])
-                    if additional_monitoring_events:
-                        self.db_send_task_monitoring_events( my_job, my_task_id, additional_monitoring_events )
-=======
                     # PM-1265 send additional monitoring events if any
                     if my_job._additional_monitoring_events:
                         self.db_send_task_monitoring_events( my_job, my_task_id, my_job._additional_monitoring_events )
->>>>>>> 3c8bb2df
 
                     # PM-992
                     # for outputs in xml record send information as file metadata
