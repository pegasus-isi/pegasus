#  Copyright 2007-2014 University Of Southern California
#
#  Licensed under the Apache License, Version 2.0 (the "License");
#  you may not use this file except in compliance with the License.
#  You may obtain a copy of the License at
#
#  http://www.apache.org/licenses/LICENSE-2.0
#
#  Unless required by applicable law or agreed to in writing,
#  software distributed under the License is distributed on an "AS IS" BASIS,
#  WITHOUT WARRANTIES OR CONDITIONS OF ANY KIND, either express or implied.
#  See the License for the specific language governing permissions and
#  limitations under the License.

__author__ = 'Rajiv Mayani'

import logging

from datetime import datetime
from time import localtime, strftime

from flask import request, render_template, url_for, json, g, redirect, send_from_directory, current_app
from sqlalchemy.orm.exc import NoResultFound

import os
from Pegasus.db.errors import StampedeDBNotFoundError
from Pegasus.db.admin.admin_loader import DBAdminError
from Pegasus.tools import utils
from Pegasus.service import filters
from Pegasus.service.base import ServiceError, ErrorResponse
from Pegasus.service.dashboard.dashboard import Dashboard, NoWorkflowsFoundError
from Pegasus.service.dashboard.queries import MasterDBNotFoundError
from Pegasus.service.dashboard import dashboard_routes

log = logging.getLogger(__name__)

@dashboard_routes.route('/')
def redirect_to_index():
    return redirect(url_for('.index'))


@dashboard_routes.route('/u/<username>/')
def index(username):
    """
    List all workflows from the master database.
    """
    try:
        dashboard = Dashboard(g.master_db_url)
        args = __get_datatables_args()
        if request.is_xhr:
            count, filtered, workflows, totals = dashboard.get_root_workflow_list(**args)
            __update_label_link(workflows)
            __update_timestamp(workflows)
        else:
            totals = dashboard.get_root_workflow_list(counts_only=True, **args)

    except NoWorkflowsFoundError, e:
        if request.is_xhr:
            return render_template('workflow.xhr.json', count=e.count, filtered=e.filtered, workflows=[], table_args=args)

        return render_template('workflow.html', counts=(0, 0, 0, 0))

    if request.is_xhr:
        return render_template('workflow.xhr.json', count=count, filtered=filtered, workflows=workflows, table_args=args)

    return render_template('workflow.html', counts=totals)


@dashboard_routes.route('/u/<username>/r/<root_wf_id>/w')
@dashboard_routes.route('/u/<username>/r/<root_wf_id>/w/<wf_id>')
def workflow(username, root_wf_id, wf_id=None):
    """
    Get details for a specific workflow.
    """
    wf_uuid = request.args.get('wf_uuid', None)

    if not wf_id and not wf_uuid:
        raise ValueError, 'Workflow ID or Workflow UUID is required'

    if wf_id:
        dashboard = Dashboard(g.master_db_url, root_wf_id, wf_id=wf_id)
    else:
        dashboard = Dashboard(g.master_db_url, root_wf_id)

    try:
        counts, details, statistics = dashboard.get_workflow_information(wf_id, wf_uuid)
    except NoResultFound:
        return render_template('error/workflow/workflow_details_missing.html')

    return render_template('workflow/workflow_details.html', root_wf_id=root_wf_id, wf_id=details.wf_id, workflow=details, counts=counts, statistics=statistics)


@dashboard_routes.route('/u/<username>/r/<root_wf_id>/w/<wf_id>/sw/', methods=['GET'])
def sub_workflows(username, root_wf_id, wf_id):
    """
    Get a list of all sub-workflow of a given workflow.
    """
    dashboard = Dashboard(g.master_db_url, root_wf_id, wf_id)
    sub_workflows = dashboard.get_sub_workflows(wf_id)

    # is_xhr = True if it is AJAX request.
    if request.is_xhr:
        if len(sub_workflows) > 0:
            return render_template('workflow/sub_workflows.xhr.html', root_wf_id=root_wf_id, wf_id=wf_id, workflows=sub_workflows)
        else:
            return '', 204
    else:
        return render_template('workflow/sub_workflows.html', root_wf_id=root_wf_id, wf_id=wf_id, workflows=sub_workflows)


@dashboard_routes.route('/u/<username>/r/<root_wf_id>/w/<wf_id>/j/failed/', methods=['GET'])
def failed_jobs(username, root_wf_id, wf_id):
    """
    Get a list of all failed jobs of the latest instance for a given workflow.
    """
    dashboard = Dashboard(g.master_db_url, root_wf_id, wf_id)
    args = __get_datatables_args()

    total_count, filtered_count, failed_jobs_list = dashboard.get_failed_jobs(wf_id, **args)

    for job in failed_jobs_list:
        job.exec_job_id = '<a href="' + url_for('.job', root_wf_id=root_wf_id, wf_id=wf_id, job_id=job.job_id, job_instance_id=job.job_instance_id) + '">' + job.exec_job_id + '</a>'
        job.stdout = '<a target="_blank" href="' + url_for('.stdout', root_wf_id=root_wf_id, wf_id=wf_id, job_id=job.job_id, job_instance_id=job.job_instance_id) + '">stdout</a>'
        job.stderr = '<a target="_blank" href="' + url_for('.stderr', root_wf_id=root_wf_id, wf_id=wf_id, job_id=job.job_id, job_instance_id=job.job_instance_id) + '">stderr</a>'

    return render_template('workflow/jobs_failed.xhr.json', count=total_count, filtered=filtered_count, jobs=failed_jobs_list, table_args=args)


@dashboard_routes.route('/u/<username>/r/<root_wf_id>/w/<wf_id>/j/running/', methods=['GET'])
def running_jobs(username, root_wf_id, wf_id):
    """
    Get a list of all running jobs of the latest instance for a given workflow.
    """
    dashboard = Dashboard(g.master_db_url, root_wf_id, wf_id)
    args = __get_datatables_args()

    total_count, filtered_count, running_jobs_list = dashboard.get_running_jobs(wf_id, **args)

    for job in running_jobs_list:
        job.exec_job_id = '<a href="' + url_for('.job', root_wf_id=root_wf_id, wf_id=wf_id, job_id=job.job_id, job_instance_id=job.job_instance_id) + '">' + job.exec_job_id + '</a>'

    return render_template('workflow/jobs_running.xhr.json', count=total_count, filtered=filtered_count, jobs=running_jobs_list, table_args=args)


@dashboard_routes.route('/u/<username>/r/<root_wf_id>/w/<wf_id>/j/successful/', methods=['GET'])
def successful_jobs(username, root_wf_id, wf_id):
    """
    Get a list of all successful jobs of the latest instance for a given workflow.
    """
    dashboard = Dashboard(g.master_db_url, root_wf_id, wf_id)
    args = __get_datatables_args()

    total_count, filtered_count, successful_jobs_list = dashboard.get_successful_jobs(wf_id, **args)

    for job in successful_jobs_list:
        job.duration_formatted = filters.time_to_str(job.duration)
        job.exec_job_id = '<a href="' + url_for('.job', root_wf_id=root_wf_id, wf_id=wf_id, job_id=job.job_id, job_instance_id=job.job_instance_id) + '">' + job.exec_job_id + '</a>'

    return render_template('workflow/jobs_successful.xhr.json', count=total_count, filtered=filtered_count, jobs=successful_jobs_list, table_args=args)


@dashboard_routes.route('/u/<username>/r/<root_wf_id>/w/<wf_id>/j/failing/', methods=['GET'])
def failing_jobs(username, root_wf_id, wf_id):
    """
    Get a list of failing jobs of the latest instance for a given workflow.
    """
    dashboard = Dashboard(g.master_db_url, root_wf_id, wf_id)
    args = __get_datatables_args()

    total_count, filtered_count, failing_jobs_list = dashboard.get_failing_jobs(wf_id, **args)

    for job in failing_jobs_list:
        job.exec_job_id = '<a href="' + url_for('.job', root_wf_id=root_wf_id, wf_id=wf_id, job_id=job.job_id, job_instance_id=job.job_instance_id) + '">' + job.exec_job_id + '</a>'
        job.stdout = '<a target="_blank" href="' + url_for('.stdout', root_wf_id=root_wf_id, wf_id=wf_id, job_id=job.job_id, job_instance_id=job.job_instance_id) + '">stdout</a>'
        job.stderr = '<a target="_blank" href="' + url_for('.stderr', root_wf_id=root_wf_id, wf_id=wf_id, job_id=job.job_id, job_instance_id=job.job_instance_id) + '">stderr</a>'

    return render_template('workflow/jobs_failing.xhr.json', count=total_count, filtered=filtered_count, jobs=failing_jobs_list, table_args=args)


@dashboard_routes.route('/u/<username>/r/<root_wf_id>/w/<wf_id>/j/<job_id>/ji/<job_instance_id>', methods=['GET'])
def job(username, root_wf_id, wf_id, job_id, job_instance_id):
    """
    Get details of a specific job instance.
    """
    dashboard = Dashboard(g.master_db_url, root_wf_id, wf_id)
    workflow = dashboard.get_workflow_details(wf_id=wf_id)
    job = dashboard.get_job_information(wf_id, job_id, job_instance_id)
    job_states = dashboard.get_job_states(wf_id, job_id, job_instance_id)
    job_metrics = dashboard.get_job_metrics(wf_id, job_instance_id)
    job_anomalies = dashboard.get_job_anomalies(wf_id, job_instance_id)
    job_instances = dashboard.get_job_instances(wf_id, job_id)

    previous = None

    for state in job_states:
        timestamp = state.timestamp
        state.timestamp = datetime.fromtimestamp(state.timestamp).strftime('%a %b %d, %Y %I:%M:%S %p')

        if previous is None:
            state.interval = 0.0
        else:
            state.interval = timestamp - previous

        previous = timestamp

    if not job:
        return 'Bad Request', 400

    if job_metrics:
        job_metrics.kickstart_pid = filters.format_num(job_metrics.kickstart_pid)
        job_metrics.ts = filters.format_ts(job_metrics.ts)
        job_metrics.read_bytes = filters.format_num(job_metrics.read_bytes)
        job_metrics.write_bytes = filters.format_num(job_metrics.write_bytes)
        job_metrics.syscr = filters.format_num(job_metrics.syscr)
        job_metrics.syscw = filters.format_num(job_metrics.syscw)
        job_metrics.threads = filters.format_num(job_metrics.threads)
        job_metrics.bytes_transferred = filters.format_num(job_metrics.bytes_transferred)
        job_metrics.transfer_duration = filters.time_to_str(job_metrics.transfer_duration)

    if job_instances:
        for i in job_instances:
            if job_instance_id == str(i.job_instance_id):
                job_instance = i

    return render_template('workflow/job/job_details.html', root_wf_id=root_wf_id, wf_id=wf_id, workflow=workflow,
                           job_id=job_id, job=job, job_instance=job_instance, job_instances=job_instances,
                           job_states=job_states, job_metrics=job_metrics, job_anomalies=job_anomalies)

@dashboard_routes.route('/u/<username>/r/<root_wf_id>/w/<wf_id>/j/<job_id>/ji/<job_instance_id>/anomaly', methods=['GET'])
def get_job_anomalies(username, root_wf_id, wf_id, job_id, job_instance_id):
    dashboard = Dashboard(g.master_db_url, root_wf_id, wf_id)
    job_anomalies = dashboard.get_job_anomalies(wf_id, job_instance_id)

    records = []

    for anomaly in job_anomalies:
        records.append({
            'anomaly_id': anomaly.anomaly_id,
            'wf_id': anomaly.wf_id,
            'job_instance_id': anomaly.job_instance_id,
            'dag_job_id': anomaly.dag_job_id,
            'metrics': anomaly.metrics,
            'ts': float(anomaly.ts),
            'anomaly_type': anomaly.anomaly_type,
            'message': anomaly.message
        })

    return json.dumps({
        'records': records
    })


@dashboard_routes.route('/u/<username>/r/<root_wf_id>/w/<wf_id>/a/<anomaly_id>', methods=['GET'])
def anomaly(username, root_wf_id, wf_id, anomaly_id):
    dashboard = Dashboard(g.master_db_url, root_wf_id, wf_id)
    w, j, ji, a = dashboard.get_anomaly_details(wf_id, anomaly_id)
    a.json = json.loads(a.json)

    if a.anomaly_type == 'kickstart.threshold_exceeded':
        return render_template('workflow/anomaly_details.html', root_wf_id=root_wf_id, wf_id=wf_id, workflow=w, job=j,
                               job_instance=ji, anomaly=a)

    elif a.anomaly_type == 'correlated.app.infra.io':
        return render_template('workflow/correlated_app_infra_io.html', root_wf_id=root_wf_id, wf_id=wf_id, workflow=w,
                               job=j, job_instance=ji, anomaly=a)


@dashboard_routes.route('/u/<username>/r/<root_wf_id>/w/<wf_id>/j/<job_id>/ji/<job_instance_id>/job_metrics_update', methods=['GET'])
def job_metrics_update(username, root_wf_id, wf_id, job_id, job_instance_id):
    """
    Get job metrics as JSON
    """
    dashboard = Dashboard(g.master_db_url, root_wf_id, wf_id)
    job_metrics = dashboard.get_job_metrics(wf_id, job_instance_id)

    if job_metrics:
        metrics = []
        job_metrics.kickstart_pid = filters.format_num(job_metrics.kickstart_pid)
        job_metrics.ts = filters.format_ts(job_metrics.ts)
        job_metrics.read_bytes = filters.format_num(job_metrics.read_bytes)
        job_metrics.write_bytes = filters.format_num(job_metrics.write_bytes)
        job_metrics.syscr = filters.format_num(job_metrics.syscr)
        job_metrics.syscw = filters.format_num(job_metrics.syscw)
        job_metrics.threads = filters.format_num(job_metrics.threads)
        job_metrics.bytes_transferred = filters.format_num(job_metrics.bytes_transferred)
        job_metrics.transfer_duration = filters.time_to_str(job_metrics.transfer_duration)

        for field in [
            'dag_job_id',
            'hostname', 'site', 'exec_name',
            'kickstart_pid',
            'ts',
            'stime', 'utime', 'iowait',
            'vmsize', 'vmrss',
            'read_bytes', 'write_bytes',
            'syscr', 'syscw',
            'threads',
            'bytes_transferred', 'transfer_duration',
            'totins',
            'fpops', 'fpins',
            'ldins', 'srins',
            'l3misses', 'l2misses', 'l1misses'
        ]:
            if getattr(job_metrics, field) is None:
                metrics.append({'metric_name': field, 'metric_value': 'None'})
            else:
                metrics.append({'metric_name': field, 'metric_value': getattr(job_metrics, field)})
    else:
        return 'Bad Request', 400

    return json.dumps(metrics)


@dashboard_routes.route('/u/<username>/r/<root_wf_id>/w/<wf_id>/j/<job_id>/ji/<job_instance_id>/stdout', methods=['GET'])
def stdout(username, root_wf_id, wf_id, job_id, job_instance_id):
    """
    Get stdout contents for a specific job instance.
    """
    dashboard = Dashboard(g.master_db_url, root_wf_id, wf_id)
    text = dashboard.get_stdout(wf_id, job_id, job_instance_id)

    if text.stdout_text == None:
        return 'No stdout for workflow ' + wf_id + ' job-id ' + job_id
    else:
        return '<pre>%s</pre>' % utils.unquote(text.stdout_text)


@dashboard_routes.route('/u/<username>/r/<root_wf_id>/w/<wf_id>/j/<job_id>/ji/<job_instance_id>/stderr', methods=['GET'])
def stderr(username, root_wf_id, wf_id, job_id, job_instance_id):
    """
    Get stderr contents for a specific job instance.
    """
    dashboard = Dashboard(g.master_db_url, root_wf_id, wf_id)
    text = dashboard.get_stderr(wf_id, job_id, job_instance_id)

    if text.stderr_text == None:
        return 'No Standard error for workflow ' + wf_id + ' job-id ' + job_id
    else:
        return '<pre>%s</pre>' % utils.unquote(text.stderr_text)


@dashboard_routes.route('/u/<username>/r/<root_wf_id>/w/<wf_id>/j/<job_id>/ji/<job_instance_id>/i/successful', methods=['GET'])
def successful_invocations(username, root_wf_id, wf_id, job_id, job_instance_id):
    """
    Get list of successful invocations for a given job.
    """
    dashboard = Dashboard(g.master_db_url, root_wf_id, wf_id)
    successful_invocations_list = dashboard.get_successful_job_invocation(wf_id, job_id, job_instance_id)

    for item in successful_invocations_list:
        item.remote_duration_formatted = filters.time_to_str(item.remote_duration)

    # is_xhr = True if it is AJAX request.
    if request.is_xhr:
        if len(successful_invocations_list) > 0:
            return render_template('workflow/job/invocations_successful.xhr.html', root_wf_id=root_wf_id, wf_id=wf_id,
                                   job_id=job_id, job_instance_id=job_instance_id,
                                   invocations=successful_invocations_list)
        else:
            return '', 204
    else:
        return render_template('workflow/job/invocations_successful.html', root_wf_id=root_wf_id, wf_id=wf_id,
                               job_id=job_id, job_instance_id=job_instance_id, invocations=successful_invocations_list)


@dashboard_routes.route('/u/<username>/r/<root_wf_id>/w/<wf_id>/j/<job_id>/ji/<job_instance_id>/i/failed', methods=['GET'])
def failed_invocations(username, root_wf_id, wf_id, job_id, job_instance_id):
    """
    Get list of failed invocations for a given job.
    """
    dashboard = Dashboard(g.master_db_url, root_wf_id, wf_id)
    failed_invocations_list = dashboard.get_failed_job_invocation(wf_id, job_id, job_instance_id)

    for item in failed_invocations_list:
        item.remote_duration_formatted = filters.time_to_str(item.remote_duration)

    # is_xhr = True if it is AJAX request.
    if request.is_xhr:
        if len(failed_invocations_list) > 0:
            return render_template('workflow/job/invocations_failed.xhr.html', root_wf_id=root_wf_id, wf_id=wf_id,
                                   job_id=job_id, job_instance_id=job_instance_id, invocations=failed_invocations_list)
        else:
            return '', 204
    else:
        return render_template('workflow/job/invocations_failed.html', root_wf_id=root_wf_id, wf_id=wf_id,
                               job_id=job_id, job_instance_id=job_instance_id, invocations=failed_invocations_list)


@dashboard_routes.route('/u/<username>/r/<root_wf_id>/w/<wf_id>/j/<job_id>/ji/<job_instance_id>/i/', methods=['GET'])
@dashboard_routes.route('/u/<username>/r/<root_wf_id>/w/<wf_id>/j/<job_id>/ji/<job_instance_id>/i/<invocation_id>', methods=['GET'])
def invocation(username, root_wf_id, wf_id, job_id, job_instance_id, invocation_id):
    """
    Get detailed invocation information
    """
    dashboard = Dashboard(g.master_db_url, root_wf_id, wf_id)
    invocation = dashboard.get_invocation_information(wf_id, job_id, job_instance_id, invocation_id)

    return render_template('workflow/job/invocation/invocation_details.html', root_wf_id=root_wf_id, wf_id=wf_id,
                           job_id=job_id, job_instance_id=job_instance_id, invocation_id=invocation_id,
                           invocation=invocation)


@dashboard_routes.route('/u/<username>/r/<root_wf_id>/w/<wf_id>/charts', methods=['GET'])
def charts(username, root_wf_id, wf_id):
    """
    Get job-distribution information
    """
    dashboard = Dashboard(g.master_db_url, root_wf_id, wf_id)
    job_dist = dashboard.plots_transformation_statistics(wf_id)

    return render_template('workflow/charts.html', root_wf_id=root_wf_id, wf_id=wf_id, job_dist=job_dist)


@dashboard_routes.route('/u/<username>/r/<root_wf_id>/w/<wf_id>/charts/time_chart', methods=['GET'])
def time_chart(username, root_wf_id, wf_id):
    """
    Get job-distribution information
    """
    dashboard = Dashboard(g.master_db_url, root_wf_id, wf_id)
    time_chart_job, time_chart_invocation = dashboard.plots_time_chart(wf_id)

    return render_template('workflow/charts/time_chart.json', root_wf_id=root_wf_id, wf_id=wf_id, time_chart_job=time_chart_job, time_chart_invocation=time_chart_invocation)


@dashboard_routes.route('/u/<username>/r/<root_wf_id>/w/<wf_id>/charts/gantt_chart', methods=['GET'])
def gantt_chart(username, root_wf_id, wf_id):
    """
    Get information required to generate a Gantt chart.
    """
    dashboard = Dashboard(g.master_db_url, root_wf_id, wf_id)
    gantt_chart = dashboard.plots_gantt_chart()
    return render_template('workflow/charts/gantt_chart.json', root_wf_id=root_wf_id, wf_id=wf_id, gantt_chart=gantt_chart)


@dashboard_routes.route('/u/<username>/r/<root_wf_id>/w/<wf_id>/statistics', methods=['GET'])
def statistics(username, root_wf_id, wf_id):
    """
    Get workflow statistics information
    """
    dashboard = Dashboard(g.master_db_url, root_wf_id, wf_id)
    summary_times = dashboard.workflow_summary_stats(wf_id)

    for key, value in summary_times.items():
        summary_times[key] = filters.time_to_str(value)

    workflow_stats = dashboard.workflow_stats()

    return render_template('workflow/statistics.html', root_wf_id=root_wf_id, wf_id=wf_id, summary_stats=summary_times, workflow_stats=workflow_stats)


@dashboard_routes.route('/u/<username>/r/<root_wf_id>/w/<wf_id>/statistics/summary', methods=['GET'])
def workflow_summary_stats(username, root_wf_id, wf_id):
    dashboard = Dashboard(g.master_db_url, root_wf_id, wf_id)
    summary_times = dashboard.workflow_summary_stats(wf_id)

    for key, value in summary_times.items():
        summary_times[key] = filters.time_to_str(value)

    return json.dumps(summary_times)


@dashboard_routes.route('/u/<username>/r/<root_wf_id>/w/<wf_id>/statistics/workflow', methods=['GET'])
def workflow_stats(username, root_wf_id, wf_id):
    dashboard = Dashboard(g.master_db_url, root_wf_id, wf_id)
    return json.dumps(dashboard.workflow_stats())


@dashboard_routes.route('/u/<username>/r/<root_wf_id>/w/<wf_id>/statistics/job_breakdown', methods=['GET'])
def job_breakdown_stats(username, root_wf_id, wf_id):
    dashboard = Dashboard(g.master_db_url, root_wf_id, wf_id)
    return json.dumps(dashboard.job_breakdown_stats())


@dashboard_routes.route('/u/<username>/r/<root_wf_id>/w/<wf_id>/statistics/job', methods=['GET'])
def job_stats(username, root_wf_id, wf_id):
    dashboard = Dashboard(g.master_db_url, root_wf_id, wf_id)
    return json.dumps(dashboard.job_stats())


@dashboard_routes.route('/u/<username>/r/<root_wf_id>/w/<wf_id>/statistics/time', methods=['GET'])
def time_stats(username, root_wf_id, wf_id):
    dashboard = Dashboard(g.master_db_url, root_wf_id, wf_id)

    return '{}'


@dashboard_routes.route('/u/<username>/r/<root_wf_id>/w/<wf_id>/anomalies', methods=['GET'])
def workflow_anomalies(username, root_wf_id, wf_id):
    dashboard = Dashboard(g.master_db_url, root_wf_id, wf_id)
    anomalies = dashboard.get_workflow_anomalies()

    return render_template('workflow/anomalies.html', root_wf_id=root_wf_id, wf_id=wf_id, anomalies=anomalies)


@dashboard_routes.route('/u/<username>/r/<root_wf_id>/w/<wf_id>/browser', methods=['GET'])
def file_browser(username, root_wf_id, wf_id):
    try:
        dashboard = Dashboard(g.master_db_url, root_wf_id, wf_id=wf_id)
        details = dashboard.get_workflow_details(wf_id)
        submit_dir = details.submit_dir

        if os.path.isdir(submit_dir):
            init_file = request.args.get('init_file', None)
            return render_template('file-browser.html', root_wf_id=root_wf_id, wf_id=wf_id, init_file=init_file)
        else:
            raise ServiceError(ErrorResponse('SUBMIT_DIR_NOT_FOUND', '%r is not a valid directory' % str(submit_dir)))

    except NoResultFound:
        return render_template('error/workflow/workflow_details_missing.html')

    return 'Error', 500


@dashboard_routes.route('/u/<username>/r/<root_wf_id>/w/<wf_id>/files', methods=['GET'])
def file_list(username, root_wf_id, wf_id):
    try:
        dashboard = Dashboard(g.master_db_url, root_wf_id, wf_id=wf_id)
        details = dashboard.get_workflow_details(wf_id)
        submit_dir = details.submit_dir

        if os.path.isdir(submit_dir):
            folders = {}

            for folder, sub_folders, files in os.walk(submit_dir):
                folder = '/' + folder.replace(submit_dir, '', 1).lstrip('/')
                folders[folder] = {'D': [], 'F': files}

                for sub_folder in sub_folders:
                    full_sub_folder = os.path.normpath(os.path.join(folder, sub_folder))
                    folders[folder]['D'].append(full_sub_folder)

            return json.dumps(folders), 200, {'Content-Type': 'application/json'}

        else:
            raise ServiceError(ErrorResponse('SUBMIT_DIR_NOT_FOUND', '%r is not a valid directory' % str(submit_dir)))

    except NoResultFound:
        return render_template('error/workflow/workflow_details_missing.html')

    return 'Error', 500


@dashboard_routes.route('/u/<username>/r/<root_wf_id>/w/<wf_id>/file/<path:path>', methods=['GET'])
def file_view(username, root_wf_id, wf_id, path):
    try:
        dashboard = Dashboard(g.master_db_url, root_wf_id, wf_id=wf_id)
        details = dashboard.get_workflow_details(wf_id)
        submit_dir = details.submit_dir

        file_path = os.path.join(submit_dir, path)
        if not os.path.isfile(file_path):
            return 'File not found', 404

        return send_from_directory(submit_dir, path)
    except NoResultFound:
        return render_template('error/workflow/workflow_details_missing.html')

    return 'Error', 500


@dashboard_routes.route('/u/<username>/info')
def info(username):
    return render_template('info.html')


def __update_timestamp(workflows):
    for workflow in workflows:
        workflow.timestamp = strftime('%a, %d %b %Y %H:%M:%S', localtime(workflow.timestamp))


def __update_label_link(workflows):
    for workflow in workflows:
        workflow.dax_label = '<a href="' + url_for('.workflow', root_wf_id=workflow.wf_id, wf_uuid=workflow.wf_uuid) + '">' + workflow.dax_label + '</a>'


def __get_datatables_args():
    """
    Extract list of arguments passed in the request
    """

    table_args = dict()

    #
    # Common Arguments
    #

    table_args['column-count'] = 0
    table_args['sort-col-count'] = 0

    if request.args.get('draw'):
        table_args['sequence'] = request.args.get('draw')

    if request.args.get('start'):
        table_args['offset'] = int(request.args.get('start'))

    if request.args.get('length'):
        table_args['limit'] = int(request.args.get('length'))

    if request.args.get('search[value]'):
        table_args['filter'] = request.args.get('search[value]')

    if request.args.get('search[regex]'):
        table_args['filter-regex'] = request.args.get('search[regex]')

    #
    # Custom Arguments
    #

    if request.args.get('time_filter'):
        table_args['time_filter'] = request.args.get('time_filter')

    i = 0
    while True:
        if request.args.get('columns[%d][data]' % i):
            table_args['column-count'] += 1
            table_args['mDataProp_%d' % i] = request.args.get('columns[%d][data]' % i)
        else:
            break

        #
        # Column Search
        #

        if request.args.get('columns[%d][searchable]' % i):
            table_args['bSearchable_%d' % i] = request.args.get('columns[%d][searchable]' % i)

        if request.args.get('columns[%d][search][value]' % i):
            table_args['sSearch_%d' % i] = request.args.get('columns[%d][search][value]' % i)

        if request.args.get('columns[%d][search][regex]' % i):
            table_args['bRegex_%d' % i] = request.args.get('columns[%d][search][regex]' % i)

        #
        # Column Sort
        #

        if request.args.get('columns[%d][orderable]' % i):
            table_args['bSortable_%d' % i] = request.args.get('columns[%d][orderable]' % i)

        if request.args.get('order[%d][column]' % i):
            table_args['sort-col-count'] += 1
            table_args['iSortCol_%d' % i] = int(request.args.get('order[%d][column]' % i))

        if request.args.get('order[%d][dir]' % i):
            table_args['sSortDir_%d' % i] = request.args.get('order[%d][dir]' % i)

        i += 1

    return table_args


@dashboard_routes.errorhandler(404)
def page_not_found(error):
    return render_template('error/404.html')


@dashboard_routes.errorhandler(MasterDBNotFoundError)
def master_database_missing(error):
    log.exception(error)
    return render_template('error/master_database_missing.html')


@dashboard_routes.errorhandler(StampedeDBNotFoundError)
def stampede_database_missing(error):
    log.exception(error)
    return render_template('error/stampede_database_missing.html')


@dashboard_routes.errorhandler(DBAdminError)
def database_migration_error(error):
    log.exception(error)
    return render_template('error/database_migration_error.html')

"""
@dashboard_routes.errorhandler(ServiceError)
def error_response(error):
    log.exception(error)
    if request.is_xhr:
        return json.dumps({
            'code': error.message.code,
            'message': error.message.message
        }), 400, {'Content-Type': 'application/json'}
    else:
        return render_template('error/error_response.html', error=error.message)


@dashboard_routes.errorhandler(Exception)
def catch_all(error):
<<<<<<< HEAD
    return render_template('error/catch_all.html')
"""
=======
    log.exception(error)
    return render_template('error/catch_all.html')
>>>>>>> ceb5c183
<|MERGE_RESOLUTION|>--- conflicted
+++ resolved
@@ -686,10 +686,6 @@
 
 @dashboard_routes.errorhandler(Exception)
 def catch_all(error):
-<<<<<<< HEAD
-    return render_template('error/catch_all.html')
-"""
-=======
     log.exception(error)
     return render_template('error/catch_all.html')
->>>>>>> ceb5c183
+"""