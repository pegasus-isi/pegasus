--- conflicted
+++ resolved
@@ -24,11 +24,7 @@
 
 from Pegasus.db import connection
 from Pegasus.db.modules import SQLAlchemyInit
-<<<<<<< HEAD
-from Pegasus.db.schema import DashboardWorkflow, Workflow
-=======
-from Pegasus.db.schema import DashboardWorkflow, DashboardWorkflowstate
->>>>>>> 4c080159
+from Pegasus.db.schema import DashboardWorkflow, DashboardWorkflowstate, Workflow
 from Pegasus.db.errors import StampedeDBNotFoundError
 from Pegasus.db.admin.admin_loader import DBAdminError
 
@@ -259,10 +255,20 @@
 
         return q
 
+    @staticmethod
+    def get_total_root_workflows(q, use_cache=True):
+        cache_key = ''
+        return WorkflowQueries._get_count(q, cache_key, use_cache)
+
+    @staticmethod
+    def get_filtered_root_workflows(q, use_cache=True):
+        cache_key = ''
+        return WorkflowQueries._get_count(q, cache_key, use_cache)
+
 
 class StampedeWorkflowQueries(WorkflowQueries):
     """
-    TODO: Mimic code above for each remaining resources
+    TODO: Mimic code above for each remaining resources except for method get_wf_id_for_wf_uuid
     """
     def get_workflows(self, start_index=None, max_results=None, query=None, use_cache=False, recent=False, **kwargs):
         """
