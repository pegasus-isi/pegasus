--- conflicted
+++ resolved
@@ -107,16 +107,10 @@
             _validate_conf_type_options(dburi, self.options.properties, self.options.config_properties,
                                         self.options.submit_dir,
                                         self.options.db_type)
-<<<<<<< HEAD
-            db = _get_connection(dburi, self.options.properties, self.options.config_properties, self.options.submit_dir,
-                                 self.options.db_type, pegasus_version=self.options.pegasus_version, schema_check=False,
-                                 force=self.options.force)
-=======
             db = _get_connection(dburi, self.options.properties, self.options.config_properties,
                                  self.options.submit_dir,
                                  self.options.db_type, pegasus_version=self.options.pegasus_version, create=False,
                                  schema_check=False, force=self.options.force)
->>>>>>> eb215c71
             db_downgrade(db, self.options.pegasus_version, self.options.force)
             version = db_current_version(db, parse=True)
             _print_version(version)
