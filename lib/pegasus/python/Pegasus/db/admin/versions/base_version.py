__author__ = "Rafael Ferreira da Silva"

import abc
from future.utils import with_metaclass


<<<<<<< HEAD
class BaseVersion(object):
    __metaclass__ = abc.ABCMeta

=======
class BaseVersion(with_metaclass(abc.ABCMeta, object)):
>>>>>>> 3c8bb2df
    def __init__(self, db):
        self.db = db

    @abc.abstractmethod
    def update(self, force=False):
        """Used for the update command."""

    @abc.abstractmethod
    def downgrade(self, force=False):
        """Used for the downgrade command."""<|MERGE_RESOLUTION|>--- conflicted
+++ resolved
@@ -4,13 +4,7 @@
 from future.utils import with_metaclass
 
 
-<<<<<<< HEAD
-class BaseVersion(object):
-    __metaclass__ = abc.ABCMeta
-
-=======
 class BaseVersion(with_metaclass(abc.ABCMeta, object)):
->>>>>>> 3c8bb2df
     def __init__(self, db):
         self.db = db
 
