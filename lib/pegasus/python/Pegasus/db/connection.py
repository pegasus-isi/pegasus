import logging
import getpass
from sqlalchemy import create_engine, orm, event
from sqlalchemy.engine import Engine
from sqlite3 import Connection as SQLite3Connection

from Pegasus import user as users

__all__ = ['connect']

log = logging.getLogger(__name__)

# This turns on foreign keys for SQLite3 connections
@event.listens_for(Engine, "connect")
def _set_sqlite_pragma(conn, record):
    if isinstance(conn, SQLite3Connection):
        log.debug("Turning on foreign keys")
        cursor = conn.cursor()
        cursor.execute("PRAGMA foreign_keys=ON;")
        cursor.close()

<<<<<<< HEAD

def connect(dburi, echo=False, schema_check=True, create=False):
=======
def connect_to_master_db(user=None):
    "Connect to 'user's master database"

    if user is None:
        user = getpass.getuser()

    u = users.get_user_by_username(user)

    dburi = u.get_master_db_url()

    return connect(dburi)

def connect(dburi, echo=False):
>>>>>>> ff9a269f
    engine = create_engine(dburi, echo=echo, pool_recycle=True)

    if create:
        from Pegasus.db import schema
        schema.metadata.create_all(engine)

    Session = orm.sessionmaker(bind=engine, autoflush=False, autocommit=False,
                               expire_on_commit=False)

    # TODO Check schema
    if schema_check:
        pass
    
    return orm.scoped_session(Session)
<|MERGE_RESOLUTION|>--- conflicted
+++ resolved
@@ -19,10 +19,6 @@
         cursor.execute("PRAGMA foreign_keys=ON;")
         cursor.close()
 
-<<<<<<< HEAD
-
-def connect(dburi, echo=False, schema_check=True, create=False):
-=======
 def connect_to_master_db(user=None):
     "Connect to 'user's master database"
 
@@ -35,8 +31,7 @@
 
     return connect(dburi)
 
-def connect(dburi, echo=False):
->>>>>>> ff9a269f
+def connect(dburi, echo=False, schema_check=True, create=False):
     engine = create_engine(dburi, echo=echo, pool_recycle=True)
 
     if create:
