--- conflicted
+++ resolved
@@ -204,7 +204,9 @@
 class Invocation(SABase):
     pass
 
-<<<<<<< HEAD
+class IntegrityMetrics(SABase):
+    pass
+
 #
 # Panorama extras begin
 #
@@ -219,11 +221,6 @@
 # Panorama extras end
 #
 
-=======
-class IntegrityMetrics(SABase):
-    pass
-
->>>>>>> 3c8bb2df
 # ---------------------------------------------
 # DASHBOARD
 class DashboardWorkflow(SABase):
@@ -581,9 +578,27 @@
 
 orm.mapper(WorkflowFiles, st_workflow_files)
 
+
+st_integrity = Table('integrity', metadata,
+                             Column('integrity_id', KeyInteger, primary_key=True, nullable=False),
+                             Column('wf_id', KeyInteger, ForeignKey('workflow.wf_id', ondelete='CASCADE'), nullable=False),
+                             Column('job_instance_id', KeyInteger, ForeignKey('job_instance.job_instance_id', ondelete='CASCADE'), nullable=False),
+                             Column('type', Enum('check', 'compute', name='integrity_type_desc'), nullable=False),
+                             Column('file_type', Enum('input', 'output', name='integrity_file_type_desc')),
+                             Column('count', INT, nullable=False),
+                             Column('duration', NUMERIC(10,3), nullable=False),
+                             **table_keywords
+                             )
+
+Index('integrity_id_KEY', st_integrity.c.integrity_id, unique=True)
+Index('UNIQUE_INTEGRITY', st_integrity.c.job_instance_id, st_integrity.c.type, st_integrity.c.file_type, unique=True)
+orm.mapper(IntegrityMetrics, st_integrity)
+
+
 #
 # Panorama extras begin
 #
+
 
 st_job_metrics = Table('job_metrics', metadata,
                        Column('job_metrics_id', KeyInteger, primary_key=True, nullable=False),
@@ -640,22 +655,6 @@
 # Panorama extras end
 #
 
-st_integrity = Table('integrity', metadata,
-                             Column('integrity_id', KeyInteger, primary_key=True, nullable=False),
-                             Column('wf_id', KeyInteger, ForeignKey('workflow.wf_id', ondelete='CASCADE'), nullable=False),
-                             Column('job_instance_id', KeyInteger, ForeignKey('job_instance.job_instance_id', ondelete='CASCADE'), nullable=False),
-                             Column('type', Enum('check', 'compute', name='integrity_type_desc'), nullable=False),
-                             Column('file_type', Enum('input', 'output', name='integrity_file_type_desc')),
-                             Column('count', INT, nullable=False),
-                             Column('duration', NUMERIC(10,3), nullable=False),
-                             **table_keywords
-                             )
-
-Index('integrity_id_KEY', st_integrity.c.integrity_id, unique=True)
-Index('UNIQUE_INTEGRITY', st_integrity.c.job_instance_id, st_integrity.c.type, st_integrity.c.file_type, unique=True)
-orm.mapper(IntegrityMetrics, st_integrity)
-
-
 # ---------------------------------------------
 # DASHBOARD
 # ---------------------------------------------
