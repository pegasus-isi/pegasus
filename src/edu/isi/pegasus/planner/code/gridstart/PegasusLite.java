/**
 *  Copyright 2007-2008 University Of Southern California
 *
 *  Licensed under the Apache License, Version 2.0 (the "License");
 *  you may not use this file except in compliance with the License.
 *  You may obtain a copy of the License at
 *
 *  http://www.apache.org/licenses/LICENSE-2.0
 *
 *  Unless required by applicable law or agreed to in writing,
 *  software distributed under the License is distributed on an "AS IS" BASIS,
 *  WITHOUT WARRANTIES OR CONDITIONS OF ANY KIND, either express or implied.
 *  See the License for the specific language governing permissions and
 *  limitations under the License.
 */

package edu.isi.pegasus.planner.code.gridstart;

import edu.isi.pegasus.common.logging.LogManager;

import edu.isi.pegasus.common.util.DefaultStreamGobblerCallback;
import edu.isi.pegasus.common.util.StreamGobbler;
import edu.isi.pegasus.common.util.StreamGobblerCallback;
import edu.isi.pegasus.common.util.Version;

import edu.isi.pegasus.planner.catalog.TransformationCatalog;
import edu.isi.pegasus.planner.catalog.replica.ReplicaCatalogEntry;

import edu.isi.pegasus.planner.catalog.site.classes.Directory;

import edu.isi.pegasus.planner.catalog.site.classes.FileServer;
import edu.isi.pegasus.planner.catalog.site.classes.SiteCatalogEntry;
import edu.isi.pegasus.planner.catalog.site.classes.SiteStore;
import edu.isi.pegasus.planner.catalog.transformation.Mapper;
import edu.isi.pegasus.planner.catalog.transformation.TransformationCatalogEntry;
import edu.isi.pegasus.planner.catalog.transformation.classes.TCType;

import edu.isi.pegasus.planner.classes.ADag;
import edu.isi.pegasus.planner.classes.AggregatedJob;
import edu.isi.pegasus.planner.classes.DAGJob;
import edu.isi.pegasus.planner.classes.DAXJob;
import edu.isi.pegasus.planner.classes.FileTransfer;
import edu.isi.pegasus.planner.classes.Job;
import edu.isi.pegasus.planner.classes.NameValue;
import edu.isi.pegasus.planner.classes.PegasusBag;
import edu.isi.pegasus.planner.classes.PegasusFile;
import edu.isi.pegasus.planner.classes.PlannerOptions;
import edu.isi.pegasus.planner.classes.TransferJob;

import edu.isi.pegasus.planner.code.GridStart;

import edu.isi.pegasus.planner.code.gridstart.container.ContainerShellWrapper;
import edu.isi.pegasus.planner.code.gridstart.container.ContainerShellWrapperFactory;

import edu.isi.pegasus.planner.common.PegasusConfiguration;
import edu.isi.pegasus.planner.common.PegasusProperties;

import edu.isi.pegasus.planner.namespace.Condor;
import edu.isi.pegasus.planner.namespace.Namespace;
import edu.isi.pegasus.planner.namespace.Pegasus;


import edu.isi.pegasus.planner.refiner.DeployWorkerPackage;

import edu.isi.pegasus.planner.selector.ReplicaSelector;

import edu.isi.pegasus.planner.transfer.SLS;
import edu.isi.pegasus.planner.transfer.sls.SLSFactory;

import java.io.BufferedWriter;
import java.io.File;
import java.io.FileOutputStream;
import java.io.FileWriter;
import java.io.IOException;
import java.io.OutputStream;
import java.io.OutputStreamWriter;
import java.io.PrintWriter;
import java.util.Collection;
import java.util.HashMap;
import java.util.Iterator;
import java.util.LinkedList;
import java.util.List;
import java.util.Map;
import java.util.Set;

/**
 * This class launches all the jobs using Pegasus Lite a shell script based wrapper.
 *
 * The Pegasus Lite shell script for the compute jobs contains the commands to
 * 
 * <pre>
 * 1) create directory on worker node
 * 2) fetch input data files
 * 3) execute the job
 * 4) transfer the output data files
 * 5) cleanup the directory
 * </pre>
 *
 * 
 * The following property should be set to false to disable the staging of the 
 * SLS files via the first level staging jobs
 * 
 * <pre>
 * pegasus.transfer.stage.sls.file     false
 * </pre>
 *
 * To enable this implementation at runtime set the following property
 * <pre>
 * pegasus.gridstart PegasusLite
 * </pre>
 *
 * 
 * @author Karan Vahi
 * @version $Revision$
 */

public class PegasusLite implements GridStart {
    private PegasusBag mBag;
    private ADag mDAG;

    public static final String SEPARATOR = "########################";
    public static final char SEPARATOR_CHAR = '#';
    public static final String  MESSAGE_PREFIX = "[Pegasus Lite]";
    public static final int  MESSAGE_STRING_LENGTH = 80;
    
    /**
     * The basename of the class that is implmenting this. Could have
     * been determined by reflection.
     */
    public static final String CLASSNAME = "PegasusLite";

    /**
     * The SHORTNAME for this implementation.
     */
    public static final String SHORT_NAME = "pegasus-lite";


    /**
     * The basename of the pegasus lite common shell functions file.
     */
    public static final String PEGASUS_LITE_COMMON_FILE_BASENAME = "pegasus-lite-common.sh";

    /**
     * The logical name of the transformation that creates directories on the
     * remote execution pools.
     */
    public static final String XBIT_TRANSFORMATION = "chmod";


    /**
     * The basename of the pegasus dirmanager  executable.
     */
    public static final String XBIT_EXECUTABLE_BASENAME = "chmod";


    /**
     * The transformation namespace for the setXBit jobs.
     */
    public static final String XBIT_TRANSFORMATION_NS = "system";

    /**
     * The version number for the derivations for setXBit  jobs.
     */
    public static final String XBIT_TRANSFORMATION_VERSION = null;

    /**
     * The derivation namespace for the setXBit  jobs.
     */
    public static final String XBIT_DERIVATION_NS = "system";

    /**
     * The version number for the derivations for setXBit  jobs.
     */
    public static final String XBIT_DERIVATION_VERSION = null;
  
    /**
     * The pegasus lite exitcode success message.
     */
    public static final String PEGASUS_LITE_EXITCODE_SUCCESS_MESSAGE = "PegasusLite: exitcode 0";

    /**
     * The environment variable to set if we want a job to execute in 
     * a particular directory on the worker node
     */
    public static final String WORKER_NODE_DIRECTORY_KEY = "PEGASUS_WN_TMP";
    
    /**
     * The environment/shell variable that if set points to the file where
     * PegasusLite log goes.
     */
    public static final String PEGASUS_LITE_LOG_ENV_KEY = "pegasus_lite_log_file";
    
    /**
     * Stores the major version of the planner.
     */
    private String mMajorVersionLevel;

    /**
     * Stores the major version of the planner.
     */
    private String mMinorVersionLevel;

    /**
     * Stores the major version of the planner.
     */
    private String mPatchVersionLevel;


    /**
     * The LogManager object which is used to log all the messages.
     */
    protected LogManager mLogger;

    /**
     * The object holding all the properties pertaining to Pegasus.
     */
    protected PegasusProperties mProps;

    /**
     * The submit directory where the submit files are being generated for
     * the workflow.
     */
    protected String mSubmitDir;

    /**
     * The argument string containing the arguments with which the exitcode
     * is invoked on kickstart output.
     */
//    protected String mExitParserArguments;

    /**
     * A boolean indicating whether to generate lof files or not.
     */
    protected boolean mGenerateLOF;

    /**
     * A boolean indicating whether to have worker node execution or not.
     */
    //protected boolean mWorkerNodeExecution;

    //PM-810 done throught PegasusConfiguration
    /**
     * Handle to PegasusConfiguration
     */
    private PegasusConfiguration mPegasusConfiguration;
    
    /**
     * The handle to the SLS implementor
     */
    protected SLSFactory mSLSFactory;

    /**
     * The options passed to the planner.
     */
    protected PlannerOptions mPOptions;


    /**
     * Handle to the site catalog store.
     */
    //protected PoolInfoProvider mSiteHandle;
    protected SiteStore mSiteStore;

    /**
     * An instance variable to track if enabling is happening as part of a clustered job.
     * See Bug 21 comments on Pegasus Bugzilla
     */
    protected boolean mEnablingPartOfAggregatedJob;

    /**
     * Handle to kickstart GridStart implementation.
     */
    private Kickstart mKickstartGridStartImpl;

   
     /**
     * Handle to Transformation Catalog.
     */
    private TransformationCatalog mTCHandle;

    /**
     * Boolean to track whether to stage sls file or not
     */
    protected boolean mStageSLSFile;


    /**
     * The local path on the submit host to pegasus-lite-common.sh
     */
    protected String mLocalPathToPegasusLiteCommon;

    /**
     * Boolean indicating whether worker package transfer is enabled or not
     */
    protected boolean mTransferWorkerPackage;

    /** A map indexed by execution site and the corresponding worker package
     *location in the submit directory
     */
    Map<String,String> mWorkerPackageMap ;

    /**
     * A map indexed by the execution site and value is the path to chmod on
     * that site.
     */
    private Map<String,String> mChmodOnExecutionSiteMap;
    
    /**
     * Indicates whether to enforce strict checks against the worker package 
     * provided for jobs in PegasusLite mode.
     * if a job comes with worker package and it does not match fully with
     * worker node architecture , PegasusLite will revert to Pegasus download website.
     */
    protected boolean mEnforceStrictChecksOnWPVersion;
    
    /**
     * This member variable if set causes the destination URL for the symlink jobs
     * to have symlink:// url if the pool attributed associated with the pfn
     * is same as a particular jobs execution pool. 
     */
    protected boolean mUseSymLinks;
    
    /**
     * Whether PegasusLite should download from the worker package from website
     * in any case or not
     */
    protected boolean mAllowWPDownloadFromWebsite;
    
<<<<<<< HEAD
    
    /**
     * Whether to do integrity checking or not.
     */
    protected boolean mDoIntegrityChecking ;
    
    private Integrity mIntegrityHandler;
=======
>>>>>>> 3c8bb2df

    /**
     * The shell wrapper to use to wrap job in container
     */
    protected ContainerShellWrapper mContainerWrapper;

    /*
     * Factory for Container Shell Wrapper
     */
    protected ContainerShellWrapperFactory mContainerWrapperFactory;

    
    /**
     * Initializes the GridStart implementation.
     *
     *  @param bag   the bag of objects that is used for initialization.
     * @param dag   the concrete dag so far.
     */
    public void initialize( PegasusBag bag, ADag dag ){
        mBag       = bag;
        mDAG       = dag;
        mLogger    = bag.getLogger();
        mSiteStore = bag.getHandleToSiteStore();
        mPOptions  = bag.getPlannerOptions();
        mSubmitDir = mPOptions.getSubmitDirectory();
        mProps     = bag.getPegasusProperties();
        mGenerateLOF  = mProps.generateLOFFiles();
        mTCHandle  = bag.getHandleToTransformationCatalog();

        mTransferWorkerPackage = mProps.transferWorkerPackage();
        mWorkerPackageMap = bag.getWorkerPackageMap();
        if( mWorkerPackageMap == null ){
                mWorkerPackageMap = new HashMap<String,String>();
        }
        mEnforceStrictChecksOnWPVersion = mProps.enforceStrictChecksForWorkerPackage();
        mUseSymLinks                    = mProps.getUseOfSymbolicLinks();
        mAllowWPDownloadFromWebsite     = mProps.allowDownloadOfWorkerPackageFromPegasusWebsite();
        
        mChmodOnExecutionSiteMap = new HashMap<String,String>();

        Version version = Version.instance();
        mMajorVersionLevel = version.getMajor();
        mMinorVersionLevel = version.getMinor();
        mPatchVersionLevel = version.getPatch();

        mPegasusConfiguration = new PegasusConfiguration( bag.getLogger() );
        
        mSLSFactory = new SLSFactory();
        mSLSFactory.initialize(bag);
        
        //pegasus lite needs to disable invoke functionality
        mProps.setProperty( PegasusProperties.DISABLE_INVOKE_PROPERTY, "true" );

        mEnablingPartOfAggregatedJob = false;
        mKickstartGridStartImpl = new Kickstart();
        mKickstartGridStartImpl.initialize( bag, dag );
        //for pegasus lite we dont want ot use the full path, unless
        //a user has specifically catalogued in the transformation catalog
        mKickstartGridStartImpl.useFullPathToGridStarts( false );

        //for pegasus-lite work, worker node execution is no
        //longer handled in kickstart/no kickstart cases
        //mKickstartGridStartImpl.mWorkerNodeExecution = false;

        mStageSLSFile = mProps.stageSLSFilesViaFirstLevelStaging();

        
        mLocalPathToPegasusLiteCommon = getSubmitHostPathToPegasusLiteCommon( );
        mContainerWrapperFactory = new ContainerShellWrapperFactory();
<<<<<<< HEAD
        mContainerWrapperFactory.initialize(bag);
        
        mIntegrityHandler = new Integrity();
        mIntegrityHandler.initialize(bag, dag);
=======
        mContainerWrapperFactory.initialize(bag, dag);
        
>>>>>>> 3c8bb2df
    }
    
    /**
     * Enables a job to run on the grid. This also determines how the
     * stdin,stderr and stdout of the job are to be propogated.
     * To grid enable a job, the job may need to be wrapped into another
     * job, that actually launches the job. It usually results in the job
     * description passed being modified modified.
     *
     * @param job  the <code>Job</code> object containing the job description
     *             of the job that has to be enabled on the grid.
     * @param isGlobusJob is <code>true</code>, if the job generated a
     *        line <code>universe = globus</code>, and thus runs remotely.
     *        Set to <code>false</code>, if the job runs on the submit
     *        host in any way.
     *
     * @return boolean true if enabling was successful,else false.
     */
    public boolean enable( AggregatedJob job,boolean isGlobusJob){

        //in pegasus lite mode we dont want kickstart to change or create
        //worker node directories
        for( Iterator it = job.constituentJobsIterator(); it.hasNext() ; ){
            Job j = (Job) it.next();
            j.vdsNS.construct( Pegasus.CHANGE_DIR_KEY , "false" );
            j.vdsNS.construct( Pegasus.CREATE_AND_CHANGE_DIR_KEY, "false" );
        }

        //for time being we treat clustered jobs same as normal jobs
        //in pegasus-lite
        return this.enable( (Job)job, isGlobusJob );

    }


    /**
     * Enables a job to run on the grid by launching it directly. It ends
     * up running the executable directly without going through any intermediate
     * launcher executable. It connects the stdio, and stderr to underlying
     * condor mechanisms so that they are transported back to the submit host.
     *
     * @param job  the <code>Job</code> object containing the job description
     *             of the job that has to be enabled on the grid.
     * @param isGlobusJob is <code>true</code>, if the job generated a
     *        line <code>universe = globus</code>, and thus runs remotely.
     *        Set to <code>false</code>, if the job runs on the submit
     *        host in any way.
     *
     * @return boolean true if enabling was successful,else false in case when
     *         the path to kickstart could not be determined on the site where
     *         the job is scheduled.
     */
    public boolean enable(Job job, boolean isGlobusJob) {
        //take care of relative submit directory if specified
        String submitDir = mSubmitDir + mSeparator;


        
        
        //consider case for non worker node execution first
        if( !mPegasusConfiguration.jobSetupForWorkerNodeExecution( job ) ){
            //shared filesystem case.
            StringBuilder error = new StringBuilder();
            error.append( "Job " ).append( job.getID() ).
                  append( " cannot be wrapped with PegasusLite. Invalid data.configuration associated " ).
                  append( job.getDataConfiguration() );
            throw new RuntimeException( error.toString() );
                
        }
        enableForWorkerNodeExecution( job, isGlobusJob );

        if( mGenerateLOF ){
            //but generate lof files nevertheless
            //inefficient check here again. just a prototype
            //we need to generate -S option only for non transfer jobs
            //generate the list of filenames file for the input and output files.
            if (! (job instanceof TransferJob)) {
                generateListofFilenamesFile( job.getInputFiles(),
                                             job.getID() + ".in.lof");
            }

            //for cleanup jobs no generation of stats for output files
            if (job.getJobType() != Job.CLEANUP_JOB) {
                generateListofFilenamesFile(job.getOutputFiles(),
                                           job.getID() + ".out.lof");

            }
        }///end of mGenerateLOF

        return true;
    }

    /**
     * Enables jobs for worker node execution.
     *
     *
     *
     * @param job           the job to be enabled.
     * @param isGlobusJob is <code>true</code>, if the job generated a
     *        line <code>universe = globus</code>, and thus runs remotely.
     *        Set to <code>false</code>, if the job runs on the submit
     *        host in any way.
     */
    private void enableForWorkerNodeExecution(Job job, boolean isGlobusJob ) {

        if (job.getJobType() == Job.COMPUTE_JOB
                || 
                //PM-971 all auxillary jobs that are setup to be
                //run on non local sites should also be wrapped
                //with PegasusLite. Todo? maybe have no distinction in future
                (job.getJobType() != Job.COMPUTE_JOB
                && !job.getSiteHandle().equals("local"))) {

            //in pegasus lite mode we dont want kickstart to change or create
            //worker node directories
            job.vdsNS.construct( Pegasus.CHANGE_DIR_KEY , "false" );
            job.vdsNS.construct( Pegasus.CREATE_AND_CHANGE_DIR_KEY, "false" );

            File jobWrapper = wrapJobWithPegasusLite( job, isGlobusJob );

            //the job wrapper requires the common functions file
            //from the submit host
            job.condorVariables.addIPFileForTransfer( this.mLocalPathToPegasusLiteCommon );

            //PM-1225 worker package transfer is only triggered for non sub dax jobs
            if ( !(job instanceof DAXJob) ){
                //figure out transfer of worker package for compute jobs
                if( mTransferWorkerPackage ){
                    //sanity check to see if PEGASUS_HOME is defined
                    if( mSiteStore.getEnvironmentVariable( job.getSiteHandle(), "PEGASUS_HOME" ) == null ){
                        //yes we need to add from the location in the worker package map
                        String location = this.mWorkerPackageMap.get( job.getSiteHandle() );

                        if( location == null ){
                            throw new RuntimeException( "Unable to figure out worker package location for job " + job.getID() );
                        }
                        job.condorVariables.addIPFileForTransfer(location);
                    }
                    else{
                        mLogger.log( "No worker package staging for job " + job.getID() +
                                     " PEGASUS_HOME specified in the site catalog for site " + job.getSiteHandle(),
                                     LogManager.DEBUG_MESSAGE_LEVEL );
                    }
                }
                else{
                    //we don't want pegasus to add a stage worker job.
                    //but transfer directly if required.
                    if( mSiteStore.getEnvironmentVariable( job.getSiteHandle(), "PEGASUS_HOME" ) == null ){
                        //yes we need to add from the location in the worker package map
                        String location = this.mWorkerPackageMap.get( job.getSiteHandle() );

                        if( !mWorkerPackageMap.containsKey( job.getSiteHandle()) ){
                            location = retrieveLocationForWorkerPackageFromTC( job.getSiteHandle() );
                            //null can be populated as value
                            this.mWorkerPackageMap.put( job.getSiteHandle(), location );
                        }
                        //add only if location is not null
                        if( location != null ){
                            job.condorVariables.addIPFileForTransfer( location );
                        }
                    }
                    else{
                        mLogger.log( "No worker package staging for job " + job.getID()  +
                                     " PEGASUS_HOME specified in the site catalog for site " + job.getSiteHandle(),
                                     LogManager.DEBUG_MESSAGE_LEVEL );
                    }
                }
            }

            //the .sh file is set as the executable for the job
            //in addition to setting transfer_executable as true
            job.setRemoteExecutable( jobWrapper.getAbsolutePath() );
            job.condorVariables.construct( "transfer_executable", "true" );
        }
        //for all auxillary jobs let kickstart figure what to do
        else{
            mKickstartGridStartImpl.enable( job, isGlobusJob );
        }

        
        if (job.stdIn.length() > 0) {
            //PM-694
            //job has a stdin explicitly tracked
            //the transfer setup will ensure that the input file appears
            //in the directory where the job is launched via pegauss lite

            //we just need to unset it, so that the stdin is not transferred
            //from the submit directory as happens in sharedfs cases
            job.setStdIn( "" );

        }

       
    }

   


    
    /**
     * Indicates whether the enabling mechanism can set the X bit
     * on the executable on the remote grid site, in addition to launching
     * it on the remote grid stie
     *
     * @return false, as no wrapper executable is being used.
     */
    public  boolean canSetXBit(){
        return false;
    }

    /**
     * Returns the value of the vds profile with key as Pegasus.GRIDSTART_KEY,
     * that would result in the loading of this particular implementation.
     * It is usually the name of the implementing class without the
     * package name.
     *
     * @return the value of the profile key.
     * @see org.griphyn.cPlanner.namespace.Pegasus#GRIDSTART_KEY
     */
    public  String getVDSKeyValue(){
        return PegasusLite.CLASSNAME;
    }


    /**
     * Returns a short textual description in the form of the name of the class.
     *
     * @return  short textual description.
     */
    public String shortDescribe(){
        return PegasusLite.SHORT_NAME;
    }

    /**
     * Returns the SHORT_NAME for the POSTScript implementation that is used
     * to be as default with this GridStart implementation.
     *
     * @return  the identifier for the default POSTScript implementation for
     *          kickstart gridstart module.
     *
     * @see Kickstart#defaultPOSTScript() 
     */
    public String defaultPOSTScript(){
        return this.mKickstartGridStartImpl.defaultPOSTScript();
    }

    /**
     * Returns the directory that is associated with the job to specify
     * the directory in which the job needs to run
     * 
     * @param job  the job
     * 
     * @return the condor key . can be initialdir or remote_initialdir
     */
    private String getDirectoryKey(Job job) {
        /*
        String style = (String)job.vdsNS.get( Pegasus.STYLE_KEY );
                    //remove the remote or initial dir's for the compute jobs
                    String key = ( style.equalsIgnoreCase( Pegasus.GLOBUS_STYLE )  )?
                                   "remote_initialdir" :
                                   "initialdir";
         */
        String universe = (String) job.condorVariables.get( Condor.UNIVERSE_KEY );
        return ( universe.equals( Condor.STANDARD_UNIVERSE ) ||
                 universe.equals( Condor.LOCAL_UNIVERSE) ||
                 universe.equals( Condor.SCHEDULER_UNIVERSE ) )?
                "initialdir" :
                "remote_initialdir";
    }


    /**
     * Returns a boolean indicating whether to remove remote directory
     * information or not from the job. This is determined on the basis of the
     * style key that is associated with the job.
     *
     * @param job the job in question.
     *
     * @return boolean
     */
    private boolean removeDirectoryKey(Job job){
        String style = job.vdsNS.containsKey(Pegasus.STYLE_KEY) ?
                       null :
                       (String)job.vdsNS.get(Pegasus.STYLE_KEY);

        //is being run. Remove remote_initialdir if there
        //condor style associated with the job
        //Karan Nov 15,2005
        return (style == null)?
                false:
                style.equalsIgnoreCase(Pegasus.CONDOR_STYLE);

    }

    /**
     * Constructs a condor variable in the condor profile namespace
     * associated with the job. Overrides any preexisting key values.
     *
     * @param job   contains the job description.
     * @param key   the key of the profile.
     * @param value the associated value.
     */
    private void construct(Job job, String key, String value){
        job.condorVariables.construct(key,value);
    }

    /**
     * Writes out the list of filenames file for the job.
     *
     * @param files  the list of <code>PegasusFile</code> objects contains the files
     *               whose stat information is required.
     *
     * @param basename   the basename of the file that is to be created
     *
     * @return the full path to lof file created, else null if no file is written out.
     */
     public String generateListofFilenamesFile( Set files, String basename ){
         //sanity check
         if ( files == null || files.isEmpty() ){
             return null;
         }

         String result = null;
         //writing the stdin file
        try {
            File f = new File( mSubmitDir, basename );
            FileWriter input;
            input = new FileWriter( f );
            PegasusFile pf;
            for( Iterator it = files.iterator(); it.hasNext(); ){
                pf = ( PegasusFile ) it.next();
                input.write( pf.getLFN() );
                input.write( "\n" );
            }
            //close the stream
            input.close();
            result = f.getAbsolutePath();

        } catch ( IOException e) {
            mLogger.log("Unable to write the lof file " + basename, e ,
                        LogManager.ERROR_MESSAGE_LEVEL);
        }

        return result;
     }

     
     
     /**
     * Returns the directory in which the job executes on the worker node.
     * 
     * @param job
     * 
     * @return  the full path to the directory where the job executes
     */
    public String getWorkerNodeDirectory( Job job ){
        //for pegasus-lite for time being we rely on 
        //$PWD that is resolved in the directory at runtime
        return "$PWD";
    }

    
    /**
     * Generates a seqexec input file for the job. The function first enables the
     * job via kickstart module for worker node execution and then retrieves
     * the commands to put in the input file from the environment variables specified
     * for kickstart.
     *
     * It creates a single input file for the seqexec invocation.
     * The input file contains commands to
     *
     * <pre>
     * 1) create directory on worker node
     * 2) fetch input data files
     * 3) execute the job
     * 4) transfer the output data files
     * 5) cleanup the directory
     * </pre>
     *
     * @param job          the job to be enabled.
     * @param isGlobusJob is <code>true</code>, if the job generated a
     *        line <code>universe = globus</code>, and thus runs remotely.
     *        Set to <code>false</code>, if the job runs on the submit
     *        host in any way.
     * 
     * @return the file handle to the seqexec input file
     */
    protected File wrapJobWithPegasusLite(Job job, boolean isGlobusJob) {
        File shellWrapper = new File( job.getFileFullPath( mSubmitDir,  ".sh" ));

        //PM-971 for auxillary jobs we don't need to worry about 
        //or compute any staging site directories
        boolean isCompute = job.getJobType() == Job.COMPUTE_JOB;
        SiteCatalogEntry stagingSiteEntry = null;
        FileServer stagingSiteServerForRetrieval = null;
        String stagingSiteDirectory = null;
        String workerNodeDir = null;
        if( isCompute ){
            stagingSiteEntry = mSiteStore.lookup( job.getStagingSiteHandle() );
            if( stagingSiteEntry == null ){
                this.complainForHeadNodeFileServer( job.getID(),  job.getStagingSiteHandle());
            }
            stagingSiteServerForRetrieval = stagingSiteEntry.selectHeadNodeScratchSharedFileServer( FileServer.OPERATION.get );
            if( stagingSiteServerForRetrieval == null ){
                this.complainForHeadNodeFileServer( job.getID(),  job.getStagingSiteHandle());
            }

            stagingSiteDirectory      = mSiteStore.getInternalWorkDirectory( job, true );
            workerNodeDir             = getWorkerNodeDirectory( job );
        }

        //PM-810 load SLS factory per job
        SLS sls = mSLSFactory.loadInstance(job);
            

        try{
            OutputStream ostream = new FileOutputStream( shellWrapper , true );
            PrintWriter writer = new PrintWriter( new BufferedWriter(new OutputStreamWriter(ostream)) );

            StringBuffer sb = new StringBuffer( );
            sb.append( "#!/bin/bash" ).append( '\n' );
            sb.append( "set -e" ).append( '\n' );
            sb.append( "pegasus_lite_version_major=\"" ).append( this.mMajorVersionLevel ).append( "\"").append( '\n' );
            sb.append( "pegasus_lite_version_minor=\"" ).append( this.mMinorVersionLevel ).append( "\"").append( '\n' );
            sb.append( "pegasus_lite_version_patch=\"" ).append( this.mPatchVersionLevel ).append( "\"").append( '\n' );
            sb.append( "pegasus_lite_enforce_strict_wp_check=\"" ).append( this.mEnforceStrictChecksOnWPVersion ).append( "\"").append( '\n' );
            sb.append( "pegasus_lite_version_allow_wp_auto_download=\"" ).append( this.mAllowWPDownloadFromWebsite ).append( "\"").append( '\n' );
            
            //PM-1132 set the variable to point to a log file for pegasus lite output
            if( job.envVariables.containsKey( PegasusLite.PEGASUS_LITE_LOG_ENV_KEY) ){
                sb.append( PegasusLite.PEGASUS_LITE_LOG_ENV_KEY).append( "=\"" ).
                  append( job.envVariables.get(PegasusLite.PEGASUS_LITE_LOG_ENV_KEY) ).append( "\"").append( '\n' );
            }

            sb.append( '\n' );
            
            sb.append( ". " ).append( PegasusLite.PEGASUS_LITE_COMMON_FILE_BASENAME ).append( '\n' );
            sb.append( '\n' );

            sb.append( "pegasus_lite_init\n" );
            sb.append( '\n' );

            sb.append( "# cleanup in case of failures" ).append( '\n' );
            sb.append( "trap pegasus_lite_signal_int INT" ).append( '\n' );
            sb.append( "trap pegasus_lite_signal_term TERM" ).append( '\n' );
            sb.append( "trap pegasus_lite_unexpected_exit EXIT" ).append( '\n' );
            sb.append( '\n' );

            appendStderrFragment( sb, "Setting up workdir" );
            sb.append( "# work dir" ).append( '\n' );

            
            if( sls.doesCondorModifications() ){
                //when using condor IO with pegasus lite we dont want
                //pegasus lite to change the directory where condor
                //launches the jobs
                sb.append( "export pegasus_lite_work_dir=$PWD" ).append( '\n' );
            }
            else{
                //PM-822 check if the user has specified a local directory 
                //for the execution site then set that as PEGASUS_WN_TMP
                //and let pegasus lite at runtime launch the job in that
                //directory
                SiteCatalogEntry execSiteEntry = mSiteStore.lookup( job.getSiteHandle() );
                String dir = null;
                
                if( job.envVariables.containsKey(PegasusLite.WORKER_NODE_DIRECTORY_KEY  )){
                    //user metioned it as a profile that got assocaited with the job
                    dir = (String) job.envVariables.get( PegasusLite.WORKER_NODE_DIRECTORY_KEY);
                }
                else if( execSiteEntry != null ){
                    Directory directory = execSiteEntry.getDirectory( Directory.TYPE.local_scratch );
                    if( directory != null ){
                        dir = directory.getInternalMountPoint().getMountPoint();
                    }
                }
                                    
                if( dir != null ){
                    StringBuilder message = new StringBuilder();
                    message.append( "Job " ).append( job.getID()  ).append( " will execute in directory " ).
                            append( dir ).append( " on the local filesystem at site "  ).
                            append( job.getSiteHandle() );
                    mLogger.log( message.toString(),
                                 LogManager.DEBUG_MESSAGE_LEVEL );
                    sb.append( "export ").append( PegasusLite.WORKER_NODE_DIRECTORY_KEY ).
                       append( "=" ).append( dir ).append( '\n' );
                }

            }

            sb.append( "pegasus_lite_setup_work_dir" ).append( '\n' );
            sb.append( '\n' );

            appendStderrFragment( sb, "Figuring out the worker package to use" );
            sb.append( "# figure out the worker package to use" ).append( '\n' );
            sb.append( "pegasus_lite_worker_package" ).append( '\n' );
            sb.append( '\n' );

            if(  isCompute && //PM-971 for non compute jobs we don't do any sls transfers
                 sls.needsSLSInputTransfers( job ) ){
                //generate the sls file with the mappings in the submit exectionSiteDirectory
                Collection<FileTransfer> files = sls.determineSLSInputTransfers( job,
                                                          sls.getSLSInputLFN( job ),
                                                          stagingSiteServerForRetrieval,
                                                          stagingSiteDirectory,
                                                          workerNodeDir );

                //PM-779 split the checkpoint files from the input files
                //as we want to stage them separately
                Collection<FileTransfer> inputFiles = new LinkedList();
                Collection<FileTransfer> chkpointFiles = new LinkedList();
                Collection<FileTransfer> containerFiles = new LinkedList();
                for(FileTransfer ft: files ){
                    if( ft.isCheckpointFile() ){
                        chkpointFiles.add(ft);
                    }
                    else if( ft.isContainerFile() ){
                        containerFiles.add(ft);
                    }
                    else{
                        inputFiles.add(ft);
                    }
                }

                //stage the container first
                if( !containerFiles.isEmpty() ){
                    appendStderrFragment( sb, "Staging in container" );
                    sb.append( "# stage in container file " ).append( '\n' );
                    sb.append(  sls.invocationString( job, null ) );
                    sb.append( " 1>&2" ).append( " << 'EOF'" ).append( '\n' );
                    sb.append( convertToTransferInputFormat( containerFiles, PegasusFile.LINKAGE.input ) );
                    sb.append( "EOF" ).append( '\n' );
                    sb.append( '\n' );
                }

                //stage input files if this is a dax or a dag job
                if( (job instanceof DAXJob || job instanceof DAGJob) && (!inputFiles.isEmpty()) ){
                    appendStderrFragment( sb, "Staging in input data and executables" );
                    sb.append( "# stage in data and executables" ).append( '\n' );
                    sb.append(  sls.invocationString( job, null ) );
                    if ( mUseSymLinks && job.getContainer() == null ){
                        //PM-1135 allow the transfer executable to symlink input file urls
                        //PM-1197 we have to disable symlink if a job is set to 
                        //be launched via a container
                        sb.append( " --symlink " );
                    }
                    sb.append( " 1>&2" ).append( " << 'EOF'" ).append( '\n' );
                    sb.append( convertToTransferInputFormat( inputFiles, PegasusFile.LINKAGE.input ) );
                    sb.append( "EOF" ).append( '\n' );
                    sb.append( '\n' );
                }

<<<<<<< HEAD
                }
                sb.append( '\n' );
            }
           
            //PM-1190 we do integrity checks only for compute jobs
            if( mDoIntegrityChecking && isCompute){
                //we cannot enable integrity checking for DAX or dag jobs
                //as the prescript is not run as a full condor job
                if( !(job instanceof DAXJob || job instanceof DAGJob) ){
                    appendStderrFragment( sb, "Checking file integrity for input files" );
                    sb.append( "# do file integrity checks" ).append( '\n' );
                    mIntegrityHandler.addIntegrityCheckInvocation( sb, job.getInputFiles() );

                    //check if planner knows of any checksums from the replica catalog
                    //and generate an input meta file!
                    File metaFile = mIntegrityHandler.generateChecksumMetadataFile( job.getFileFullPath( mSubmitDir,  ".in.meta"),
                                                                  job.getInputFiles() );

                    //modify job for transferring the .meta files
                    if( !mIntegrityHandler.modifyJobForIntegrityChecks( job , metaFile, this.mSubmitDir )) {
                        throw new RuntimeException( "Unable to modify job for integrity checks" );
                    }
                    sb.append( "\n" );
                }
=======
>>>>>>> 3c8bb2df
            }
            
            writer.print( sb.toString() );
            writer.flush();
            
            
            sb = new StringBuffer();
            
            //enable the job via kickstart
            //separate calls for aggregated and normal jobs
            ContainerShellWrapper containerWrapper = this.mContainerWrapperFactory.loadInstance(job);
            mLogger.log( "Setting job " + job.getID() + 
                         " to run via " + containerWrapper.describe() , LogManager.DEBUG_MESSAGE_LEVEL );
            if( job instanceof AggregatedJob ){
                this.mKickstartGridStartImpl.enable( (AggregatedJob)job, isGlobusJob );
                sb.append( containerWrapper.wrap( (AggregatedJob)job));
            }
            else{
                this.mKickstartGridStartImpl.enable( job, isGlobusJob );
                //sb.append( job.getRemoteExecutable() ).append( job.getArguments() ).append( '\n' );
                
                sb.append( containerWrapper.wrap(job));
            }
            sb.append( "\n" );
            
            //PM-701 enable back fail on error
            //Fixme: has to go in no container wrapper implementation
            //sb.append( "job_ec=$?" ).append( "\n" );
           
            sb.append( "set -e").append( "\n" );
            sb.append( '\n' );
            
            //the pegasus lite wrapped job itself does not have any
            //arguments passed
            job.setArguments( "" );


            //transfer any output files created by dax/dag jobs
            if( (job instanceof DAXJob || job instanceof DAGJob) && 
                 isCompute && //PM-971 for non compute jobs we don't do any sls transfers
                 sls.needsSLSOutputTransfers( job ) ){
                 
                FileServer stagingSiteServerForStore = stagingSiteEntry.selectHeadNodeScratchSharedFileServer( FileServer.OPERATION.put );
                 if( stagingSiteServerForStore == null ){
                    this.complainForHeadNodeFileServer( job.getID(),  job.getStagingSiteHandle());
                 }

                 String stagingSiteDirectoryForStore      = mSiteStore.getInternalWorkDirectory( job, true );
                
                //construct the postjob that transfers the output files
                //back to head node exectionSiteDirectory
                //to fix later. right now post constituentJob only created is pre constituentJob
                //created
                Collection<FileTransfer> files = sls.determineSLSOutputTransfers( job,
                                                            sls.getSLSOutputLFN( job ),
                                                            stagingSiteServerForStore,
                                                            stagingSiteDirectoryForStore,
                                                            workerNodeDir );


                //PM-779 split the checkpoint files from the output files
                //as we want to stage them separately
                Collection<FileTransfer> outputFiles = new LinkedList();
                Collection<FileTransfer> chkpointFiles = new LinkedList();
                for(FileTransfer ft: files ){
                    if( ft.isCheckpointFile() ){
                        chkpointFiles.add(ft);
                    }
                    else{
                        outputFiles.add(ft);
                    }
                }

                if( !outputFiles.isEmpty() ){
                    //generate the stage out fragment for staging out outputs
                    String postJob = sls.invocationString( job, null );
                    appendStderrFragment( sb, "Staging out output files" );
                    sb.append( "# stage out" ).append( '\n' );
                    sb.append( postJob );

                    sb.append( " 1>&2" ).append( " << 'EOF'" ).append( '\n' );
                    sb.append( convertToTransferInputFormat( outputFiles, PegasusFile.LINKAGE.output ) );
                    sb.append( "EOF" ).append( '\n' );
                    sb.append( '\n' );
                }
                
                //associate any credentials if required with the job
                associateCredentials( job, files );
            }

            sb.append( "\n" );
            sb.append( "# clear the trap, and exit cleanly" ).append( '\n' );
            sb.append( "trap - EXIT" ).append( '\n' );
            sb.append( "pegasus_lite_final_exit" ).append( '\n' );
            sb.append( "\n" );
           
            writer.print( sb.toString() );
            writer.flush();
            
            writer.close();
            ostream.close();

            //set the xbit on the shell script
            //for 3.2, we will have 1.6 as the minimum jdk requirement
            shellWrapper.setExecutable( true );

            //JIRA PM-543
            job.setDirectory( null );
            
            //PM-737 explicitly set the success string to look for 
            //in pegasus lite stderr, when pegasus-exitcode is invoked
            //at runtime. we should merge so as not override any existing
            //success message patterns
            Namespace addOnPegasusProfiles = new Pegasus();
            addOnPegasusProfiles.construct(Pegasus.EXITCODE_SUCCESS_MESSAGE, PEGASUS_LITE_EXITCODE_SUCCESS_MESSAGE );
            job.vdsNS.merge(addOnPegasusProfiles);
            
            //this.setXBitOnFile( shellWrapper.getAbsolutePath() );
        }
        catch( IOException ioe ){
            throw new RuntimeException( "[Pegasus-Lite] Error while writing out pegasus lite wrapper " + shellWrapper , ioe );
        }

        //modify the constituentJob if required
        //PM-971 for non compute jobs we don't do any core modification to job
        if ( isCompute && !sls.modifyJobForWorkerNodeExecution( job,
                                                    stagingSiteServerForRetrieval.getURLPrefix(),
                                                    stagingSiteDirectory,
                                                    workerNodeDir ) ){

                throw new RuntimeException( "Unable to modify job " + job.getName() + " for worker node execution" );

            }


        return shellWrapper;
    }
    
   
    /**
     * Convers the collection of files into an input format suitable for the
     * transfer executable
     * 
     * @param files    Collection of <code>FileTransfer</code> objects.
     * @param linkage file type of transfers
     * 
     * @return  the blurb containing the files in the input format for the transfer
     *          executable
     */
    protected StringBuffer convertToTransferInputFormat( Collection<FileTransfer> files, PegasusFile.LINKAGE linkage ){
        StringBuffer sb = new StringBuffer();
        
        sb.append("[\n");

        int num = 1;
        for( FileTransfer ft :  files ){
            
            if (num > 1) {
            	sb.append(" ,\n");
            }
            Collection<String> sourceSites = ft.getSourceSites( );
            sb.append(" { \"type\": \"transfer\",\n");
            sb.append("   \"linkage\": ").append("\"").append( linkage ).append("\"").append(",\n");
            sb.append("   \"lfn\": ").append("\"").append(ft.getLFN()).append("\"").append(",\n");
            sb.append("   \"id\": ").append(num).append(",\n");
           
            //PM-1298 
            if( !ft.verifySymlinkSource() ){
                sb.append("   \"verify_symlink_source\": false").append(",\n");
            }
            
            sb.append("   \"src_urls\": [");
            
            boolean notFirst = false;
            for( String sourceSite: sourceSites ){
                //traverse through all the URL's on that site
                for( ReplicaCatalogEntry url : ft.getSourceURLs(sourceSite) ){
                    if( notFirst ){
                        sb.append(",");
                    }
                    String prio =  (String) url.getAttribute( ReplicaSelector.PRIORITY_KEY);
                    
                    sb.append("\n     {");
                    sb.append(" \"site_label\": \"").append(sourceSite).append("\",");
                    sb.append(" \"url\": \"").append( url.getPFN() ).append("\",");
                    if( prio != null ){
                        sb.append(" \"priority\": ").append( prio ).append(",");
                    }
                    sb.append(" \"checkpoint\": \"").append(ft.isCheckpointFile()).append("\"");
                    sb.append(" }");
                    notFirst = true;
                }
            }
            
            sb.append("\n   ],\n");
            NameValue nv = ft.getDestURL();
            sb.append("   \"dest_urls\": [\n");
            sb.append("     {");
            sb.append(" \"site_label\": \"").append(nv.getKey()).append("\",");
            sb.append(" \"url\": \"").append(nv.getValue()).append("\"");
            //PM-1300 tag that we are transferring a container
            if( ft.isTransferringContainer() ){
                sb.append(",");
                sb.append(" \"type\": \"").append( ft.typeToString()).append("\"");
            }
            sb.append(" }\n");
            sb.append("   ]");
            sb.append(" }\n"); // end of this transfer

            num++;
        }
        
        sb.append("]\n");

        return sb;
    }


     /**
     * Sets the xbit on the file.
     *
     * @param file   the file for which the xbit is to be set
     *
     * @return boolean indicating whether xbit was set or not.
     */
    protected boolean  setXBitOnFile( String file ) {
        boolean result = false;

        //do some sanity checks on the source and the destination
        File f = new File( file );
        if( !f.exists() || !f.canRead()){
            mLogger.log("The file does not exist " + file,
                        LogManager.ERROR_MESSAGE_LEVEL);
            return result;
        }

        try{
            //set the callback and run the grep command
            Runtime r = Runtime.getRuntime();
            String command = "chmod +x " + file;
            mLogger.log("Setting xbit " + command,
                        LogManager.DEBUG_MESSAGE_LEVEL);
            Process p = r.exec(command);

            //the default gobbler callback always log to debug level
            StreamGobblerCallback callback =
               new DefaultStreamGobblerCallback(LogManager.DEBUG_MESSAGE_LEVEL);
            //spawn off the gobblers with the already initialized default callback
            StreamGobbler ips =
                new StreamGobbler(p.getInputStream(), callback);
            StreamGobbler eps =
                new StreamGobbler(p.getErrorStream(), callback);

            ips.start();
            eps.start();

            //wait for the threads to finish off
            ips.join();
            eps.join();

            //get the status
            int status = p.waitFor();
            if( status != 0){
                mLogger.log("Command " + command + " exited with status " + status,
                            LogManager.DEBUG_MESSAGE_LEVEL);
                return result;
            }
            result = true;
        }
        catch(IOException ioe){
            mLogger.log("IOException while creating symbolic links ", ioe,
                        LogManager.ERROR_MESSAGE_LEVEL);
        }
        catch( InterruptedException ie){
            //ignore
        }
        return result;
    }

    /**
     * Determines the path to common shell functions file that Pegasus Lite 
     * wrapped jobs use.
     * 
     * @return the path on the submit host.
     */
    protected String getSubmitHostPathToPegasusLiteCommon() {
        StringBuffer path = new StringBuffer();

        //first get the path to the share directory
        File share = mProps.getSharedDir();
        if( share == null ){
            throw new RuntimeException( "Property for Pegasus share directory is not set" );
        }

        path.append( share.getAbsolutePath() ).append( File.separator ).
             append( "sh" ).append( File.separator ).append( PegasusLite.PEGASUS_LITE_COMMON_FILE_BASENAME );

        return path.toString();
    }

    public void useFullPathToGridStarts(boolean fullPath) {
        mKickstartGridStartImpl.useFullPathToGridStarts(fullPath);
    }

    /**
     * Associates credentials with the job corresponding to the files that
     * are being transferred.
     * 
     * @param job    the job for which credentials need to be added.
     * @param files  the files that are being transferred.
     */
    private void associateCredentials(Job job, Collection<FileTransfer> files) {
        for( FileTransfer ft: files ){
            NameValue source = ft.getSourceURL();
            job.addCredentialType( source.getKey(), source.getValue() );
            NameValue dest   = ft.getDestURL();
            job.addCredentialType( dest.getKey(), dest.getValue() );
        }
    }

    /**
     * Retrieves the location for the pegasus worker package from the TC for a site
     * 
     * 
     * @return the path to worker package tar file on the site, else null if unable
     *         to determine
     */
    protected String retrieveLocationForWorkerPackageFromTC( String site ) {
        String location = null;
        Mapper m = mBag.getHandleToTransformationMapper();

        if( !m.isStageableMapper() ){
            //we want to load a stageable mapper
            mLogger.log( "User set mapper is not a stageable mapper. Loading a stageable mapper ", LogManager.DEBUG_MESSAGE_LEVEL );
            m = Mapper.loadTCMapper( "Staged", mBag );
        }

        //check if there is a valid entry for worker package
        List entries, selectedEntries = null;
        TransformationCatalogEntry entry = null;
        try{
            entries = m.getTCList( DeployWorkerPackage.TRANSFORMATION_NAMESPACE,
                                   DeployWorkerPackage.TRANSFORMATION_NAME,
                                   DeployWorkerPackage.TRANSFORMATION_VERSION,
                                   site );

            if( entries != null && !entries.isEmpty() ){
                entry = (TransformationCatalogEntry)entries.get( 0 );
            }

        }catch( Exception e ){
            mLogger.log( "Unable to figure out worker package location for site " + site ,
                          LogManager.DEBUG_MESSAGE_LEVEL );

        }
        if( entry != null ){
            location = entry.getPhysicalTransformation();
            if( location.startsWith( "file:/") ){
                location = location.substring( 6 );
            }
        }
        return location;
    }
    
    /**
     * Complains for a missing head node file server on a site for a job
     * 
     * @param jobname  the name of the job
     * @param site     the site 
     */
     void complainForHeadNodeFileServer(String jobname, String site) {
        StringBuffer error = new StringBuffer();
        error.append( "[PegasusLite] " );
        if( jobname != null ){
            error.append( "For job (" ).append( jobname).append( ")." ); 
        }
        error.append( " File Server not specified for head node scratch shared filesystem for site: ").
              append( site );
        throw new RuntimeException( error.toString() );
        
    }


    /**
     * Appends a fragment to the pegasus lite script that logs a message to
     * stderr
     * 
     * @param sb       string buffer
     * @param message  the message  
     */
    private void appendStderrFragment(StringBuffer sb, String message ) {
        //prefix + 1 + message
        int len = PegasusLite.MESSAGE_PREFIX.length() + 1 + message.length();
        if( len > PegasusLite.MESSAGE_STRING_LENGTH ){
            throw new RuntimeException( "Message string for PegasusLite exceeds " + PegasusLite.MESSAGE_STRING_LENGTH + " characters");
        }
        
        int pad = ( PegasusLite.MESSAGE_STRING_LENGTH - len )/2;
        sb.append( "echo -e \"\\n" );
        for( int i = 0; i <= pad ; i ++ ){
            sb.append( PegasusLite.SEPARATOR_CHAR );
        }
        sb.append( PegasusLite.MESSAGE_PREFIX ).append( " " ).append( message ).append( " " );
        for( int i = 0; i <= pad ; i ++ ){
            sb.append( PegasusLite.SEPARATOR_CHAR );
        }
        sb.append( "\"  1>&2").append( "\n" );
        
        return;
        
    }

}<|MERGE_RESOLUTION|>--- conflicted
+++ resolved
@@ -326,16 +326,6 @@
      */
     protected boolean mAllowWPDownloadFromWebsite;
     
-<<<<<<< HEAD
-    
-    /**
-     * Whether to do integrity checking or not.
-     */
-    protected boolean mDoIntegrityChecking ;
-    
-    private Integrity mIntegrityHandler;
-=======
->>>>>>> 3c8bb2df
 
     /**
      * The shell wrapper to use to wrap job in container
@@ -405,15 +395,8 @@
         
         mLocalPathToPegasusLiteCommon = getSubmitHostPathToPegasusLiteCommon( );
         mContainerWrapperFactory = new ContainerShellWrapperFactory();
-<<<<<<< HEAD
-        mContainerWrapperFactory.initialize(bag);
-        
-        mIntegrityHandler = new Integrity();
-        mIntegrityHandler.initialize(bag, dag);
-=======
         mContainerWrapperFactory.initialize(bag, dag);
         
->>>>>>> 3c8bb2df
     }
     
     /**
@@ -966,33 +949,6 @@
                     sb.append( '\n' );
                 }
 
-<<<<<<< HEAD
-                }
-                sb.append( '\n' );
-            }
-           
-            //PM-1190 we do integrity checks only for compute jobs
-            if( mDoIntegrityChecking && isCompute){
-                //we cannot enable integrity checking for DAX or dag jobs
-                //as the prescript is not run as a full condor job
-                if( !(job instanceof DAXJob || job instanceof DAGJob) ){
-                    appendStderrFragment( sb, "Checking file integrity for input files" );
-                    sb.append( "# do file integrity checks" ).append( '\n' );
-                    mIntegrityHandler.addIntegrityCheckInvocation( sb, job.getInputFiles() );
-
-                    //check if planner knows of any checksums from the replica catalog
-                    //and generate an input meta file!
-                    File metaFile = mIntegrityHandler.generateChecksumMetadataFile( job.getFileFullPath( mSubmitDir,  ".in.meta"),
-                                                                  job.getInputFiles() );
-
-                    //modify job for transferring the .meta files
-                    if( !mIntegrityHandler.modifyJobForIntegrityChecks( job , metaFile, this.mSubmitDir )) {
-                        throw new RuntimeException( "Unable to modify job for integrity checks" );
-                    }
-                    sb.append( "\n" );
-                }
-=======
->>>>>>> 3c8bb2df
             }
             
             writer.print( sb.toString() );
