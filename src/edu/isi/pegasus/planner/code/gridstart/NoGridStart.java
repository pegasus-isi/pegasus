--- conflicted
+++ resolved
@@ -350,18 +350,10 @@
             if (job.getJobType() != Job.CLEANUP_JOB) {
                 generateListofFilenamesFile(job.getOutputFiles(), job, ".out.lof");
             }
-<<<<<<< HEAD
-=======
-            
->>>>>>> 0cf2d8a7
         } /// end of mGenerateLOF
         
         //PM-1461 wrap job with launcher if specified
         wrapJobWithGridStartLauncher(job);
-<<<<<<< HEAD
-
-=======
->>>>>>> 0cf2d8a7
         return true;
     }
 
@@ -454,57 +446,9 @@
     }
     
     /**
-<<<<<<< HEAD
-     * Indicates whether the enabling mechanism can set the X bit on the executable on the remote
-     * grid site, in addition to launching it on the remote grid stie
-=======
-<<<<<<< HEAD
      * Indicates whether the enabling mechanism can set the X bit
      * on the executable on the remote grid site, in addition to launching
      * it on the remote grid stie
-=======
-     * Wrap invocation with a user specified GridStart launcher 
-     * 
-     * @param job 
-     */
-    protected void wrapJobWithGridStartLauncher(Job job) {
-        String launcher = job.vdsNS.getStringValue(Pegasus.GRIDSTART_LAUNCHER_KEY);
-        String launcherArguments = job.vdsNS.getStringValue(Pegasus.GRIDSTART_LAUNCHER_ARGUMENTS_KEY);
-        if (launcher == null){
-            return;
-        }
-        
-        String existingExecutable = job.getRemoteExecutable();
-        String existingArguments       = job.getArguments();
-        StringBuilder updatedArgs = new StringBuilder();
-        
-        if (launcherArguments != null ){
-            updatedArgs.append( launcherArguments ).append( " " );
-        }
-        
-        updatedArgs.append(existingExecutable);
-        
-        if (existingArguments != null ){
-            updatedArgs.append(" ");
-            updatedArgs.append(existingArguments);
-        }
-        
-        //launcher is the new executable for the job
-        job.setRemoteExecutable(launcher);
-        job.setArguments(updatedArgs.toString());
-        
-        mLogger.log("Wrapped job " + job.getID() + " with launcher " +
-                    job.getRemoteExecutable() + " " + job.getArguments(),
-                    LogManager.DEBUG_MESSAGE_LEVEL);
-        
-        return;
-    }
-    
-    /**
-     * Indicates whether the enabling mechanism can set the X bit on the executable on the remote
-     * grid site, in addition to launching it on the remote grid stie
->>>>>>> 51aae3938... PM-1461 added support for gridstart launcher when we run jobs without kickstart.
->>>>>>> 0cf2d8a7
      *
      * @return false, as no wrapper executable is being used.
      */
