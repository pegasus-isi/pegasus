/**
 * Copyright 2007-2008 University Of Southern California
 *
 * <p>Licensed under the Apache License, Version 2.0 (the "License"); you may not use this file
 * except in compliance with the License. You may obtain a copy of the License at
 *
 * <p>http://www.apache.org/licenses/LICENSE-2.0
 *
 * <p>Unless required by applicable law or agreed to in writing, software distributed under the
 * License is distributed on an "AS IS" BASIS, WITHOUT WARRANTIES OR CONDITIONS OF ANY KIND, either
 * express or implied. See the License for the specific language governing permissions and
 * limitations under the License.
 */
package edu.isi.pegasus.planner.code.generator.condor.style;

import edu.isi.pegasus.common.credential.CredentialHandlerFactory;
import edu.isi.pegasus.common.logging.LogManager;
import edu.isi.pegasus.common.util.FindExecutable;
import edu.isi.pegasus.planner.classes.AggregatedJob;
import edu.isi.pegasus.planner.classes.Job;
import edu.isi.pegasus.planner.classes.PegasusBag;
import edu.isi.pegasus.planner.classes.TransferJob;
import edu.isi.pegasus.planner.code.generator.condor.CondorStyleException;
import edu.isi.pegasus.planner.code.generator.condor.CondorStyleFactoryException;
import edu.isi.pegasus.planner.common.PegasusConfiguration;
import edu.isi.pegasus.planner.namespace.ENV;
import edu.isi.pegasus.planner.namespace.Pegasus;
<<<<<<< HEAD
import java.io.File;
=======
import java.util.Iterator;
>>>>>>> c36a40a6
import java.util.Map;

/**
 * Enables a job to be directly submitted to the condor pool of which the submit host is a part of.
 * This style is applied for jobs to be run - on the submit host in the scheduler universe (local
 * pool execution) - on the local condor pool of which the submit host is a part of
 *
 * @author Karan Vahi
 * @version $Revision$
 */
public class Condor extends Abstract {

    // some constants imported from the Condor namespace.
    public static final String UNIVERSE_KEY = edu.isi.pegasus.planner.namespace.Condor.UNIVERSE_KEY;

    public static final String VANILLA_UNIVERSE =
            edu.isi.pegasus.planner.namespace.Condor.VANILLA_UNIVERSE;

    public static final String SCHEDULER_UNIVERSE =
            edu.isi.pegasus.planner.namespace.Condor.SCHEDULER_UNIVERSE;

    public static final String STANDARD_UNIVERSE =
            edu.isi.pegasus.planner.namespace.Condor.STANDARD_UNIVERSE;

    public static final String LOCAL_UNIVERSE =
            edu.isi.pegasus.planner.namespace.Condor.LOCAL_UNIVERSE;

    public static final String PARALLEL_UNIVERSE =
            edu.isi.pegasus.planner.namespace.Condor.PARALLEL_UNIVERSE;

    public static final String TRANSFER_EXECUTABLE_KEY =
            edu.isi.pegasus.planner.namespace.Condor.TRANSFER_EXECUTABLE_KEY;

    public static final String X509USERPROXY_KEY =
            edu.isi.pegasus.planner.namespace.Condor.X509USERPROXY_KEY;

    public static final String EMPTY_TRANSFER_OUTPUT_KEY = "+TransferOutput";

    /** The name of key that designates when to transfer output. */
    public static final String WHEN_TO_TRANSFER_OUTPUT_KEY =
            edu.isi.pegasus.planner.namespace.Condor.WHEN_TO_TRANSFER_OUTPUT_KEY;

    /** The name of the style being implemented. */
    public static final String STYLE_NAME = "Condor";

    /** The Pegasus Lite local wrapper basename. */
    public static final String PEGASUS_LITE_LOCAL_FILE_BASENAME = "pegasus-lite-local.sh";

    /** The name of the environment variable for transferring input files */
    public static final String PEGASUS_TRANSFER_INPUT_FILES_KEY = "_PEGASUS_TRANSFER_INPUT_FILES";

    /** The name of the environment variable for transferring output files */
    public static final String PEGASUS_TRANSFER_OUTPUT_FILES_KEY = "_PEGASUS_TRANSFER_OUTPUT_FILES";

    /** The name of the environment variable for the initial dir for pegasus lite local */
    public static final String PEGASUS_INITIAL_DIR_KEY = "_PEGASUS_INITIAL_DIR";

    /**
     * The name of the environment variable that determines if job should be executed in initial dir
     * or not
     */
    public static final String PEGASUS_EXECUTE_IN_INITIAL_DIR = "_PEGASUS_EXECUTE_IN_INITIAL_DIR";

    /** Whether to connect stdin or not */
    public static final String PEGASUS_CONNECT_STDIN_KEY = "_PEGASUS_CONNECT_STDIN";

    /** A boolean indicating whether pegasus lite mode is picked up or not. */
    // private boolean mPegasusLiteEnabled;
    /** Handle to Pegasus Configuration */
    private PegasusConfiguration mPegasusConfiguration;

    /** Path to Pegasus Lite local wrapper script. */
    private String mPegasusLiteLocalWrapper;

    private static String PEGASUS_PLAN_BASENAME = "pegasus-plan";

    /** The default constructor. */
    public Condor() {
        super();
    }

    /**
     * Initializes the Code Style implementation.
     *
     * @param bag the bag of initialization objects
     * @param credentialFactory the credential handler factory
     * @throws CondorStyleFactoryException that nests any error that might occur during the
     *     instantiation of the implementation.
     */
    public void initialize(PegasusBag bag, CredentialHandlerFactory credentialFactory)
            throws CondorStyleException {
        super.initialize(bag, credentialFactory);

        // PM-810 pegasus lite enablign is now per job
        // mPegasusLiteEnabled = mProps.getGridStart().equalsIgnoreCase( "PegasusLite" );
        mPegasusConfiguration = new PegasusConfiguration(bag.getLogger());

        mPegasusLiteLocalWrapper = this.getSubmitHostPathToPegasusLiteLocal();
    }

    /**
     * Applies the condor style to the job. Changes the job so that it results in generation of a
     * condor style submit file that can be directly submitted to the underlying condor scheduler on
     * the submit host, without going through CondorG. This applies to the case of - local site
     * execution - submitting directly to the condor pool of which the submit host is a part of.
     *
     * @param job the job on which the style needs to be applied.
     * @throws CondorStyleException in case of any error occuring code generation.
     */
    public void apply(Job job) throws CondorStyleException {

        String workdir = job.getDirectory();

        String defaultUniverse =
                job.getSiteHandle().equalsIgnoreCase("local")
                        ? Condor.LOCAL_UNIVERSE
                        : Condor.VANILLA_UNIVERSE;
        String universe =
                job.condorVariables.containsKey(Condor.UNIVERSE_KEY)
                        ? (String) job.condorVariables.get(Condor.UNIVERSE_KEY)
                        : defaultUniverse;

        // boolean to indicate whether to use remote_initialdir or not
        // remote_initialdir does not work for standard universe
        boolean useRemoteInitialDir = !universe.equals(Condor.STANDARD_UNIVERSE);

        // extra check for standard universe
        if (universe.equals(Condor.STANDARD_UNIVERSE)) {
            // standard universe should be only applied for compute jobs
            int type = job.getJobType();
            if (!(type == Job.COMPUTE_JOB)) {
                // set universe to vanilla universe
                universe = Condor.VANILLA_UNIVERSE;
                // fix for JIRA PM-531
                // vanilla universe jobs need to have remote_initialdir key
                useRemoteInitialDir = true;
            } else {
                // job is a compute job.
                // check if it is clustered .
                if (job instanceof AggregatedJob) {
                    // clustered jobs can never execute in standard universe
                    // update to vanilla universe. JIRA PM-530
                    universe = Condor.VANILLA_UNIVERSE;
                    // fix for JIRA PM-531
                    // vanilla universe jobs need to have remote_initialdir key
                    useRemoteInitialDir = true;
                }
            }
        }

        // set the universe for the job
        // Karan Jan 28, 2008
        job.condorVariables.construct("universe", universe);

        if (universe.equalsIgnoreCase(Condor.VANILLA_UNIVERSE)
                || universe.equalsIgnoreCase(Condor.STANDARD_UNIVERSE)
                || universe.equalsIgnoreCase(Condor.PARALLEL_UNIVERSE)) {
            // the glide in/ flocking case
            // submitting directly to condor
            // check if it is a glide in job.
            // vanilla jobs are glide in jobs?
            // No they are not.

            // set the vds change dir key to trigger -w
            // to kickstart invocation for all non transfer jobs
            if (!(job instanceof TransferJob)) {
                job.vdsNS.checkKeyInNS(Pegasus.CHANGE_DIR_KEY, "true");
                // set remote_initialdir for the job only for non transfer jobs
                // this is removed later when kickstart is enabling.

                // added if loop for JIRA PM-543
                if (workdir != null) {
                    if (useRemoteInitialDir) {
                        job.condorVariables.construct("remote_initialdir", workdir);
                    } else {
                        job.condorVariables.construct("initialdir", workdir);
                    }
                    // PM-961 also associate the value as an environment variable
                    job.envVariables.construct(ENV.PEGASUS_SCRATCH_DIR_KEY, workdir);
                }
            } else {
                // we need to set s_t_f and w_t_f_o to ensure
                // that condor transfers the proxy to the remote end
                // also the keys below are mutually exclusive to initialdir keys.
                job.condorVariables.construct("should_transfer_files", "YES");

                String wtto = (String) job.condorVariables.get(WHEN_TO_TRANSFER_OUTPUT_KEY);
                if (wtto == null) {
                    // default value
                    job.condorVariables.construct(Condor.WHEN_TO_TRANSFER_OUTPUT_KEY, "ON_EXIT");
                } else {
                    // PM-1350 prefer the value specified by the user
                    job.condorVariables.construct(WHEN_TO_TRANSFER_OUTPUT_KEY, wtto);
                }
            }

            // io proxy for chirping
            job.condorVariables.construct("+WantIOProxy", "True");

            applyCredentialsForRemoteExec(job);

            // PM-820 inspect the job to check if it has
            // transfer_output_files specified and that is not empty
            // s_t_f is specified and no t_o_f specified
            String condorOutputTransfers = job.condorVariables.getOutputFilesForTransfer();
            if ((condorOutputTransfers != null
                            || job.condorVariables.containsKey("should_transfer_files"))
                    && (condorOutputTransfers == null || condorOutputTransfers.isEmpty())) {
                // add +TransferOutput instead of transfer_output_files
                job.condorVariables.removeOutputFilesForTransfer();
                job.condorVariables.construct(EMPTY_TRANSFER_OUTPUT_KEY, "\"\"");
                mLogger.log(
                        "Added empty " + EMPTY_TRANSFER_OUTPUT_KEY + " key for job " + job.getID(),
                        LogManager.DEBUG_MESSAGE_LEVEL);
            }

        } else if (universe.equalsIgnoreCase(Condor.SCHEDULER_UNIVERSE)
                || universe.equalsIgnoreCase(Condor.LOCAL_UNIVERSE)) {

            String ipFiles = job.condorVariables.getIPFilesForTransfer();

            // check if the job can be run in the workdir or not
            // and whether intial dir is populated before hand or not.
            if (job.runInWorkDirectory() && !job.condorVariables.containsKey("initialdir")) {
                // for local jobs we need initialdir
                // instead of remote_initialdir

                // added if loop for JIRA PM-543
                if (workdir != null) {
                    job.condorVariables.construct("initialdir", workdir);
                }
<<<<<<< HEAD
            }
            wrapJobWithLocalPegasusLite(job);
            applyCredentialsForLocalExec(job);
        } else {
            // Is invalid state
            throw new CondorStyleException(errorMessage(job, STYLE_NAME, universe));
        }

        // PM-962 handle resource requirements expressed as pegasus profiles
        // and populate them as globus profiles if required
        handleResourceRequirements(job);
=======
                wrapJobWithLocalPegasusLite( job );
                applyCredentialsForLocalExec(job);
                
        }
        else{
            //Is invalid state
            throw new CondorStyleException( errorMessage( job, STYLE_NAME, universe ) );
        }

        //PM-962 handle resource requirements expressed as pegasus profiles
        //and populate them as globus profiles if required 
        handleResourceRequirements( job, universe );
>>>>>>> c36a40a6
    }

    /**
     * Looks into the job to check if any of the Resource requirements are expressed as pegasus
     * profiles, and converts them to classad keys profiles if corresponding condor profile is not
     * present.
     *
     * @param job
     */
<<<<<<< HEAD
    private void handleResourceRequirements(Job job) {

=======
    private void handleResourceRequirements(Job job, String universe ) {
        
>>>>>>> c36a40a6
        Pegasus profiles = job.vdsNS;
        edu.isi.pegasus.planner.namespace.Condor classAdKeys = job.condorVariables;

        // sanity check
        if (profiles == null || profiles.isEmpty()) {
            return;
        }

        // we only take value of Pegasus profile if corresponding
        // globus profile is not set
        for (Map.Entry<String, String> entry :
                edu.isi.pegasus.planner.namespace.Condor.classAdKeysToPegasusProfiles()
                        .entrySet()) {
            String classAdKey = entry.getKey();
            String pegasusKey = entry.getValue();

            if (!classAdKeys.containsKey(classAdKey) && profiles.containsKey(pegasusKey)) {
                // one to one mapping
                classAdKeys.construct(classAdKey, profiles.getStringValue(pegasusKey));
            }
        }
<<<<<<< HEAD
=======
        
        if(universe.equalsIgnoreCase(Condor.SCHEDULER_UNIVERSE) || universe.equalsIgnoreCase( Condor.LOCAL_UNIVERSE )){
            //remove request_ keys as they are not handled in local universe
            for( Iterator it = job.condorVariables.getProfileKeyIterator(); it.hasNext();){
                String key = (String)it.next();
                if( key.startsWith( "request_") ){
                    mLogger.log( "Removing unsupported key " + key + " in local universe for job " + job.getID(),
                                 LogManager.WARNING_MESSAGE_LEVEL );
                    it.remove();
                }
            }
        }
    
>>>>>>> c36a40a6
    }

    /**
     * Wraps the local universe jobs with a local Pegasus Lite wrapper to get around the Condor file
     * IO bug for local universe job
     *
     * @param job the job that needs to be wrapped.
     */
    private void wrapJobWithLocalPegasusLite(Job job) throws CondorStyleException {
        // for the time being doing nothing for dax or dag jobs
        if (job.getJobType() == Job.DAG_JOB || job.getJobType() == Job.DAX_JOB) {
            // do nothing return
            return;
        }

        String ipFiles = job.condorVariables.getIPFilesForTransfer();
        String opFiles = job.condorVariables.getOutputFilesForTransfer();

        if (ipFiles == null && opFiles == null) {
            if (job.getRemoteExecutable().startsWith(File.separator)) {
                // absoluate path specified
                // nothing to do other than check for transfer_executable

                // check for transfer_executable and remove if set
                // transfer_executable does not work in local/scheduler universe
                if (job.condorVariables.containsKey(Condor.TRANSFER_EXECUTABLE_KEY)) {

                    job.condorVariables.removeKey(Condor.TRANSFER_EXECUTABLE_KEY);
                    job.condorVariables.removeKey("should_transfer_files");
                    job.condorVariables.removeKey("when_to_transfer_output");
                }

                return;
            }
            // for relative paths for local universe jobs it is better to wrap
            // with wrapper as condor else assumes the executable is in the
            // directory where the job is launched.
        }

        String workdir = (String) job.condorVariables.get("initialdir");

        if (workdir != null) {
            job.envVariables.construct(Condor.PEGASUS_INITIAL_DIR_KEY, workdir);

            if (!mPegasusConfiguration.jobSetupForWorkerNodeExecution(job)) {
                // for shared file system mode we want the wrapped job
                // to execute in workdir
                job.envVariables.construct(Condor.PEGASUS_EXECUTE_IN_INITIAL_DIR, "true");
            }
        }

        // check if any transfer_input_files is transferred
        if (ipFiles != null) {
            String[] files = ipFiles.split(",");
            StringBuffer value = new StringBuffer();
            for (String f : files) {
                if (f.startsWith(File.separator)) {
                    // absolute path to file specified
                    value.append(f);
                } else {
                    // make sure workdir is not null
                    if (workdir == null) {
                        throw new CondorStyleException(
                                "Condor initialdir not set for job " + job.getID());
                    }
                    value.append(f);
                }
                value.append(",");
            }
            job.envVariables.construct(Condor.PEGASUS_TRANSFER_INPUT_FILES_KEY, value.toString());
            job.condorVariables.removeIPFilesForTransfer();
        }

        // check if any transfer_output_files is transferred
        if (opFiles != null) {

            // sanity check as wrapper requires initialdir to be set
            if (workdir == null) {
                throw new CondorStyleException("Condor initialdir not set for job " + job.getID());
            }

            String[] files = opFiles.split(",");
            StringBuffer value = new StringBuffer();
            for (String f : files) {
                value.append(f);
                value.append(",");
            }
            job.envVariables.construct(Condor.PEGASUS_TRANSFER_OUTPUT_FILES_KEY, value.toString());
            job.condorVariables.removeOutputFilesForTransfer();
        }

        // PM-1029 set PEGASUS_BIN_DIR environment variable
        File f = FindExecutable.findExec(PEGASUS_PLAN_BASENAME);
        if (f == null) {
            throw new RuntimeException(
                    "Unable to determine path to executable " + PEGASUS_PLAN_BASENAME);
        }
        job.envVariables.construct(ENV.PEGASUS_BIN_DIR_ENV_KEY, f.getParent());

        // check for transfer_executable and remove if set
        // transfer_executable does not work in local/scheduler universe
        if (job.condorVariables.containsKey(Condor.TRANSFER_EXECUTABLE_KEY)) {

            job.condorVariables.removeKey(Condor.TRANSFER_EXECUTABLE_KEY);
            job.condorVariables.removeKey("should_transfer_files");
            job.condorVariables.removeKey("when_to_transfer_output");
        }

        // the job executable is now an argument to pegasus-lite-local
        String executable = job.getRemoteExecutable();
        String arguments = job.getArguments();

        job.setRemoteExecutable(this.mPegasusLiteLocalWrapper);
        StringBuffer args = new StringBuffer();
        args.append(executable).append(" ").append(arguments);
        job.setArguments(args.toString());

        String stdin = (String) job.condorVariables.get("input");
        if (stdin != null) {
            // tell the wrapper to connect the stdin
            job.envVariables.construct(Condor.PEGASUS_CONNECT_STDIN_KEY, "true");
        }

        // for local or scheduler universe we never should have
        // should_transfer_file or w_t_f
        // the keys can appear if a user in site catalog for local sites
        // specifies these keys for the vanilla universe jobs
        if (job.condorVariables.containsKey("should_transfer_files")) {

            job.condorVariables.removeKey("should_transfer_files");
            job.condorVariables.removeKey("when_to_transfer_output");
        }
    }

    /**
     * Determines the path to PegasusLite local job
     *
     * @return the path on the submit host.
     */
    protected String getSubmitHostPathToPegasusLiteLocal() {
        StringBuffer path = new StringBuffer();

        // first get the path to the share directory
        File share = mProps.getSharedDir();
        if (share == null) {
            throw new RuntimeException("Property for Pegasus share directory is not set");
        }

        path.append(share.getAbsolutePath())
                .append(File.separator)
                .append("sh")
                .append(File.separator)
                .append(Condor.PEGASUS_LITE_LOCAL_FILE_BASENAME);

        return path.toString();
    }
}<|MERGE_RESOLUTION|>--- conflicted
+++ resolved
@@ -25,11 +25,10 @@
 import edu.isi.pegasus.planner.common.PegasusConfiguration;
 import edu.isi.pegasus.planner.namespace.ENV;
 import edu.isi.pegasus.planner.namespace.Pegasus;
-<<<<<<< HEAD
+
 import java.io.File;
-=======
 import java.util.Iterator;
->>>>>>> c36a40a6
+
 import java.util.Map;
 
 /**
@@ -261,7 +260,6 @@
                 if (workdir != null) {
                     job.condorVariables.construct("initialdir", workdir);
                 }
-<<<<<<< HEAD
             }
             wrapJobWithLocalPegasusLite(job);
             applyCredentialsForLocalExec(job);
@@ -272,21 +270,7 @@
 
         // PM-962 handle resource requirements expressed as pegasus profiles
         // and populate them as globus profiles if required
-        handleResourceRequirements(job);
-=======
-                wrapJobWithLocalPegasusLite( job );
-                applyCredentialsForLocalExec(job);
-                
-        }
-        else{
-            //Is invalid state
-            throw new CondorStyleException( errorMessage( job, STYLE_NAME, universe ) );
-        }
-
-        //PM-962 handle resource requirements expressed as pegasus profiles
-        //and populate them as globus profiles if required 
-        handleResourceRequirements( job, universe );
->>>>>>> c36a40a6
+        handleResourceRequirements(job, universe);
     }
 
     /**
@@ -296,13 +280,7 @@
      *
      * @param job
      */
-<<<<<<< HEAD
-    private void handleResourceRequirements(Job job) {
-
-=======
     private void handleResourceRequirements(Job job, String universe ) {
-        
->>>>>>> c36a40a6
         Pegasus profiles = job.vdsNS;
         edu.isi.pegasus.planner.namespace.Condor classAdKeys = job.condorVariables;
 
@@ -324,9 +302,6 @@
                 classAdKeys.construct(classAdKey, profiles.getStringValue(pegasusKey));
             }
         }
-<<<<<<< HEAD
-=======
-        
         if(universe.equalsIgnoreCase(Condor.SCHEDULER_UNIVERSE) || universe.equalsIgnoreCase( Condor.LOCAL_UNIVERSE )){
             //remove request_ keys as they are not handled in local universe
             for( Iterator it = job.condorVariables.getProfileKeyIterator(); it.hasNext();){
@@ -338,8 +313,6 @@
                 }
             }
         }
-    
->>>>>>> c36a40a6
     }
 
     /**
