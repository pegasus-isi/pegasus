/**
 * Copyright 2007-2008 University Of Southern California
 *
 * <p>Licensed under the Apache License, Version 2.0 (the "License"); you may not use this file
 * except in compliance with the License. You may obtain a copy of the License at
 *
 * <p>http://www.apache.org/licenses/LICENSE-2.0
 *
 * <p>Unless required by applicable law or agreed to in writing, software distributed under the
 * License is distributed on an "AS IS" BASIS, WITHOUT WARRANTIES OR CONDITIONS OF ANY KIND, either
 * express or implied. See the License for the specific language governing permissions and
 * limitations under the License.
 */
package edu.isi.pegasus.planner.client;

import edu.isi.pegasus.common.logging.LogManager;
import edu.isi.pegasus.common.logging.LogManagerFactory;
import edu.isi.pegasus.common.util.CommonProperties;
import edu.isi.pegasus.common.util.Version;
import edu.isi.pegasus.planner.catalog.ReplicaCatalog;
import edu.isi.pegasus.planner.catalog.replica.ReplicaCatalogEntry;
import edu.isi.pegasus.planner.catalog.replica.ReplicaCatalogException;
import edu.isi.pegasus.planner.catalog.replica.ReplicaFactory;
import edu.isi.pegasus.planner.catalog.replica.classes.ReplicaStore;
import edu.isi.pegasus.planner.classes.PegasusBag;
import edu.isi.pegasus.planner.classes.ReplicaLocation;
import edu.isi.pegasus.planner.common.PegasusProperties;
import gnu.getopt.Getopt;
import gnu.getopt.LongOpt;
import java.io.File;
import java.io.FileReader;
import java.io.IOException;
import java.io.InputStreamReader;
import java.io.LineNumberReader;
import java.lang.reflect.InvocationTargetException;
import java.util.ArrayList;
import java.util.Collection;
import java.util.HashMap;
import java.util.HashSet;
import java.util.Iterator;
import java.util.List;
import java.util.Map;
import java.util.MissingResourceException;
import java.util.Properties;
import java.util.Set;
import java.util.StringTokenizer;
import org.apache.log4j.ConsoleAppender;
import org.apache.log4j.Level;
import org.apache.log4j.Logger;
import org.apache.log4j.PatternLayout;
import org.apache.log4j.Priority;
import org.griphyn.vdl.toolkit.Toolkit;

/**
 * This class interfaces the with the replica catalog API to delve into the underlying true catalog
 * without knowing (once instantiated) which one it is.
 *
 * @author Jens-S. Vöckler
 * @author Yong Zhao
 * @version $Revision$
 * @see edu.isi.pegasus.planner.catalog.replica.ReplicaCatalog
 * @see edu.isi.pegasus.planner.catalog.replica.ReplicaCatalogEntry
 * @see edu.isi.pegasus.planner.catalog.replica.impl.JDBCRC
 */
public class RCClient extends Toolkit {

    /** The message for LFN's not found. */
    private static final String LFN_DOES_NOT_EXIST_MSG = "LFN doesn't exist:";

    /** The default chunk factor that is used for biting off chunks of large files. */
    private static final int DEFAULT_CHUNK_FACTOR = 500;

    /** Maintains the interface to the replica catalog implementation. */
    private ReplicaCatalog m_rc;

    /** Maintains instance-local settings on user preferences. */
    private Map m_prefs;

    /** Keeps track of log4j's root logger as singleton. */
    private static Logger m_root;

    /** Logger for RLS implementation for the time being. */
    private LogManager m_pegasus_logger;

    /** The number of lines that are to be parsed for chunking up large input files. */
    private int m_chunk_factor;

    /** The total number of lines on which the client has worked on till yet. */
    private int m_total_lines_worked;

    /** The total number of lines on which the client has successfully worked on till yet. */
    private int m_total_lines_succ_worked;

    /** Indication of batch mode. */
    private boolean m_batch;

    /** The object holding all the properties pertaining to Pegasus. */
    protected PegasusProperties m_pegasus_props;

    /** Reference to the property file passed using the --conf option */
    private String m_conf_property_file = null;

    /** Initializes the root logger when this class is loaded. */
    static {
        if ((m_root = Logger.getRootLogger()) != null) {
            m_root.removeAllAppenders(); // clean house
            m_root.addAppender(
                    new ConsoleAppender(
                            new PatternLayout("%d{yyyy-MM-dd HH:mm:ss.SSS} %-5p [%c{1}] %m%n")));
            m_root.setLevel(Level.INFO);
            m_root.debug("starting");
        }
    }

    private ReplicaStore mMetadataStore;

    /**
     * Sets a logging level.
     *
     * @param level is the new level to achieve.
     */
    public void setLevel(int level) {
        doSet(Level.toLevel(level));
    }

    /**
     * Logs messages from main() method.
     *
     * @param level is the log4j level to generate the log message for
     * @param msg is the message itself.
     * @see org.apache.log4j.Category#log(Priority, Object )
     */
    public static void log(Level level, String msg) {
        m_root.log(level, msg);
    }

    /** Our own logger. */
    private Logger m_log;

    private void doSet(Level level) {
        m_root.setLevel(level);
        m_log.setLevel(level);
        m_pegasus_logger.setLevel(level);
    }

    /**
     * Adds a preference to the instance preferences settings.
     *
     * @param key is a key into the preference map.
     * @param value is the new value to add.
     * @return the previous value, or null if no such value exists.
     */
    public Object enter(String key, String value) {
        String newkey = key.toLowerCase();
        Object result = m_prefs.put(newkey, value);
        return result;
    }

    /**
     * ctor: Constructs a new instance of the commandline interface to replica catalogs.
     *
     * @param appName is the name of to print in usage records.
     */
    public RCClient(String appName) {
        super(appName);
    }

    /**
     * Initialize the RCClient object
     *
     * @param opts the command line argument passed by the user
     * @param confChar the short option corresponding the conf property.
     */
    private void initialize(String[] opts, char confChar) {
        m_rc = null;
        m_prefs = new HashMap();
        m_batch = false;
        m_total_lines_worked = 0;
        m_total_lines_succ_worked = 0;
        // private logger
        m_log = Logger.getLogger(RCClient.class);
        String propertyFile = lookupConfProperty(opts, confChar);
        m_pegasus_props = PegasusProperties.getInstance(propertyFile);
        m_conf_property_file = propertyFile;
        m_pegasus_logger = LogManagerFactory.loadSingletonInstance(m_pegasus_props);
        m_pegasus_logger.setLevel(Level.WARN);
        mMetadataStore = new ReplicaStore();
        m_pegasus_logger.logEventStart(
                "pegasus-rc-client", "planner.version", Version.instance().toString());
        m_log.debug("starting instance");
        determineChunkFactor();
    }

    /** Prints the usage string on stdout. */
    public void showUsage() {
        String linefeed = System.getProperty("line.separator", "\r\n");
        System.out.println(
                "$Id$" + linefeed + "Pegasus version " + Version.instance().toString() + linefeed);

        System.out.println(
                "Usage: "
                        + this.m_application
                        + " [-p k=v] [ [-f fn] | [-i|-d fn] | [cmd [args]] ]"
                        + linefeed
                        + " -h|--help      print this help text"
                        + linefeed
                        + " -V|--version   print some version identification string and exit"
                        + linefeed
                        + " -f|--file fn   uses non-interactive mode, reading from file fn."
                        + linefeed
                        + "                The special filename hyphen reads from pipes"
                        + linefeed
                        + " -c|--conf fn   path to the property file"
                        + linefeed
                        + " -m|--meta fns  comma separated list of metafiles from where to pick"
                        + linefeed
                        + "                additional attributes for entries"
                        + linefeed
                        + " -v|--verbose   increases the verbosity level"
                        + linefeed
                        + " -p|--pref k=v  enters the specified mapping into preferences (multi-use)."
                        + linefeed
                        + " -P|--prefix property   prefix of properties to use to connect to RC. defaults to "
                        + ReplicaCatalog.c_prefix
                        + linefeed
                        + "                remember quoting, e.g. -p 'format=%l %p %a'"
                        + linefeed
                        + " -i|--insert fn the path to the file containing the mappings to be inserted."
                        + linefeed
                        + "                Each line in the file denotes one mapping of format <LFN> <PFN> [k=v [..]]"
                        + linefeed
                        + " -d|--delete fn the path to the file containing the mappings to be deleted."
                        + linefeed
                        + "                Each line in the file denotes one mapping of format <LFN> <PFN> [k=v [..]]."
                        + linefeed
                        + " -l|--lookup fn the path to the file containing the LFN's to be looked up."
                        + linefeed
                        + "                Each line in the file denotes one LFN"
                        + linefeed
                        + "                For now attributes are not matched to determine the entries to delete."
                        + linefeed
                        + " cmd [args]     exactly one of the commands below with arguments.");

        showHelp();

        System.out.println(
                "FIXME list:"
                        + linefeed
                        + " o permit input to span multiple lines (format free input)"
                        + linefeed
                        + " o permit whitespaces within PFNs (but not in SITE nor LFN)"
                        + linefeed
                        + " o permit commands to deal with values that contain whitespaces (quoting)"
                        + linefeed
                        + " o add some missing out-of-bounds checks to the format string"
                        + linefeed);
    }

    /**
     * Creates a set of GNU long options.
     *
     * @return an initialized array with the options
     */
    protected LongOpt[] generateValidOptions() {
        LongOpt[] lo = new LongOpt[11];

        lo[0] = new LongOpt("help", LongOpt.NO_ARGUMENT, null, 'h');
        lo[1] = new LongOpt("version", LongOpt.NO_ARGUMENT, null, 'V');
        lo[2] = new LongOpt("file", LongOpt.REQUIRED_ARGUMENT, null, 'f');
        lo[3] = new LongOpt("pref", LongOpt.REQUIRED_ARGUMENT, null, 'p');
        lo[4] = new LongOpt("insert", LongOpt.REQUIRED_ARGUMENT, null, 'i');
        lo[5] = new LongOpt("delete", LongOpt.REQUIRED_ARGUMENT, null, 'd');
        lo[6] = new LongOpt("lookup", LongOpt.REQUIRED_ARGUMENT, null, 'l');
        lo[7] = new LongOpt("verbose", LongOpt.NO_ARGUMENT, null, 'v');
        lo[8] = new LongOpt("conf", LongOpt.REQUIRED_ARGUMENT, null, 'c');
        lo[9] = new LongOpt("meta", LongOpt.REQUIRED_ARGUMENT, null, 'm');
        lo[10] = new LongOpt("prefix", LongOpt.REQUIRED_ARGUMENT, null, 'P');
        return lo;
    }

    /**
     * Connects the interface with the replica catalog implementation. The choice of backend is
     * configured through properties.
     *
     * @exception ClassNotFoundException if the schema for the database cannot be loaded. You might
     *     want to check your CLASSPATH, too.
     * @exception NoSuchMethodException if the schema's constructor interface does not comply with
     *     the database driver API.
     * @exception InstantiationException if the schema class is an abstract class instead of a
     *     concrete implementation.
     * @exception IllegalAccessException if the constructor for the schema class it not publicly
     *     accessible to this package.
     * @exception InvocationTargetException if the constructor of the schema throws an exception
     *     while being dynamically loaded.
     * @exception IOException
     * @exception MissingResourceException
     */
    void connect(PegasusProperties properties, String propertyPrefix, String file)
            throws ClassNotFoundException, IOException, NoSuchMethodException,
                    InstantiationException, IllegalAccessException, InvocationTargetException,
                    MissingResourceException {

        if (propertyPrefix != null) {
            // we need to remap some output replica catalog props to pegasus.catalog.replica
            Properties output = properties.remap(propertyPrefix, ReplicaCatalog.c_prefix);
            if (output.isEmpty()) {
                throw new ReplicaCatalogException(
                        "unable to find properties with prefix "
                                + propertyPrefix
                                + " to connect with replica catalog backend");
            }
            this.m_log.debug(
                    "Remapped properties with prefix "
                            + propertyPrefix
                            + " to "
                            + ReplicaCatalog.c_prefix);
            // we translate the properties to pegasus.catalog.replica prefix and add
            // them to the command line invocation before the conf properties
            // are passed
            for (String property : output.stringPropertyNames()) {
                String value = output.getProperty(property);
                // sanitize the value for property ending in file
                if (property.endsWith(".file")) {
                    value = new File(value).getAbsolutePath();
                }
                properties.setProperty(property, value);
            }
            // PM-1549 also set the prefix that to make sure pegasus-db-admin
            // connects to right backend
            properties.setProperty(
                    ReplicaCatalog.c_prefix + "." + ReplicaCatalog.PREFIX_KEY, propertyPrefix);
        }

        PegasusBag bag = new PegasusBag();
        bag.add(PegasusBag.PEGASUS_LOGMANAGER, m_pegasus_logger);

        bag.add(PegasusBag.PEGASUS_PROPERTIES, properties);
        m_rc = ReplicaFactory.loadInstance(bag, file);

        // auto-disconnect, should we forget it, or die in an orderly fashion
        Runtime.getRuntime()
                .addShutdownHook(
                        new Thread() {
                            public void run() {
                                try {
                                    // log for the batch mode
                                    if (m_batch) {
                                        // log on stderr to prevent clobbing
                                        System.err.println(
                                                "#Successfully worked on    : "
                                                        + m_total_lines_succ_worked
                                                        + " lines.");
                                        System.err.println(
                                                "#Worked on total number of : "
                                                        + m_total_lines_worked
                                                        + " lines.");
                                    }
                                    // disconnect from the replica catalog
                                    close();
                                } catch (Exception e) {
                                    e.printStackTrace();
                                }
                            }
                        });
    }

    /**
     * Frees resources taken by the instance of the replica catalog. This method is safe to be
     * called on failed or already closed catalogs.
     */
    void close() {
        if (m_rc != null) {
            m_rc.close();
            m_rc = null;
        }
    }

    /**
     * Escapes quotes and backslashes by backslashing them. Identity s == unescape(escape(s)) is
     * preserved.
     *
     * @param s is the string to escape
     * @return a string with escaped special characters.
     * @see #unescape(String )
     */
    private String escape(String s) {
        StringBuffer result = new StringBuffer(s.length());

        for (int i = 0; i < s.length(); ++i) {
            char ch = s.charAt(i);
            if (ch == '"' || ch == '\\') result.append('\\');
            result.append(ch);
        }

        return result.toString();
    }

    /**
     * Unescapes previously backslashed characters. Identity s == unescape(escape(s)) is preserved.
     *
     * @param s is the string to escape
     * @return a string with unescaped special characters.
     * @see #escape(String )
     */
    private String unescape(String s) {
        StringBuffer result = new StringBuffer(s.length());
        int state = 0;

        for (int i = 0; i < s.length(); ++i) {
            char ch = s.charAt(i);
            if (state == 0) {
                if (ch == '\\') state = 1;
                else result.append(ch);
            } else {
                result.append(ch);
                state = 0;
            }
        }

        return result.toString();
    }

    /**
     * Removes a pair of outer quotes, which are optional.
     *
     * @param s is a string which may start and end in quotes
     * @return a string without the optional quotes, or the string itself.
     */
    private String noquote(String s) {
        int len = s.length();

        // remove outer quotes, if they exist
        return ((s.charAt(0) == '"' && s.charAt(len - 1) == '"') ? s.substring(1, len - 1) : s);
    }

    /**
     * Writes out a message about LFN not existing.
     *
     * @param lfn the lfn.
     */
    private void lfnDoesNotExist(String lfn) {
        System.err.println(LFN_DOES_NOT_EXIST_MSG + " " + lfn);
    }

    /**
     * Preliminary implementation of output method.
     *
     * @param lfn is the logical filename to show
     * @param rce is the replica catalog entry to show. It contains at minimum the physical
     *     filename, and may contain any number of key-value pairs.
     */
    private void show(String lfn, ReplicaCatalogEntry rce) {
        System.out.print(lfn + " " + rce.getPFN());
        for (Iterator i = rce.getAttributeIterator(); i.hasNext(); ) {
            String key = (String) i.next();
            Object val = rce.getAttribute(key);
            if (val == null) continue;
            System.out.print(" " + key + "=\"" + escape(val.toString()) + "\"");
        }
        System.out.println();
    }

    /** Prints internal command help. */
    public void showHelp() {
        String linefeed = System.getProperty("line.separator", "\r\n");
        System.out.println(
                linefeed
                        + "Commands and their respective arguments, line-by-line:"
                        + linefeed
                        + " help"
                        + linefeed
                        + " quit"
                        + linefeed
                        + " exit"
                        + linefeed
                        + " clear"
                        + linefeed
                        + " insert LFN PFN [k=v [..]]"
                        + linefeed
                        + " delete LFN PFN [k=v [..]]"
                        + linefeed
                        + " remove LFN [LFN [..]]"
                        + linefeed
                        + " lookup LFN [LFN [..]]"
                        + linefeed
                        + " list   [lfn <pattern>] [pfn <pattern>] [<name> <pattern>]"
                        + linefeed
                        + " set    [var [value]]"
                        + linefeed);
    }

    /**
     * Works on the command contained within chunk of lines.
     *
     * @param lines is a list of lines with each line being a list of words that is split
     *     appropriately
     * @param command the command to be invoked.
     * @return number of entries affected, or -1 to stop processing.
     */
    public int work(List lines, String command) {
        // sanity checks
        if (command == null)
            throw new RuntimeException(
                    "The command to be applied to the file contents not specified");

        if (lines == null || lines.isEmpty()) return 0;

        String c_argnum = "Illegal number of arguments, ignoring!";
        int result = 0;
        // a map indexed by lfn
        Map entries = new HashMap();
        if (command.equals("insert") || command.equals("delete")) {
            for (Iterator it = lines.iterator(); it.hasNext(); ) {
                List words = (List) it.next();
                if (words.size() < 2) {
                    m_log.warn(c_argnum);
                } else {
                    Iterator i = words.listIterator();
                    String lfn = (String) i.next();
                    ReplicaCatalogEntry rce = new ReplicaCatalogEntry(noquote((String) i.next()));

                    while (i.hasNext()) {
                        String attr = (String) i.next();
                        int pos = attr.indexOf('=');
                        if (pos == -1) {
                            m_log.error(
                                    "attribute \""
                                            + attr
                                            + "\" without assignment, "
                                            + "assuming resource handle");
                            rce.setResourceHandle(attr);
                        } else {
                            rce.setAttribute(
                                    attr.substring(0, pos),
                                    unescape(noquote(attr.substring(pos + 1))));
                        }
                    }
                    rce.checkAndUpdateForPoolAttribute();

                    // PM-1582 merge metadata attributes in to the rce
                    if (this.mMetadataStore.containsLFN(lfn)) {
                        ReplicaLocation rl = this.mMetadataStore.getReplicaLocation(lfn);
                        if (rl.getPFNCount() != 1) {
                            m_log.error(
                                    "multiple metadata containing replica entries for "
                                            + rl
                                            + " entries");
                        }
                        rce.addAttribute(rl.getAllMetadata());
                    }

                    // check to see if the lfn is already there
                    // not doing a contains check as most of
                    // the times lfn is expected to be unique
                    // add all the old pfn's to the existing collection
                    Collection c = new ArrayList(1);
                    c.add(rce);
                    Object old = entries.put(lfn, c);
                    if (old != null) c.addAll((Collection) old);
                }
            } // end of iteration over the lines
            if (command.equals("insert")) {
                result = m_rc.insert(entries);
                m_log.info("inserted " + result + " entries");
            } else {
                result = m_rc.delete(entries, true);
                m_log.info("deleted " + result + " entries");
            }

        } else if (command.equals("lookup")) {

            Set<String> lfns = new HashSet();
            // each line has a single LFN
            for (Iterator it = lines.iterator(); it.hasNext(); ) {
                List<String> words = (List) it.next();
                if (words.size() != 1) {
                    m_log.warn(c_argnum);
                }
                String lfn = words.get(0);
                lfns.add(lfn);
            }
            Map<String, Collection<ReplicaCatalogEntry>> results = m_rc.lookup(lfns);
            result = results.size();

            // display results for LFN
            for (Iterator<Map.Entry<String, Collection<ReplicaCatalogEntry>>> it =
                            results.entrySet().iterator();
                    it.hasNext(); ) {
                Map.Entry<String, Collection<ReplicaCatalogEntry>> entry = it.next();
                String lfn = entry.getKey();
                Collection rces = entry.getValue();

                for (Iterator j = rces.iterator(); j.hasNext(); ) {
                    show(lfn, (ReplicaCatalogEntry) j.next());
                }
            }

            // try and figure out LFN's for which mappings were not found
            // and display them
            lfns.removeAll(results.keySet());
            for (String lfn : lfns) {
                lfnDoesNotExist(lfn);
            }
        }
        return result;
    }

    /**
     * Works on the command contained within one line.
     *
     * @param words is a list of the arguments, split appropriately
     * @return number of entries affected, or -1 to stop processing.
     */
    public int work(List words) {
        String c_argnum = "Illegal number of arguments, ignoring!";
        int result = 0;

        // sanity check
        if (words == null || words.size() == 0) return result;

        // separate command from arguments
        String cmd = ((String) words.remove(0)).toLowerCase();

        if (cmd.equals("help")) {
            showHelp();
        } else if (cmd.equals("lookup")) {
            m_rc.setReadOnly(true);
            for (Iterator i = words.iterator(); i.hasNext(); ) {
                String lfn = (String) i.next();
                Collection c = m_rc.lookup(lfn);
                m_log.info("found " + c.size() + " matches");

                for (Iterator j = c.iterator(); j.hasNext(); ) {
                    show(lfn, (ReplicaCatalogEntry) j.next());
                    result++;
                }
            }
        } else if (cmd.equals("list")) {
            m_rc.setReadOnly(true);
<<<<<<< HEAD
	    Map m = new HashMap();
	    for (Iterator i = words.iterator(); i.hasNext();) {
		String key = ((String) i.next()).toLowerCase();
		if (i.hasNext()) {
		    String val = (String) i.next();
		    m.put(key, val);
		}
	    }

	    Map lfns = m_rc.lookup(m);
	    if (lfns.size() > 0) {
		for (Iterator i = lfns.keySet().iterator(); i.hasNext();) {
		    String lfn = (String) i.next();
		    for (Iterator j = ((List) lfns.get(lfn)).iterator(); j
			    .hasNext();) {
			show(lfn, (ReplicaCatalogEntry) j.next());
			result++;
		    }
		}
		m_log.info("found " + result + " matches");
	    } else {
		m_log.info("no matches found");
	    }
	} else if (cmd.equals("insert") || cmd.equals("delete")) {
	    if (words.size() < 2) {
		m_log.warn(c_argnum);
	    } else {
		Iterator i = words.listIterator();
		String lfn = (String) i.next();
		ReplicaCatalogEntry rce = new ReplicaCatalogEntry(
			noquote( (String) i.next() ) );

		while (i.hasNext()) {
		    String attr = (String) i.next();
		    int pos = attr.indexOf('=');
		    if (pos == -1) {
			m_log.error("attribute \"" + attr
				+ "\" without assignment, "
				+ "assuming resource handle");
			rce.setResourceHandle(attr);
		    } else {
			rce.setAttribute(attr.substring(0, pos),
				unescape(noquote(attr.substring(pos + 1))));
		    }
		}
                //PM-813 backward support for pool attribute
=======
            Map m = new HashMap();
            for (Iterator i = words.iterator(); i.hasNext(); ) {
                String key = ((String) i.next()).toLowerCase();
                if (i.hasNext()) {
                    String val = (String) i.next();
                    m.put(key, val);
                } else {
                    m.put(key, null);
                }
            }

            Map lfns = m_rc.lookup(m);
            if (lfns.size() > 0) {
                for (Iterator i = lfns.keySet().iterator(); i.hasNext(); ) {
                    String lfn = (String) i.next();
                    for (Iterator j = ((List) lfns.get(lfn)).iterator(); j.hasNext(); ) {
                        show(lfn, (ReplicaCatalogEntry) j.next());
                        result++;
                    }
                }
                m_log.info("found " + result + " matches");
            } else {
                m_log.info("no matches found");
            }
        } else if (cmd.equals("insert") || cmd.equals("delete")) {
            if (words.size() < 2) {
                m_log.warn(c_argnum);
            } else {
                Iterator i = words.listIterator();
                String lfn = (String) i.next();
                ReplicaCatalogEntry rce = new ReplicaCatalogEntry(noquote((String) i.next()));

                while (i.hasNext()) {
                    String attr = (String) i.next();
                    int pos = attr.indexOf('=');
                    if (pos == -1) {
                        m_log.error(
                                "attribute \""
                                        + attr
                                        + "\" without assignment, "
                                        + "assuming resource handle");
                        rce.setResourceHandle(attr);
                    } else {
                        rce.setAttribute(
                                attr.substring(0, pos), unescape(noquote(attr.substring(pos + 1))));
                    }
                }
                // PM-813 backward support for pool attribute
>>>>>>> b91d602e
                rce.checkAndUpdateForPoolAttribute();

                if (cmd.equals("insert")) {
                    result = m_rc.insert(lfn, rce);
                    m_log.info("inserted " + result + " entries");
                } else {
                    result =
                            rce.getAttributeCount() == 0
                                    ? m_rc.delete(lfn, rce.getPFN())
                                    : m_rc.delete(lfn, rce);
                    m_log.info("deleted " + result + " entries");
                }
            }
        } else if (cmd.equals("remove")) {
            // do it the slow way, better debugging
            for (Iterator i = words.iterator(); i.hasNext(); ) {
                String lfn = (String) i.next();
                int count = m_rc.remove(lfn);
                result += count;
                if (count > 0) {
                    m_log.info("removed LFN " + lfn);
                } else {
                    m_log.info("ignoring unknown LFN " + lfn);
                }
            }
        } else if (cmd.equals("clear")) {
            result = m_rc.clear();
            m_log.info("removed " + result + " entries");
        } else if (cmd.equals("quit") || cmd.equals("exit")) {
            result = -1;
            m_log.info("Good-bye");
        } else if (cmd.equals("set")) {
            String key, value;
            switch (words.size()) {
                case 0: // show all
                    for (Iterator i = m_prefs.keySet().iterator(); i.hasNext(); ) {
                        key = (String) i.next();
                        value = (String) m_prefs.get(key);
                        System.out.println("set " + key + " " + value);
                        result++;
                    }
                    break;
                case 1: // show one
                    key = ((String) words.get(0)).toLowerCase();
                    if (m_prefs.containsKey(key)) {
                        value = (String) m_prefs.get(key);
                        System.out.println("set " + key + " " + value);
                        result++;
                    } else {
                        m_log.warn("no such preference");
                    }
                    break;
                case 2: // set one
                    enter((String) words.get(0), (String) words.get(1));
                    result++;
                    break;
                default: // other
                    m_log.warn(c_argnum);
                    break;
            }
        } else {
            // unknown command
            m_log.warn("Unknown command: " + cmd + ", ignoring!");
        }

        return result;
    }

    /**
     * Consumes commands that control the replica management.
     *
     * @param filename is the file to read from. If null, use stdin.
     * @exception IOException
     */
    public void parse(String filename) throws IOException {
        boolean prompt = (filename == null);

        LineNumberReader lnr = null;
        if (filename != null) {
            // connect to file, use non-interactive mode
            if (filename.equals("-"))
                // reading from a pipe, don't prompt
                lnr = new LineNumberReader(new InputStreamReader(System.in));
            else
                // reading from a file, don't prompt
                lnr = new LineNumberReader(new FileReader(filename));
        } else {
            // connect to stdin
            lnr = new LineNumberReader(new InputStreamReader(System.in));
        }

        int pos, result = 0;
        String line;
        StringTokenizer st;
        List words = new ArrayList();

        if (prompt) System.out.print("rc> ");
        while ((line = lnr.readLine()) != null) {
            // do away with superflous whitespaces and comments
            if ((pos = line.indexOf('#')) != -1) line = line.substring(0, pos);
            line = line.trim();

            // skip empty lines
            if (line.length() == 0) continue;

            // repeat what we are working on now
            m_log.debug("LINE " + lnr.getLineNumber() + ": " + line);
            words.clear();
            st = new StringTokenizer(line);
            while (st.hasMoreTokens()) words.add(st.nextToken());
            try {
                if (work(words) == -1) break;
            } catch (ReplicaCatalogException rce) {
                do {
                    RCClient.log(Level.ERROR, rce.getMessage());
                    rce = (ReplicaCatalogException) rce.getNextException();
                } while (rce != null);
                result = 1;
            } catch (RuntimeException rte) {
                do {
                    RCClient.log(Level.ERROR, rte.getClass() + " " + rte.getMessage());
                    rte = (RuntimeException) rte.getCause();
                } while (rte != null);
                result = 1;
            }
            if (prompt) System.out.print("rc> ");
        }

        // done
        if (prompt && line == null) System.out.println();
        lnr.close();

        // telmi, if something went wrong
        if (result == 1) throw new RuntimeException("Errors while processing input file");
    }

    /**
     * Consumes commands that control the replica management.
     *
     * @param filename is the file to read from.
     * @param command is the command that needs to be applied to the file contents
     * @exception IOException
     */
    public void parse(String filename, String command) throws IOException {
        LineNumberReader lnr = null;
        int chunk = m_chunk_factor;
        int lines_succ_worked = 0;

        if (command == null) {
            // throw an exception
            throw new RuntimeException(
                    "The command to be applied to the file contents not specified");
        }

        if (filename != null) {
            // connect to file, use non-interactive mode
            // reading from a file
            lnr = new LineNumberReader(new FileReader(filename));
        } else {
            // throw an exception
            throw new RuntimeException("File containing the mappings not specified");
        }

        int pos, result = 0;
        String line = null;
        StringTokenizer st;
        List words;

        // set the batch mode to true
        m_batch = true;

        // contains the number of valid lines read so far in the current block
        int counter = 0;
        List mappings = new ArrayList(chunk);

        while (true) {
            while (counter < chunk && (line = lnr.readLine()) != null) {
                // do away with superflous whitespaces and comments
                if ((pos = line.indexOf('#')) != -1) line = line.substring(0, pos);
                line = line.trim();

                // skip empty lines
                if (line.length() == 0) continue;

                // repeat what we are working on now
                m_total_lines_worked = lnr.getLineNumber();
                m_log.debug("LINE " + m_total_lines_worked + ": " + line);
                words = new ArrayList(chunk);
                st = new StringTokenizer(line);
                while (st.hasMoreTokens()) words.add(st.nextToken());

                // add to the mappings
                counter++;
                mappings.add(words);
            }

            // hand off the mappings for work
            try {
                lines_succ_worked = work(mappings, command);
                m_total_lines_succ_worked += lines_succ_worked;
            } catch (ReplicaCatalogException rce) {
                do {
                    RCClient.log(Level.ERROR, rce.getMessage());
                    rce = (ReplicaCatalogException) rce.getNextException();
                } while (rce != null);
                result = 1;
            } catch (RuntimeException rte) {
                RCClient.log(Level.ERROR, rte.getMessage());
                result = 1;
            } finally {
                // log the number of lines successfully worked
                m_log.info("Successfully worked on " + m_total_lines_succ_worked + " lines.");
                mappings.clear();
            }
            m_log.info("Worked till line " + m_total_lines_worked);
            // System.out.println();

            // get out of the loop if end
            if (line == null) break;
            else counter = 0;
        }

        // done
        lnr.close();

        // telmi, if something went wrong
        if (result == 1) throw new RuntimeException("Errors while processing input file");
    }

    /**
     * Looks up for the conf property in the command line arguments passed to the RCClient
     *
     * @param opts command line arguments
     * @param confChar short char corresponding to the conf property
     * @return path to the property file
     */
    private String lookupConfProperty(String[] opts, char confChar) {
        LongOpt[] longOptions = new LongOpt[1];
        longOptions[0] = new LongOpt("conf", LongOpt.REQUIRED_ARGUMENT, null, confChar);
        // Create a clone before passing it to the GetOpts
        // Getopts changes the ordering of the array.
        String[] optsClone = new String[opts.length];
        for (int i = 0; i < opts.length; i++) {
            optsClone[i] = opts[i];
        }

        Getopt g = new Getopt("RCClient", optsClone, confChar + ":", longOptions, false);
        g.setOpterr(false);
        String propertyFilePath = null;
        int option = 0;
        while ((option = g.getopt()) != -1) {
            if (option == confChar) {
                propertyFilePath = g.getOptarg();
                break;
            }
        }
        return propertyFilePath;
    }

    /**
     * Parses metadata files and loads them into a ReplicaStore
     *
     * @param files
     * @return
     */
    private boolean parseMetadataFiles(String[] files) {
        boolean connect = true;

        PegasusBag bag = new PegasusBag();
        PegasusProperties props = PegasusProperties.nonSingletonInstance();
        props.setProperty(ReplicaCatalog.c_prefix, "Meta");
        LogManager logger = LogManagerFactory.loadSingletonInstance(this.m_pegasus_props);
        bag.add(PegasusBag.PEGASUS_LOGMANAGER, logger);

        // we need to ensure any replica catalog properties specified by -D option on command line
        // are unset, as they have the highest priortity and interfere with Replica Factory loading
        // the meta files backend
        Properties removeFromSystem = new Properties();
        for (String name : System.getProperties().stringPropertyNames()) {
            if (name.startsWith(ReplicaCatalog.c_prefix)) {
                removeFromSystem.setProperty(name, System.clearProperty(name));
            }
        }

        for (String file : files) {
            props.setProperty(ReplicaCatalog.c_prefix + "." + ReplicaCatalog.FILE_KEY, file);
            bag.add(PegasusBag.PEGASUS_PROPERTIES, props);
            ReplicaCatalog rc = null;
            try {
                rc = ReplicaFactory.loadInstance(bag);
            } catch (Exception ex) {
                // connection failed can be ignored, as some meta files may not exist
                // in case where jobs are not launched via kickstart
                if (ex.getMessage().startsWith(ReplicaFactory.CONNECT_TO_RC_FAILED_MESSAGE)) {
                    m_log.warn("Unable to connect to meta file " + file, ex);
                    continue;
                } else {
                    m_log.error("Error encountered while connecting to meta file " + file, ex);
                    connect = false;
                    break;
                }
            }
            // add all contents of the rc backend into the store
            mMetadataStore.add(rc.lookup(new HashMap()));
            m_log.info("Loaded metadata from file " + file);
        }

        // add back any system properties that were removed
        for (String name : removeFromSystem.stringPropertyNames()) {
            System.setProperty(name, removeFromSystem.getProperty(name));
        }
        return connect;
    }

    /**
     * Manipulate entries in a given replica catalog implementation.
     *
     * @param args are the commandline arguments.
     */
    public static void main(String[] args) {
        int result = 0;
        int level = Level.ERROR_INT;
        RCClient me = null;

        try {
            // create an instance of self
            me = new RCClient("pegasus-rc-client");
            me.initialize(args, 'c');
            if (args.length == 0) {
                me.m_log.error("Please provide the required options.");
                me.showUsage();
                System.exit(1);
            }
            // get the command line options
            Getopt opts =
                    new Getopt(
                            me.m_application,
                            args,
                            "f:hp:vVi:d:l:c:m:P:",
                            me.generateValidOptions());
            opts.setOpterr(false);

            String arg;
            String filename = null;
            String metaFiles = null;
            String property_prefix = null;
            int pos, option = -1;
            boolean interactive = false;
            String command = null;
            while ((option = opts.getopt()) != -1) {
                switch (option) {
                    case 'V':
                        System.out.println("$Id$");
                        System.out.println("Pegasus version " + Version.instance().toString());
                        return;
                    case 'v':
                        level -= 10000;
                        break;
                    case 'f':
                        arg = opts.getOptarg();
                        interactive = true;
                        if (arg != null) filename = arg;
                        break;
                    case 'p':
                        arg = opts.getOptarg();
                        if (arg != null && (pos = arg.indexOf('=')) != -1)
                            me.enter(arg.substring(0, pos), arg.substring(pos + 1));
                        break;
                    case 'P': // prefix
                        arg = opts.getOptarg();
                        if (arg != null) property_prefix = arg;
                        break;
                    case 'i':
                        arg = opts.getOptarg();
                        command = "insert";
                        if (arg != null) filename = arg;
                        break;
                    case 'd':
                        arg = opts.getOptarg();
                        command = "delete";
                        if (arg != null) filename = arg;
                        break;
                    case 'l':
                        arg = opts.getOptarg();
                        command = "lookup";
                        if (arg != null) filename = arg;
                        break;
                    case 'c': // conf
                        // do nothing
                        break;
                    case 'm': // meta
                        arg = opts.getOptarg();
                        if (arg != null) metaFiles = arg;
                        break;
                    case 'h':
                    default:
                        me.showUsage();
                        return;
                }
            }

            // Set verbosity level
            me.setLevel(level);
            // now work with me
            me.connect(me.m_pegasus_props, property_prefix, me.m_conf_property_file);
            RCClient.log(Level.DEBUG, "connected to backend");

            // PM-1582 check if there are meta files to parse
            if (metaFiles != null) {
                if (!me.parseMetadataFiles(metaFiles.split(","))) {
                    throw new ReplicaCatalogException(
                            "unable to parse metadata files " + metaFiles);
                }
            }

            // are there any remaining CLI arguments?
            if (opts.getOptind() < args.length) {
                // there are CLI arguments
                if (filename != null) {
                    // you must not use -f and CLI extra args
                    throw new RuntimeException(
                            "The -f|-i|-d|-l option and CLI arguments " + "are mutually exclusive");
                } else {
                    // just work on one (virtual, already shell-spit) line
                    List words = new ArrayList();
                    for (int i = opts.getOptind(); i < args.length; ++i) words.add(args[i]);
                    me.work(words);
                    RCClient.log(Level.DEBUG, "done with CLI commands");
                }
            } else {
                // no CLI args, use single command or interactive mode
                if (interactive && command != null) {
                    throw new RuntimeException(
                            "The -f and -i|-d|-l options are mutually exclusive");
                }
                // in interactive mode parse each line
                if (interactive) me.parse(filename);
                // in the command mode parse chunks of lines together
                else if (command != null) me.parse(filename, command);

                RCClient.log(Level.DEBUG, "done parsing commands");
            }

        } catch (ReplicaCatalogException rce) {
            do {
                RCClient.log(Level.FATAL, rce.getMessage());
                rce = (ReplicaCatalogException) rce.getNextException();
            } while (rce != null);
            result = 1;
        } catch (RuntimeException rte) {
            Exception org = rte;
            do {
                RCClient.log(Level.FATAL, rte.getClass() + " " + rte.getMessage());
                rte = (RuntimeException) rte.getCause();
            } while (rte != null);

            // print stack trace if debug or higher
            // or logmanger is not set at all
            if (me == null || me.m_log == null || me.m_log.getLevel().toInt() <= Level.DEBUG_INT) {
                org.printStackTrace();
            }

            result = 1;
        } catch (Exception e) {
            RCClient.log(Level.FATAL, e.getMessage());
            e.printStackTrace();
            result = 2;
        } finally {
            me.close();
            RCClient.log(Level.DEBUG, "disconnected from backend");
        }

        // log event completion in rls logger
        me.m_pegasus_logger.logEventCompletion();

        // get out
        if (result != 0) {
            RCClient.log(Level.ERROR, "non-zero exit-code " + result);
            System.exit(result);
        }
    }

    /** Sets the chunk factor for chunking up large input files. */
    private void determineChunkFactor() {
        int size = RCClient.DEFAULT_CHUNK_FACTOR;

        try {
            Properties properties =
                    CommonProperties.instance().matchingSubset(ReplicaCatalog.c_prefix, false);
            String s = properties.getProperty(ReplicaCatalog.BATCH_KEY);
            size = Integer.parseInt(s);
        } catch (Exception e) {
        }

        m_chunk_factor = size;
    }
}<|MERGE_RESOLUTION|>--- conflicted
+++ resolved
@@ -637,54 +637,6 @@
             }
         } else if (cmd.equals("list")) {
             m_rc.setReadOnly(true);
-<<<<<<< HEAD
-	    Map m = new HashMap();
-	    for (Iterator i = words.iterator(); i.hasNext();) {
-		String key = ((String) i.next()).toLowerCase();
-		if (i.hasNext()) {
-		    String val = (String) i.next();
-		    m.put(key, val);
-		}
-	    }
-
-	    Map lfns = m_rc.lookup(m);
-	    if (lfns.size() > 0) {
-		for (Iterator i = lfns.keySet().iterator(); i.hasNext();) {
-		    String lfn = (String) i.next();
-		    for (Iterator j = ((List) lfns.get(lfn)).iterator(); j
-			    .hasNext();) {
-			show(lfn, (ReplicaCatalogEntry) j.next());
-			result++;
-		    }
-		}
-		m_log.info("found " + result + " matches");
-	    } else {
-		m_log.info("no matches found");
-	    }
-	} else if (cmd.equals("insert") || cmd.equals("delete")) {
-	    if (words.size() < 2) {
-		m_log.warn(c_argnum);
-	    } else {
-		Iterator i = words.listIterator();
-		String lfn = (String) i.next();
-		ReplicaCatalogEntry rce = new ReplicaCatalogEntry(
-			noquote( (String) i.next() ) );
-
-		while (i.hasNext()) {
-		    String attr = (String) i.next();
-		    int pos = attr.indexOf('=');
-		    if (pos == -1) {
-			m_log.error("attribute \"" + attr
-				+ "\" without assignment, "
-				+ "assuming resource handle");
-			rce.setResourceHandle(attr);
-		    } else {
-			rce.setAttribute(attr.substring(0, pos),
-				unescape(noquote(attr.substring(pos + 1))));
-		    }
-		}
-                //PM-813 backward support for pool attribute
-=======
             Map m = new HashMap();
             for (Iterator i = words.iterator(); i.hasNext(); ) {
                 String key = ((String) i.next()).toLowerCase();
@@ -733,7 +685,6 @@
                     }
                 }
                 // PM-813 backward support for pool attribute
->>>>>>> b91d602e
                 rce.checkAndUpdateForPoolAttribute();
 
                 if (cmd.equals("insert")) {
