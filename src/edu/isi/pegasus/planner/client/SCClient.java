/**
 * Copyright 2007-2008 University Of Southern California
 *
 * <p>Licensed under the Apache License, Version 2.0 (the "License"); you may not use this file
 * except in compliance with the License. You may obtain a copy of the License at
 *
 * <p>http://www.apache.org/licenses/LICENSE-2.0
 *
 * <p>Unless required by applicable law or agreed to in writing, software distributed under the
 * License is distributed on an "AS IS" BASIS, WITHOUT WARRANTIES OR CONDITIONS OF ANY KIND, either
 * express or implied. See the License for the specific language governing permissions and
 * limitations under the License.
 */
package edu.isi.pegasus.planner.client;

<<<<<<< HEAD
import com.fasterxml.jackson.databind.MapperFeature;
import com.fasterxml.jackson.databind.ObjectMapper;
import com.fasterxml.jackson.dataformat.yaml.YAMLFactory;
import com.fasterxml.jackson.dataformat.yaml.YAMLGenerator;
=======
>>>>>>> 96a884ba
import edu.isi.pegasus.common.logging.LogManager;
import edu.isi.pegasus.common.logging.LogManagerFactory;
import edu.isi.pegasus.common.util.FactoryException;
import edu.isi.pegasus.planner.catalog.SiteCatalog;
import edu.isi.pegasus.planner.catalog.site.SiteFactory;
import edu.isi.pegasus.planner.catalog.site.classes.SiteDataVisitor;
import edu.isi.pegasus.planner.catalog.site.classes.SiteStore;
import edu.isi.pegasus.planner.catalog.site.classes.XML3PrintVisitor;
import edu.isi.pegasus.planner.catalog.site.classes.XML4PrintVisitor;
import gnu.getopt.Getopt;
import gnu.getopt.LongOpt;
import java.io.BufferedWriter;
import java.io.File;
import java.io.FileWriter;
import java.io.IOException;
import java.io.PrintWriter;
import java.io.StringWriter;
import java.util.ArrayList;
import java.util.Date;
import java.util.List;
import java.util.StringTokenizer;

/**
 * A client to convert site catalog between different formats.
 *
 * @author Karan Vahi
 * @author Gaurang Mehta gmehta@isi.edu
 * @version $Revision$
 */
public class SCClient extends Executable {

    /** The input files. */
    private List<String> mInputFiles;

    /** The output file that is written out. */
    private String mOutputFile;

    /** The output format for the site catalog. */
    private String mOutputFormat;

    /** The input format for the site catalog. */
    private String mInputFormat;

    /** Denotes the logging level that is to be used for logging the messages. */
    private int mLoggingLevel;
<<<<<<< HEAD
    
    /**
     * Boolean indicating whether to do variable expansion or not
     */
    private boolean mDoVariableExpansion;
=======
>>>>>>> 96a884ba

    /** The default constructor. */
    public SCClient() {
        super();
    }

    public void initialize(String[] opts) {
        super.initialize(opts);
        // the output format is whatever user specified in the properties
<<<<<<< HEAD
        mOutputFormat = "YAML";
        mInputFormat = "XML";
        mLoggingLevel = LogManager.WARNING_MESSAGE_LEVEL;
        // mText = false;
        //PM-1464 by default have variable expansion disabled
        mDoVariableExpansion = false;
=======
        mOutputFormat = mProps.getPoolMode();
        mInputFormat = "XML";
        mLoggingLevel = LogManager.WARNING_MESSAGE_LEVEL;
        // mText = false;

>>>>>>> 96a884ba
        mInputFiles = null;
        mOutputFile = null;
    }

    /**
     * Sets up the logging options for this class. Looking at the properties file, sets up the
     * appropriate writers for output and stderr.
     */
    protected void setupLogging() {
        // setup the logger for the default streams.
        mLogger = LogManagerFactory.loadSingletonInstance(mProps);
        mLogger.logEventStart("event.pegasus.pegasus-sc-converter", "pegasus.version", mVersion);
    }
    /** Loads all the properties that would be needed by the Toolkit classes */
    public void loadProperties() {}

    public LongOpt[] generateValidOptions() {
        LongOpt[] longopts = new LongOpt[9];
<<<<<<< HEAD
        longopts[0] = new LongOpt("input", LongOpt.REQUIRED_ARGUMENT, null, 'i');
        longopts[1] = new LongOpt("output", LongOpt.REQUIRED_ARGUMENT, null, 'o');
        longopts[2] = new LongOpt("oformat", LongOpt.REQUIRED_ARGUMENT, null, 'O');
        longopts[3] = new LongOpt("help", LongOpt.NO_ARGUMENT, null, 'h');
        longopts[4] = new LongOpt("version", LongOpt.NO_ARGUMENT, null, 'V');
        longopts[5] = new LongOpt("verbose", LongOpt.NO_ARGUMENT, null, 'v');
        longopts[6] = new LongOpt("quiet", LongOpt.NO_ARGUMENT, null, 'q');
        longopts[7] = new LongOpt("conf", LongOpt.REQUIRED_ARGUMENT, null, 'c');
        longopts[8] = new LongOpt("expand", LongOpt.NO_ARGUMENT, null, 'e');
=======
        longopts[0] = new LongOpt("files", LongOpt.REQUIRED_ARGUMENT, null, 'f');
        longopts[1] = new LongOpt("input", LongOpt.REQUIRED_ARGUMENT, null, 'i');
        longopts[2] = new LongOpt("output", LongOpt.REQUIRED_ARGUMENT, null, 'o');
        longopts[3] = new LongOpt("oformat", LongOpt.REQUIRED_ARGUMENT, null, 'O');
        longopts[4] = new LongOpt("help", LongOpt.NO_ARGUMENT, null, 'h');
        longopts[5] = new LongOpt("version", LongOpt.NO_ARGUMENT, null, 'V');
        longopts[6] = new LongOpt("verbose", LongOpt.NO_ARGUMENT, null, 'v');
        longopts[7] = new LongOpt("quiet", LongOpt.NO_ARGUMENT, null, 'q');
        longopts[8] = new LongOpt("conf", LongOpt.REQUIRED_ARGUMENT, null, 'c');
>>>>>>> 96a884ba
        return longopts;
    }

    /**
     * Call the correct commands depending on options.
     *
     * @param opts Command options
     */
    public void executeCommand() throws IOException {
        LongOpt[] longOptions = generateValidOptions();

        Getopt g =
                new Getopt(
<<<<<<< HEAD
                        "SCClient", getCommandLineOptions(), "elhvqVi:o:O:c:", longOptions, false);
=======
                        "SCClient", getCommandLineOptions(), "lhvqVi:o:O:f:c:", longOptions, false);
>>>>>>> 96a884ba

        int option = 0;
        while ((option = g.getopt()) != -1) {
            switch (option) {
<<<<<<< HEAD
                case 'e': // expand
                    mDoVariableExpansion = true;
                    break;
                
=======
                case 'f': // files
                    StringTokenizer st = new StringTokenizer(g.getOptarg(), ",");
                    mInputFiles = new ArrayList<String>(st.countTokens());
                    while (st.hasMoreTokens()) {
                        mInputFiles.add(st.nextToken());
                    }
                    break;

>>>>>>> 96a884ba
                case 'i': // input
                    StringTokenizer str = new StringTokenizer(g.getOptarg(), ",");
                    mInputFiles = new ArrayList<String>(str.countTokens());
                    while (str.hasMoreTokens()) {
                        mInputFiles.add(str.nextToken());
                    }
                    break;

                case 'o': // output
                    mOutputFile = g.getOptarg();
                    break;

                case 'O': // oformat
                    mOutputFormat = g.getOptarg();
                    break;

                case 'h': // help
                    printLongVersion();
                    System.exit(0);
                    break;

                case 'V': // version
                    System.out.println(getGVDSVersion());
                    System.exit(0);
                    break;

<<<<<<< HEAD
=======
                    /*
                    case 'l': // Precedence for local or remote
                        mLocalPrec = true;
                        break;
                         */

>>>>>>> 96a884ba
                case 'v': // Verbose mode
                    incrementLogging();
                    break;

                case 'q': // Quiet mode
                    decrementLogging();
                    break;

                case 'c': // conf
                    // do nothing
                    break;

                default:
                    mLogger.log(
                            "Unrecognized option or Invalid argument to option : "
                                    + (char) g.getOptopt(),
                            LogManager.FATAL_MESSAGE_LEVEL);
                    printShortVersion();
                    System.exit(1);
            }
        }
        if (getLoggingLevel() >= 0) {
            // set the logging level only if -v was specified
            // else bank upon the the default logging level
            mLogger.setLevel(getLoggingLevel());
        } else {
            // set log level to FATAL only
            mLogger.setLevel(LogManager.FATAL_MESSAGE_LEVEL);
        }
        if (mInputFiles == null
                || mInputFiles.isEmpty()
                || mOutputFile == null
                || mOutputFile.isEmpty()) {
            mLogger.log(
                    "Please provide the input and the output file", LogManager.ERROR_MESSAGE_LEVEL);
            this.printShortVersion();
            System.exit(1);
        }
<<<<<<< HEAD
        String result = null;
        try{
            result = this.parseInputFiles(mInputFiles, mInputFormat, mOutputFormat);
        }
        catch(IllegalArgumentException e){
            if(e.getMessage().contains( "No enum constant")){
                mLogger.log( "Consider using the -e option. Conversion fails if you use variables for specifying enum values in the input site catalog.",
                             e,
                             LogManager.ERROR_MESSAGE_LEVEL);
            }    
            else{
                throw e;
            }
        }
        if (result != null) {
            // write out the result to the output file
            this.toFile(mOutputFile, result);
        }
=======
        String result = this.parseInputFiles(mInputFiles, mInputFormat, mOutputFormat);
        // write out the result to the output file
        this.toFile(mOutputFile, result);
>>>>>>> 96a884ba
    }

    /** Increments the logging level by 1. */
    public void incrementLogging() {
        mLoggingLevel++;
    }

    /** Decrements the logging level by 1. */
    public void decrementLogging() {
        mLoggingLevel--;
    }

    /**
     * Returns the logging level.
     *
     * @return the logging level.
     */
    public int getLoggingLevel() {
        return mLoggingLevel;
    }

    /**
     * Parses the input files in the input format and returns a String in the output format.
     *
     * @param inputFiles list of input files that need to be converted
     * @param inputFormat input format of the input files
     * @param outputFormat output format of the output file
     * @return String in output format
     * @throws java.io.IOException
     */
    public String parseInputFiles(List<String> inputFiles, String inputFormat, String outputFormat)
            throws IOException {
        // sanity check
        if (inputFiles == null || inputFiles.isEmpty()) {
            throw new IOException("Input files not specified. Specify the --input option");
        }

        // mLogger.log( "Input  format detected is " + inputFormat , LogManager.DEBUG_MESSAGE_LEVEL
        // );
        mLogger.log("Output format detected is " + outputFormat, LogManager.DEBUG_MESSAGE_LEVEL);

        SiteStore result = new SiteStore();
        for (String inputFile : inputFiles) {
            // switch on input format.
            if (inputFormat.equals("XML")) {
                SiteCatalog catalog = null;

                /* load the catalog using the factory */
                try {
                    mProps.setProperty("pegasus.catalog.site.file", inputFile);
                    mProps.setProperty(SiteCatalog.c_prefix, mInputFormat);
<<<<<<< HEAD
                    mProps.setProperty(SiteCatalog.c_prefix + '.' + SiteCatalog.VARIABLE_EXPANSION_KEY, 
                                        Boolean.toString(mDoVariableExpansion));
=======
>>>>>>> 96a884ba
                    catalog = SiteFactory.loadInstance(mProps);

                    /* load all sites in site catalog */
                    List<String> s = new ArrayList<String>(1);
                    s.add("*");
                    mLogger.log(
                            "Loaded  " + catalog.load(s) + " number of sites ",
                            LogManager.DEBUG_MESSAGE_LEVEL);

                    /* query for the sites, and print them out */
                    mLogger.log(
                            "Sites loaded are " + catalog.list(), LogManager.DEBUG_MESSAGE_LEVEL);
                    for (String site : catalog.list()) {
                        result.addEntry(catalog.lookup(site));
                    }
<<<<<<< HEAD
                    if (outputFormat.contains("XML")) {
                        SiteDataVisitor xml = null;
                        StringWriter writer = new StringWriter();

                        if (outputFormat.equals("XML3")) {
                            xml = new XML3PrintVisitor();
                        } else {
                            xml = new XML4PrintVisitor();
                        }

                        xml.initialize(writer);
                        result.accept(xml);

                        return writer.toString();
                    } else {
                        if (outputFormat.equals("YAML")) {
                            // in case of yaml we write it directly to the output file so we are
                            // returning null..
                            ObjectMapper mapper =
                                    new ObjectMapper(
                                            new YAMLFactory()
                                                    .configure(
                                                            YAMLGenerator.Feature.INDENT_ARRAYS,
                                                            true));
                            mapper.configure(MapperFeature.ALLOW_COERCION_OF_SCALARS, false);
                            return mapper.writeValueAsString(result);
                        }
                    }
=======

                    SiteDataVisitor xml = null;
                    StringWriter writer = new StringWriter();

                    if (outputFormat.equals("XML3")) {
                        xml = new XML3PrintVisitor();
                    } else {
                        xml = new XML4PrintVisitor();
                    }

                    xml.initialize(writer);
                    result.accept(xml);

                    return writer.toString();
>>>>>>> 96a884ba
                } finally {
                    /* close the connection */
                    try {
                        catalog.close();
                    } catch (Exception e) {
                    }
                }
            } else {
                throw new IOException(
                        "Invalid input format. Only input format supported in XML. The client will auto-detect if the input is in version 3 or 4.");
            } // end of input format xml
        } // end of iteration through input files.

        return null;
    }

    /** Returns the short help. */
    public void printShortVersion() {
        String text =
                "\n $Id$ "
                        + "\n "
                        + getGVDSVersion()
                        + "\n Usage: pegasus-sc-converter [-Dprop  [..]]  -i <list of input files> -o <output file to write> "
                        + "\n        [-O <output format>] [-c <path to property file>] [-v] [-q] [-V] [-h]\n";

        System.out.print(text);
    }

    public void printLongVersion() {
        String text =
                "\n $Id$ "
                        + "\n "
                        + getGVDSVersion()
<<<<<<< HEAD
                        + "\n pegasus-sc-converter - Parses the site catalogs in old format (XML and generates site catalog in " 
                        + "\n new format (YAML)"
                        + "\n "
                        + "\n Usage: pegasus-sc-converter [-Dprop  [..]]  --input <list of input files> --output <output file to write> "
                        + "\n          [--iformat input format] [--oformat <output format>] [--conf <path to property file>] [--verbose]"
                        + "\n          [--quiet] [--Version] [--help]"
=======
                        + "\n pegasus-sc-converter - Parses the site catalogs in old format ( XML3 ) and generates site catalog in new format ( XML4 )"
                        + "\n "
                        + "\n Usage: pegasus-sc-converter [-Dprop  [..]]  --input <list of input files> --output <output file to write> "
                        + "\n        [--iformat input format] [--oformat <output format>] [--conf <path to property file>] [--verbose] [--quiet] [--Version] [--help]"
>>>>>>> 96a884ba
                        + "\n"
                        + "\n"
                        + "\n Mandatory Options "
                        + "\n"
                        + "\n -i |--input      comma separated list of input files to convert "
                        + "\n -o |--output     the output file to which the output needs to be written to."
                        + "\n"
                        + "\n"
                        + "\n Other Options "
<<<<<<< HEAD
                        + "\n -O |--oformat    the output format of the file. Usually [YAML] "
                        + "\n -c |--conf       path to  property file"
                        + "\n -e |--expand     sets variable expansion on. Any variables in input files " 
                        + "\n                  will be expanded and their values will be written out to " 
                        + "\n                  output site catalog. "
=======
                        + "\n"
                        +
                        // "\n -I |--iformat    the input format for the files . Can be [XML , Text]
                        // "  +
                        "\n -O |--oformat    the output format of the file. Usually [XML4] "
                        + "\n -c |--conf       path to  property file"
>>>>>>> 96a884ba
                        + "\n -v |--verbose    increases the verbosity of messages about what is going on"
                        + "\n -q |--quiet      decreases the verbosity of messages about what is going on"
                        + "\n -V |--version    displays the version of the Pegasus Workflow Planner"
                        + "\n -h |--help       generates this help."
                        + "\n"
                        + "\n"
<<<<<<< HEAD
                        + "\n Example Usage "
                        + "\n"
                        + "\n pegasus-sc-converter  -i sites.xml -o sites.yml  -O YAML -vvvvv\n";
=======
                        + "\n Deprecated Options "
                        + "\n"
                        +
                        // "\n --text | -t        To convert an xml site catalog file to the
                        // multiline site catalog file." +
                        // "\n                    Use --iformat instead " +
                        // "\n" +
                        "\n --files | -f  The local text site catalog file|files to be converted to "
                        + "\n                    xml or text. This file needs to be in multiline textual "
                        + "\n                    format not the single line or in xml format if converting "
                        + "\n                    to text format. See $PEGASUS_HOME/etc/sample.sites.txt. "
                        + "\n"
                        + "\n"
                        + "\n Example Usage "
                        + "\n"
                        + "\n pegasus-sc-converter  -i sites.xml -o sites.xml.new  -O XML3 -vvvvv\n";
>>>>>>> 96a884ba

        System.out.print(text);
    }

    /**
     * Writes out to a file, a string.
     *
     * @param filename the fully qualified path name to the file.
     * @param output the text that needs to be written to the file.
     * @throws IOException
     */
    public void toFile(String filename, String output) throws IOException {
        if (filename == null) {
            throw new IOException(
                    "Please specify a file to write the output to using --output option ");
        }

        File outfile = new File(filename);

        PrintWriter pw = new PrintWriter(new BufferedWriter(new FileWriter(outfile)));
        pw.println(output);
        pw.close();
        mLogger.log(
                "Written out the converted file to " + filename, LogManager.CONSOLE_MESSAGE_LEVEL);
    }

    public static void main(String[] args) throws Exception {

        SCClient me = new SCClient();
        int result = 0;
        double starttime = new Date().getTime();
        double execTime = -1;

        try {
            me.initialize(args);
            me.executeCommand();
        } catch (IOException ioe) {
            me.log(convertException(ioe, me.getLoggingLevel()), LogManager.FATAL_MESSAGE_LEVEL);
            result = 1;
        } catch (FactoryException fe) {
            me.log(convertException(fe, me.getLoggingLevel()), LogManager.FATAL_MESSAGE_LEVEL);
            result = 2;
        } catch (Exception e) {
            // unaccounted for exceptions
            me.log(convertException(e, me.getLoggingLevel()), LogManager.FATAL_MESSAGE_LEVEL);
            result = 3;
        } finally {
            double endtime = new Date().getTime();
            execTime = (endtime - starttime) / 1000;
        }

        // warn about non zero exit code
        if (result != 0) {
            me.log("Non-zero exit-code " + result, LogManager.WARNING_MESSAGE_LEVEL);
        } else {
            // log the time taken to execute
            me.log(
                    "Time taken to execute is " + execTime + " seconds",
                    LogManager.INFO_MESSAGE_LEVEL);
        }

        me.log("Exiting with exitcode " + result, LogManager.DEBUG_MESSAGE_LEVEL);
        me.mLogger.logEventCompletion();
        System.exit(result);
    }
}<|MERGE_RESOLUTION|>--- conflicted
+++ resolved
@@ -13,13 +13,10 @@
  */
 package edu.isi.pegasus.planner.client;
 
-<<<<<<< HEAD
 import com.fasterxml.jackson.databind.MapperFeature;
 import com.fasterxml.jackson.databind.ObjectMapper;
 import com.fasterxml.jackson.dataformat.yaml.YAMLFactory;
 import com.fasterxml.jackson.dataformat.yaml.YAMLGenerator;
-=======
->>>>>>> 96a884ba
 import edu.isi.pegasus.common.logging.LogManager;
 import edu.isi.pegasus.common.logging.LogManagerFactory;
 import edu.isi.pegasus.common.util.FactoryException;
@@ -65,14 +62,9 @@
 
     /** Denotes the logging level that is to be used for logging the messages. */
     private int mLoggingLevel;
-<<<<<<< HEAD
-    
-    /**
-     * Boolean indicating whether to do variable expansion or not
-     */
+
+    /** Boolean indicating whether to do variable expansion or not */
     private boolean mDoVariableExpansion;
-=======
->>>>>>> 96a884ba
 
     /** The default constructor. */
     public SCClient() {
@@ -82,20 +74,12 @@
     public void initialize(String[] opts) {
         super.initialize(opts);
         // the output format is whatever user specified in the properties
-<<<<<<< HEAD
         mOutputFormat = "YAML";
         mInputFormat = "XML";
         mLoggingLevel = LogManager.WARNING_MESSAGE_LEVEL;
         // mText = false;
-        //PM-1464 by default have variable expansion disabled
+        // PM-1464 by default have variable expansion disabled
         mDoVariableExpansion = false;
-=======
-        mOutputFormat = mProps.getPoolMode();
-        mInputFormat = "XML";
-        mLoggingLevel = LogManager.WARNING_MESSAGE_LEVEL;
-        // mText = false;
-
->>>>>>> 96a884ba
         mInputFiles = null;
         mOutputFile = null;
     }
@@ -114,7 +98,6 @@
 
     public LongOpt[] generateValidOptions() {
         LongOpt[] longopts = new LongOpt[9];
-<<<<<<< HEAD
         longopts[0] = new LongOpt("input", LongOpt.REQUIRED_ARGUMENT, null, 'i');
         longopts[1] = new LongOpt("output", LongOpt.REQUIRED_ARGUMENT, null, 'o');
         longopts[2] = new LongOpt("oformat", LongOpt.REQUIRED_ARGUMENT, null, 'O');
@@ -124,17 +107,6 @@
         longopts[6] = new LongOpt("quiet", LongOpt.NO_ARGUMENT, null, 'q');
         longopts[7] = new LongOpt("conf", LongOpt.REQUIRED_ARGUMENT, null, 'c');
         longopts[8] = new LongOpt("expand", LongOpt.NO_ARGUMENT, null, 'e');
-=======
-        longopts[0] = new LongOpt("files", LongOpt.REQUIRED_ARGUMENT, null, 'f');
-        longopts[1] = new LongOpt("input", LongOpt.REQUIRED_ARGUMENT, null, 'i');
-        longopts[2] = new LongOpt("output", LongOpt.REQUIRED_ARGUMENT, null, 'o');
-        longopts[3] = new LongOpt("oformat", LongOpt.REQUIRED_ARGUMENT, null, 'O');
-        longopts[4] = new LongOpt("help", LongOpt.NO_ARGUMENT, null, 'h');
-        longopts[5] = new LongOpt("version", LongOpt.NO_ARGUMENT, null, 'V');
-        longopts[6] = new LongOpt("verbose", LongOpt.NO_ARGUMENT, null, 'v');
-        longopts[7] = new LongOpt("quiet", LongOpt.NO_ARGUMENT, null, 'q');
-        longopts[8] = new LongOpt("conf", LongOpt.REQUIRED_ARGUMENT, null, 'c');
->>>>>>> 96a884ba
         return longopts;
     }
 
@@ -148,30 +120,15 @@
 
         Getopt g =
                 new Getopt(
-<<<<<<< HEAD
                         "SCClient", getCommandLineOptions(), "elhvqVi:o:O:c:", longOptions, false);
-=======
-                        "SCClient", getCommandLineOptions(), "lhvqVi:o:O:f:c:", longOptions, false);
->>>>>>> 96a884ba
 
         int option = 0;
         while ((option = g.getopt()) != -1) {
             switch (option) {
-<<<<<<< HEAD
                 case 'e': // expand
                     mDoVariableExpansion = true;
                     break;
-                
-=======
-                case 'f': // files
-                    StringTokenizer st = new StringTokenizer(g.getOptarg(), ",");
-                    mInputFiles = new ArrayList<String>(st.countTokens());
-                    while (st.hasMoreTokens()) {
-                        mInputFiles.add(st.nextToken());
-                    }
-                    break;
-
->>>>>>> 96a884ba
+
                 case 'i': // input
                     StringTokenizer str = new StringTokenizer(g.getOptarg(), ",");
                     mInputFiles = new ArrayList<String>(str.countTokens());
@@ -198,15 +155,6 @@
                     System.exit(0);
                     break;
 
-<<<<<<< HEAD
-=======
-                    /*
-                    case 'l': // Precedence for local or remote
-                        mLocalPrec = true;
-                        break;
-                         */
-
->>>>>>> 96a884ba
                 case 'v': // Verbose mode
                     incrementLogging();
                     break;
@@ -245,18 +193,16 @@
             this.printShortVersion();
             System.exit(1);
         }
-<<<<<<< HEAD
         String result = null;
-        try{
+        try {
             result = this.parseInputFiles(mInputFiles, mInputFormat, mOutputFormat);
-        }
-        catch(IllegalArgumentException e){
-            if(e.getMessage().contains( "No enum constant")){
-                mLogger.log( "Consider using the -e option. Conversion fails if you use variables for specifying enum values in the input site catalog.",
-                             e,
-                             LogManager.ERROR_MESSAGE_LEVEL);
-            }    
-            else{
+        } catch (IllegalArgumentException e) {
+            if (e.getMessage().contains("No enum constant")) {
+                mLogger.log(
+                        "Consider using the -e option. Conversion fails if you use variables for specifying enum values in the input site catalog.",
+                        e,
+                        LogManager.ERROR_MESSAGE_LEVEL);
+            } else {
                 throw e;
             }
         }
@@ -264,11 +210,6 @@
             // write out the result to the output file
             this.toFile(mOutputFile, result);
         }
-=======
-        String result = this.parseInputFiles(mInputFiles, mInputFormat, mOutputFormat);
-        // write out the result to the output file
-        this.toFile(mOutputFile, result);
->>>>>>> 96a884ba
     }
 
     /** Increments the logging level by 1. */
@@ -320,11 +261,9 @@
                 try {
                     mProps.setProperty("pegasus.catalog.site.file", inputFile);
                     mProps.setProperty(SiteCatalog.c_prefix, mInputFormat);
-<<<<<<< HEAD
-                    mProps.setProperty(SiteCatalog.c_prefix + '.' + SiteCatalog.VARIABLE_EXPANSION_KEY, 
-                                        Boolean.toString(mDoVariableExpansion));
-=======
->>>>>>> 96a884ba
+                    mProps.setProperty(
+                            SiteCatalog.c_prefix + '.' + SiteCatalog.VARIABLE_EXPANSION_KEY,
+                            Boolean.toString(mDoVariableExpansion));
                     catalog = SiteFactory.loadInstance(mProps);
 
                     /* load all sites in site catalog */
@@ -340,7 +279,6 @@
                     for (String site : catalog.list()) {
                         result.addEntry(catalog.lookup(site));
                     }
-<<<<<<< HEAD
                     if (outputFormat.contains("XML")) {
                         SiteDataVisitor xml = null;
                         StringWriter writer = new StringWriter();
@@ -369,22 +307,6 @@
                             return mapper.writeValueAsString(result);
                         }
                     }
-=======
-
-                    SiteDataVisitor xml = null;
-                    StringWriter writer = new StringWriter();
-
-                    if (outputFormat.equals("XML3")) {
-                        xml = new XML3PrintVisitor();
-                    } else {
-                        xml = new XML4PrintVisitor();
-                    }
-
-                    xml.initialize(writer);
-                    result.accept(xml);
-
-                    return writer.toString();
->>>>>>> 96a884ba
                 } finally {
                     /* close the connection */
                     try {
@@ -418,19 +340,12 @@
                 "\n $Id$ "
                         + "\n "
                         + getGVDSVersion()
-<<<<<<< HEAD
-                        + "\n pegasus-sc-converter - Parses the site catalogs in old format (XML and generates site catalog in " 
+                        + "\n pegasus-sc-converter - Parses the site catalogs in old format (XML and generates site catalog in "
                         + "\n new format (YAML)"
                         + "\n "
                         + "\n Usage: pegasus-sc-converter [-Dprop  [..]]  --input <list of input files> --output <output file to write> "
                         + "\n          [--iformat input format] [--oformat <output format>] [--conf <path to property file>] [--verbose]"
                         + "\n          [--quiet] [--Version] [--help]"
-=======
-                        + "\n pegasus-sc-converter - Parses the site catalogs in old format ( XML3 ) and generates site catalog in new format ( XML4 )"
-                        + "\n "
-                        + "\n Usage: pegasus-sc-converter [-Dprop  [..]]  --input <list of input files> --output <output file to write> "
-                        + "\n        [--iformat input format] [--oformat <output format>] [--conf <path to property file>] [--verbose] [--quiet] [--Version] [--help]"
->>>>>>> 96a884ba
                         + "\n"
                         + "\n"
                         + "\n Mandatory Options "
@@ -440,48 +355,20 @@
                         + "\n"
                         + "\n"
                         + "\n Other Options "
-<<<<<<< HEAD
                         + "\n -O |--oformat    the output format of the file. Usually [YAML] "
                         + "\n -c |--conf       path to  property file"
-                        + "\n -e |--expand     sets variable expansion on. Any variables in input files " 
-                        + "\n                  will be expanded and their values will be written out to " 
+                        + "\n -e |--expand     sets variable expansion on. Any variables in input files "
+                        + "\n                  will be expanded and their values will be written out to "
                         + "\n                  output site catalog. "
-=======
-                        + "\n"
-                        +
-                        // "\n -I |--iformat    the input format for the files . Can be [XML , Text]
-                        // "  +
-                        "\n -O |--oformat    the output format of the file. Usually [XML4] "
-                        + "\n -c |--conf       path to  property file"
->>>>>>> 96a884ba
                         + "\n -v |--verbose    increases the verbosity of messages about what is going on"
                         + "\n -q |--quiet      decreases the verbosity of messages about what is going on"
                         + "\n -V |--version    displays the version of the Pegasus Workflow Planner"
                         + "\n -h |--help       generates this help."
                         + "\n"
                         + "\n"
-<<<<<<< HEAD
                         + "\n Example Usage "
                         + "\n"
                         + "\n pegasus-sc-converter  -i sites.xml -o sites.yml  -O YAML -vvvvv\n";
-=======
-                        + "\n Deprecated Options "
-                        + "\n"
-                        +
-                        // "\n --text | -t        To convert an xml site catalog file to the
-                        // multiline site catalog file." +
-                        // "\n                    Use --iformat instead " +
-                        // "\n" +
-                        "\n --files | -f  The local text site catalog file|files to be converted to "
-                        + "\n                    xml or text. This file needs to be in multiline textual "
-                        + "\n                    format not the single line or in xml format if converting "
-                        + "\n                    to text format. See $PEGASUS_HOME/etc/sample.sites.txt. "
-                        + "\n"
-                        + "\n"
-                        + "\n Example Usage "
-                        + "\n"
-                        + "\n pegasus-sc-converter  -i sites.xml -o sites.xml.new  -O XML3 -vvvvv\n";
->>>>>>> 96a884ba
 
         System.out.print(text);
     }
