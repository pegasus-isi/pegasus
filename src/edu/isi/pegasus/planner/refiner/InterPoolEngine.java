/**
 * Copyright 2007-2008 University Of Southern California
 *
 * <p>Licensed under the Apache License, Version 2.0 (the "License"); you may not use this file
 * except in compliance with the License. You may obtain a copy of the License at
 *
 * <p>http://www.apache.org/licenses/LICENSE-2.0
 *
 * <p>Unless required by applicable law or agreed to in writing, software distributed under the
 * License is distributed on an "AS IS" BASIS, WITHOUT WARRANTIES OR CONDITIONS OF ANY KIND, either
 * express or implied. See the License for the specific language governing permissions and
 * limitations under the License.
 */
package edu.isi.pegasus.planner.refiner;

import edu.isi.pegasus.common.logging.LogManager;
import edu.isi.pegasus.common.logging.LoggingKeys;
import edu.isi.pegasus.common.util.Separator;
import edu.isi.pegasus.planner.catalog.site.classes.SiteCatalogEntry;
import edu.isi.pegasus.planner.catalog.transformation.Mapper;
import edu.isi.pegasus.planner.catalog.transformation.TransformationCatalogEntry;
import edu.isi.pegasus.planner.catalog.transformation.classes.Container;
import edu.isi.pegasus.planner.catalog.transformation.classes.TCType;
import edu.isi.pegasus.planner.catalog.transformation.classes.TransformationStore;
import edu.isi.pegasus.planner.classes.ADag;
import edu.isi.pegasus.planner.classes.DataFlowJob;
import edu.isi.pegasus.planner.classes.FileTransfer;
import edu.isi.pegasus.planner.classes.Job;
import edu.isi.pegasus.planner.classes.PegasusBag;
import edu.isi.pegasus.planner.classes.PegasusFile;
import edu.isi.pegasus.planner.cluster.JobAggregator;
import edu.isi.pegasus.planner.cluster.aggregator.Decaf;
import edu.isi.pegasus.planner.code.CodeGeneratorFactory;
import edu.isi.pegasus.planner.code.generator.Stampede;
import edu.isi.pegasus.planner.common.PegRandom;
import edu.isi.pegasus.planner.common.PegasusConfiguration;
import edu.isi.pegasus.planner.estimate.Estimator;
import edu.isi.pegasus.planner.estimate.EstimatorFactory;
import edu.isi.pegasus.planner.namespace.Globus;
import edu.isi.pegasus.planner.namespace.Hints;
import edu.isi.pegasus.planner.namespace.Pegasus;
import edu.isi.pegasus.planner.partitioner.graph.GraphNode;
import edu.isi.pegasus.planner.selector.SiteSelector;
import edu.isi.pegasus.planner.selector.TransformationSelector;
import edu.isi.pegasus.planner.selector.site.SiteSelectorFactory;
import java.io.File;
import java.util.ArrayList;
import java.util.Collection;
import java.util.Iterator;
import java.util.List;
import java.util.Map;
import java.util.Set;
import java.util.Vector;

/**
 * This engine calls out to the Site Selector selected by the user and maps the jobs in the workflow
 * to the execution pools.
 *
 * @author Karan Vahi
 * @author Gaurang Mehta
 * @version $Revision$
 */
public class InterPoolEngine extends Engine implements Refiner {

    /** The name of the refiner for purposes of error logging */
    public static final String REFINER_NAME = "InterPoolEngine";

    /** ADag object corresponding to the Dag whose jobs we want to schedule. */
    private ADag mDag;

    /** Set of the execution pools which the user has specified. */
    private Set mExecPools;

    /** Handle to the site selector. */
    private SiteSelector mSiteSelector;

    /**
     * The handle to the transformation selector, that ends up selecting what transformations to
     * pick up.
     */
    private TransformationSelector mTXSelector;

    /**
     * The handle to the transformation catalog mapper object that caches the queries to the
     * transformation catalog, and indexes them according to lfn's. There is no purge policy in the
     * TC Mapper, so per se it is not a classic cache.
     */
    private Mapper mTCMapper;

    /** handle to PegasusConfiguration */
    private PegasusConfiguration mPegasusConfiguration;

    /**
     * Handle to the transformation store that stores the transformation catalog user specifies in
     * the DAX
     */
    protected TransformationStore mDAXTransformationStore;

    /** Handle to the estimator. */
    private Estimator mEstimator;

    /**
     * Default constructor.
     *
     * @param bag the bag of initialization objects.
     */
    public InterPoolEngine(PegasusBag bag) {
        super(bag);
        mDag = new ADag();
        mExecPools = new java.util.HashSet();

        // initialize the transformation mapper
        mTCMapper = Mapper.loadTCMapper(mProps.getTCMapperMode(), mBag);
        mBag.add(PegasusBag.TRANSFORMATION_MAPPER, mTCMapper);
        mTXSelector = null;
        mPegasusConfiguration = new PegasusConfiguration(bag.getLogger());
    }

    /**
     * Overloaded constructor.
     *
     * @param dag the <code>ADag</code> object corresponding to the Dag for which we want to
     *     determine on which pools to run the nodes of the Dag.
     * @param bag the bag of initialization objects
     */
    public InterPoolEngine(ADag dag, PegasusBag bag) {
        this(bag);
        mDag = dag;
        mExecPools = (Set) mPOptions.getExecutionSites();
        mLogger.log("List of executions sites is " + mExecPools, LogManager.DEBUG_MESSAGE_LEVEL);

        this.mDAXTransformationStore = dag.getTransformationStore();
        this.mEstimator = EstimatorFactory.loadEstimator(dag, bag);
    }

    /**
     * Returns the bag of intialization objects.
     *
     * @return PegasusBag
     */
    public PegasusBag getPegasusBag() {
        return mBag;
    }

    /**
     * Returns a reference to the workflow that is being refined by the refiner.
     *
     * @return ADAG object.
     */
    public ADag getWorkflow() {
        return this.mDag;
    }

    /**
     * This is where the callout to the Partitioner should take place, that partitions the workflow
     * into clusters and sends to the site selector only those list of jobs that are ready to be
     * scheduled.
     */
    public void determineSites() {
        // at present we schedule the whole workflow at once
        List pools = convertToList(mExecPools);

        // going through all the jobs making up the Adag, to do the physical mapping
        scheduleJobs(mDag, pools);
    }

    /**
     * It schedules a list of jobs on the execution pools by calling out to the site selector
     * specified. It is upto to the site selector to determine if the job can be run on the list of
     * sites passed.
     *
     * @param dag the abstract workflow.
     * @param sites the list of execution sites, specified by the user.
     */
    public void scheduleJobs(ADag dag, List sites) {

        // we iterate through the DAX Transformation Store and update
        // the transformation catalog with any transformation specified.
        for (TransformationCatalogEntry entry : this.mDAXTransformationStore.getAllEntries()) {
            try {
                // insert an entry into the transformation catalog
                // for the mapper to pick up later on
                mLogger.log(
                        "Addding entry into transformation catalog " + entry,
                        LogManager.DEBUG_MESSAGE_LEVEL);

                if (mTCHandle.insert(entry, false) != 1) {
                    mLogger.log(
                            "Unable to add entry to transformation catalog " + entry,
                            LogManager.WARNING_MESSAGE_LEVEL);
                }
            } catch (Exception ex) {
                throw new RuntimeException(
                        "Exception while inserting into TC in Interpool Engine " + ex);
            }
        }

        mSiteSelector = SiteSelectorFactory.loadInstance(mBag);
        mSiteSelector.mapWorkflow(dag, sites);

        int i = 0;
        StringBuffer error;

        // Iterate through the jobs and hand them to
        // the site selector if required
        for (Iterator<GraphNode> it = dag.jobIterator(); it.hasNext(); i++) {
            GraphNode node = it.next();
            Job job = (Job) node.getContent();

            // check if the user has specified any hints in the dax
            incorporateHint(job, Hints.EXECUTION_SITE_KEY);

            String site = job.getSiteHandle();
            mLogger.log(
                    "Setting up site mapping for job " + job.getName(),
                    LogManager.DEBUG_MESSAGE_LEVEL);

<<<<<<< HEAD
            if (site == null) {
                error = new StringBuffer();
                error.append("Site Selector could not map the job ")
                        .append(job.getCompleteTCName())
                        .append(" with id ")
                        .append(job.getID())
                        .append(" to any of the execution sites ")
                        .append(sites)
                        .append(" using the Transformation Mapper (")
                        .append(this.mTCMapper.getMode())
                        .append(")")
                        .append("\n\n")
                        .append(
                                "This error is most likely due to an error in the transformation catalog.")
                        .append(" Please verify that the '")
                        .append(job.getCompleteTCName())
                        .append(" transformation")
                        .append("' exists with matching system information for the sites ")
                        .append(sites)
                        .append(" you are planning against: ")
                        .append(mSiteStore.getSysInfos(sites))
                        .append("\n\n");
                mLogger.log(error.toString(), LogManager.ERROR_MESSAGE_LEVEL);
                throw new RuntimeException(error.toString());
            }

            if (site.length() == 0 || site.equalsIgnoreCase(SiteSelector.SITE_NOT_FOUND)) {
                error = new StringBuffer();
                error.append("Site Selector (")
                        .append(mSiteSelector.description())
                        .append(") could not map job ")
                        .append(job.getCompleteTCName())
                        .append(" with id ")
                        .append(job.getID())
                        .append(" to any site");
                mLogger.log(error.toString(), LogManager.ERROR_MESSAGE_LEVEL);
                throw new RuntimeException(error.toString());
=======
        //Iterate through the jobs and hand them to
        //the site selector if required
        for( Iterator<GraphNode> it = dag.jobIterator(); it.hasNext(); i++ ){
            GraphNode node = it.next();
            Job job = ( Job )node.getContent();
           
            if( job instanceof DataFlowJob ){
                //associate the job with decaf job aggregator
                //hardcoded for time being
                DataFlowJob dflow = (DataFlowJob)job;
                JobAggregator decaf = new Decaf();
                decaf.initialize(dag, mBag);
                dflow.setJobAggregator( decaf );
                
                //PM-1205 datalfows are clustered jobs
                //we map the constitutent jobs not the datalfow job itself.
                for( Iterator consIT = dflow.nodeIterator(); consIT.hasNext(); ){
                    GraphNode n = (GraphNode) consIT.next();
                    Job j = (Job) n.getContent();
                    incorporateSiteMapping( j , sites );
                }
            }
            
            incorporateSiteMapping( job , sites );
            
            //log actions as XML fragment
            try{
                logRefinerAction(job);
                pps.siteSelectionFor( job.getName(), job.getName() );
            }
            catch( Exception e ){
                throw new RuntimeException( "PASOA Exception", e );
            }
            

        }//end of mapping all jobs

        //PM-916 write out all the metadata related events for the
        //mapped workflow
        generateStampedeMetadataEvents( dag );
        
        try{
            pps.endWorkflowRefinementStep( this );
        }
        catch( Exception e ){
            throw new RuntimeException( "PASOA Exception", e );
        }

    }
    
    /**
     * Incorporates hints and checks to ensure a job has been mapped correctly.
     * 
     * @param job
     * @param sites 
     */
    protected void incorporateSiteMapping(Job job,  List<String> sites) {
        StringBuilder error = null;
        //check if the user has specified any hints in the dax
            incorporateHint(job, Hints.EXECUTION_SITE_KEY );
            
            String site  = job.getSiteHandle();
            mLogger.log( "Setting up site mapping for job "  + job.getName(), 
                         LogManager.DEBUG_MESSAGE_LEVEL );
            
            if ( site == null ) {
                error = new StringBuilder();
                error.append( "Site Selector could not map the job " ).
                        append( job.getCompleteTCName() ).append( " with id ").append( job.getID() ).append( " to any of the execution sites " ).
                        append( sites ).append( " using the Transformation Mapper (" ).append( this.mTCMapper.getMode() ).
                        append( ")" ).
                        append( "\n" ).
                        append( "\nThis error is most likely due to an error in the transformation catalog." ).
                        append( "\nMake sure that the ").append( job.getCompleteTCName() ).append(" transformation" ).
                        append("\nexists with matching system information  for sites ").append(sites).append(" you are trying to plan for " ).
                        append(mSiteStore.getSysInfos( sites )).
                      append( "\n" );
                mLogger.log( error.toString(),
                            LogManager.ERROR_MESSAGE_LEVEL );
                throw new RuntimeException( error.toString() );
            }
 
            
            if ( site.length() == 0 ||
                 site.equalsIgnoreCase( SiteSelector.SITE_NOT_FOUND ) ) {
                error = new StringBuilder();
                error.append( "Site Selector (" ).append( mSiteSelector.description() ).
                      append( ") could not map job " ).append( job.getCompleteTCName() ).
                      append( " with id ").append( job.getID() ).
                      append( " to any site" );
                mLogger.log( error.toString(), LogManager.ERROR_MESSAGE_LEVEL );
                throw new RuntimeException( error.toString() );
>>>>>>> c36a40a6
            }

            mLogger.log(
                    "Job was mapped to " + job.jobName + " to site " + site,
                    LogManager.DEBUG_MESSAGE_LEVEL);

            // incorporate the profiles and
            // do transformation selection
            // set the staging site for the job
            TransformationCatalogEntry entry = lookupTC(job);
            incorporateProfiles(job, entry);

            // PM-810 assign data configuration for the job if
            // not already incorporated from profiles and properites
            if (!job.vdsNS.containsKey(Pegasus.DATA_CONFIGURATION_KEY)) {
                job.setDataConfiguration(PegasusConfiguration.DEFAULT_DATA_CONFIGURATION_VALUE);
            }
            job.setStagingSiteHandle(determineStagingSite(job));
            handleExecutableFileTransfers(job, entry);
<<<<<<< HEAD

            // PM-882 incorporate estimates on runtimes of the jobs
            // after the site selection has been done
            incorporateEstimates(job);
        } // end of mapping all jobs

        // PM-916 write out all the metadata related events for the
        // mapped workflow
        generateStampedeMetadataEvents(dag);
=======
            
            //PM-882 incorporate estimates on runtimes of the jobs
            //after the site selection has been done
            incorporateEstimates( job );
            
>>>>>>> c36a40a6
    }


    /**
     * Returns the staging site to be used for a job. The determination is made on the basis of the
     * following - data configuration value for job - from planner command line options - If a
     * staging site is not determined from the options it is set to be the execution site for the
     * job
     *
     * @param job the job for which to determine the staging site
     * @return the staging site
     */
    private String determineStagingSite(Job job) {
        return mPegasusConfiguration.determineStagingSite(job, mPOptions);
    }

    /**
     * Incorporates the profiles from the various sources into the job. The profiles are
     * incorporated in the order pool, transformation catalog, and properties file, with the
     * profiles from the properties file having the highest priority. It is here where the
     * transformation selector is called to select amongst the various transformations returned by
     * the TC Mapper.
     *
     * @param job the job into which the profiles have been incorporated.
     * @param tcEntry the transformation catalog entry to be associated with the job
     * @return true profiles were successfully incorporated. false otherwise
     */
    private boolean incorporateProfiles(Job job, TransformationCatalogEntry tcEntry) {
        String siteHandle = job.getSiteHandle();

        mLogger.log(
                "For job " + job.getName() + " updating profiles from site " + job.getSiteHandle(),
                LogManager.TRACE_MESSAGE_LEVEL);

        // the profile information from the pool catalog needs to be
        // assimilated into the job.
        job.updateProfiles(mSiteStore.lookup(siteHandle).getProfiles());

        /* PM-810
        TransformationCatalogEntry tcEntry = lookupTC( job );

        FileTransfer fTx = handleFileTransfersForMainExecutable( job, tcEntry );
        */

        // add any notifications specified in the transformation
        // catalog for the job. JIRA PM-391
        job.addNotifications(tcEntry);

        // the profile information from the transformation
        // catalog needs to be assimilated into the job
        // overriding the one from pool catalog.
        job.updateProfiles(tcEntry);

        // the profile information from the properties file
        // is assimilated overidding the one from transformation
        // catalog.
        job.updateProfiles(mProps);

        /* PM-810
        //handle dependant executables
        handleFileTransfersForDependantExecutables( job );
        if( fTx != null ){
            //add the main executable back as input
            job.addInputFile( fTx);
        }
        */

        return true;
    }

    /**
     * Returns the main executable to be associated with the job.
     *
     * @param job the job
     * @return
     */
    private TransformationCatalogEntry lookupTC(Job job) {

        TransformationCatalogEntry tcEntry = null;
        List tcEntries = null;
        String siteHandle = job.getSiteHandle();

        // we now query the TCMapper only if there is no hint available
        // by the user in the DAX 3.0 .
        if (job.getRemoteExecutable() == null || job.getRemoteExecutable().length() == 0) {

            // query the TCMapper and get hold of all the valid TC
            // entries for that site
            tcEntries =
                    mTCMapper.getTCList(job.namespace, job.logicalName, job.version, siteHandle);

            StringBuffer error;
            if (tcEntries != null && tcEntries.size() > 0) {
                // select a tc entry calling out to
                // the transformation selector
                tcEntry = selectTCEntry(tcEntries, job, mProps.getTXSelectorMode());
                if (tcEntry == null) {
                    error = new StringBuffer();
                    error.append("Transformation selection operation for job  ")
                            .append(job.getCompleteTCName())
                            .append(" for site ")
                            .append(job.getSiteHandle())
                            .append(" unsuccessful.");
                    mLogger.log(error.toString(), LogManager.ERROR_MESSAGE_LEVEL);
                    throw new RuntimeException(error.toString());
                }
            } else {
                // mismatch. should be unreachable code!!!
                // as error should have been thrown in the site selector
                throw new RuntimeException(
                        "Site selector mapped job "
                                + job.getCompleteTCName()
                                + " to pool "
                                + job.executionPool
                                + " for which no mapping exists in "
                                + "transformation mapper.");
            }
        } else {
            // create a transformation catalog entry object
            // corresponding to the executable set
            String executable = job.getRemoteExecutable();
            tcEntry = new TransformationCatalogEntry();
            tcEntry.setLogicalTransformation(
                    job.getTXNamespace(), job.getTXName(), job.getTXVersion());
            tcEntry.setResourceId(job.getSiteHandle());
            tcEntry.setPhysicalTransformation(executable);
            // hack to determine whether an executable is
            // installed or static binary
            tcEntry.setType(executable.startsWith("/") ? TCType.INSTALLED : TCType.STAGEABLE);
        }

        return tcEntry;
    }

    /**
     * Handles any file transfer related to staging of executables required by the job.
     *
     * @param job
     * @param entry
     */
    private void handleExecutableFileTransfers(Job job, TransformationCatalogEntry entry) {
        FileTransfer fTx = handleFileTransfersForMainExecutable(job, entry);

        // handle dependant executables
        handleFileTransfersForDependantExecutables(job);

        // PM-1195 check if any container transfers need to be done
        FileTransfer cTx = handleFileTransfersForAssociatedContainer(job, entry);

        if (fTx != null) {
            // add the main executable back as input
            job.addInputFile(fTx);
        }
        if (cTx != null) {
            mLogger.log(
                    "Container Executable "
                            + cTx.getLFN()
                            + " for job "
                            + job.getID()
                            + " being staged from "
                            + cTx.getSourceURL(),
                    LogManager.DEBUG_MESSAGE_LEVEL);
            job.addInputFile(cTx);
        }
    }

    /**
     * Handles any file transfer related to the main executable for the job, and also maps the
     * executable for the job
     *
     * @param job the job
     * @param entry the transformation catalog entry
     * @return FileTransfer if required for the staging the main executable
     */
    private FileTransfer handleFileTransfersForMainExecutable(
            Job job, TransformationCatalogEntry entry) {
        FileTransfer fTx = null;
        String stagingSiteHandle = job.getStagingSiteHandle();

        if (entry.getType().equals(TCType.STAGEABLE)) {
            SiteCatalogEntry site = mSiteStore.lookup(stagingSiteHandle);

            if (site == null) {
                throw new RuntimeException(
                        "Unable to find site catalog entry for staging site "
                                + stagingSiteHandle
                                + " for job "
                                + job.getID());
            }

            // construct a file transfer object and add it
            // as an input file to the job in the dag
            fTx = new FileTransfer(job.getStagedExecutableBaseName(), job.jobName);
            fTx.setType(FileTransfer.EXECUTABLE_FILE);

            // the physical transformation points to
            // guc or the user specified transfer mechanism
            // accessible url
            fTx.addSource(entry.getResourceId(), entry.getPhysicalTransformation());

            // PM-833 for executable staging set the executable only to basename only
            // should work in all data configurations
            job.setRemoteExecutable("." + File.separator + job.getStagedExecutableBaseName());

            // setting the job type of the job to
            // denote the executable is being staged
            // job.setJobType(Job.STAGED_COMPUTE_JOB);
            job.setExecutableStagingForJob(true);
        } else {
            // the executable needs to point to the physical
            // path gotten from the selected transformantion
            // entry
            job.executable = entry.getPhysicalTransformation();
        }

        return fTx;
    }

    /**
     * Updates job and associates any container related file transfer
     *
     * @param job
     */
    private FileTransfer handleFileTransfersForAssociatedContainer(
            Job job, TransformationCatalogEntry entry) {
        Container c = entry.getContainer();
        if (c == null) {
            // nothing to do
            return null;
        }

        // associate container with the job
        job.setContainer(c);
        if (c.getType() == Container.TYPE.shifter) {
            // PM-1345 we don't transfer any shifter containers
            return null;
        }
        mLogger.log(
                "Job " + job.getID() + " associated with container " + c.getLFN(),
                LogManager.DEBUG_MESSAGE_LEVEL);

        FileTransfer fTx = new FileTransfer(c.getLFN(), job.jobName);
        fTx.setType(c.getType());

        String site = c.getImageSite();
        if (site == null) {
            site = "CONTAINER_SITE";
        }
        // construct logical name of the container with the suffix if
        // it exists in the URL?

        fTx.addSource(site, c.getImageURL().getURL());

        return fTx;
    }

    /**
     * Handles the dependant executables that need to be staged.
     *
     * @param job Job
     */
    private void handleFileTransfersForDependantExecutables(Job job) {
        String siteHandle = job.getSiteHandle();
        String stagingSiteHandle = job.getStagingSiteHandle();
        boolean installedTX = !(job.userExecutablesStagedForJob());

        List dependantExecutables = new ArrayList();
        for (Iterator it = job.getInputFiles().iterator(); it.hasNext(); ) {
            PegasusFile input = (PegasusFile) it.next();

            if (input.getType() == PegasusFile.EXECUTABLE_FILE) {

                // if the main executable is installed, just remove the executable
                // file requirement from the input files
                if (installedTX) {
                    it.remove();
                    continue;
                }

                // query the TCMapper and get hold of all the valid TC
                // entries for that site
                String lfn[] = Separator.split(input.getLFN());
                List tcEntries = mTCMapper.getTCList(lfn[0], lfn[1], lfn[2], siteHandle);

                StringBuffer error;
                if (tcEntries != null && tcEntries.size() > 0) {
                    // select a tc entry calling out to
                    // the transformation selector , we only should stage
                    // never pick any installed one.
                    TransformationCatalogEntry tcEntry = selectTCEntry(tcEntries, job, "Staged");
                    if (tcEntry == null) {
                        error = new StringBuffer();
                        error.append("Transformation selection operation for job  ")
                                .append(job.getCompleteTCName())
                                .append(" for site ")
                                .append(job.getSiteHandle())
                                .append(" unsuccessful.");
                        mLogger.log(error.toString(), LogManager.ERROR_MESSAGE_LEVEL);
                        throw new RuntimeException(error.toString());
                    }

                    if (tcEntry.getType().equals(TCType.STAGEABLE)) {

                        SiteCatalogEntry site = mSiteStore.lookup(stagingSiteHandle);
                        // construct a file transfer object and add it
                        // as an input file to the job in the dag

                        // a disconnect between the basename and the input lfn.
                        String basename = Job.getStagedExecutableBaseName(lfn[0], lfn[1], lfn[2]);

                        FileTransfer fTx = new FileTransfer(basename, job.jobName);
                        fTx.setType(FileTransfer.EXECUTABLE_FILE);

                        // the physical transformation points to
                        // guc or the user specified transfer mechanism
                        // accessible url
                        fTx.addSource(tcEntry.getResourceId(), tcEntry.getPhysicalTransformation());

                        dependantExecutables.add(fTx);

                        // the jobs executable is the path to where
                        // the executable is going to be staged
                        // job.executable = externalStagedPath;
                        mLogger.log(
                                "Dependant Executable "
                                        + input.getLFN()
                                        + " being staged from "
                                        + fTx.getSourceURL(),
                                LogManager.DEBUG_MESSAGE_LEVEL);
                    }
                }
                it.remove();
            } // end of if file is exectuable
        }

        // add all the dependant executable FileTransfers back as input files
        for (Iterator it = dependantExecutables.iterator(); it.hasNext(); ) {
            FileTransfer file = (FileTransfer) it.next();
            job.addInputFile(file);
        }
    }

    /**
     * Calls out to the transformation selector to select an entry from a list of valid
     * transformation catalog entries.
     *
     * @param entries list of <code>TransformationCatalogEntry</code> objects.
     * @param job the job.
     * @param selectors the selector to be called
     * @return the selected <code>TransformationCatalogEntry</code> object null when transformation
     *     selector is unable to select any transformation
     */
    private TransformationCatalogEntry selectTCEntry(List entries, Job job, String selector) {

        // load the transformation selector. different
        // selectors may end up being loaded for different jobs.
        mTXSelector = TransformationSelector.loadTXSelector(selector);
        entries = mTXSelector.getTCEntry(entries, job.getSiteHandle());
        return (entries == null || entries.size() == 0)
                ? null
                : entries.size() > 1
                        ?
                        // select a random entry
                        (TransformationCatalogEntry)
                                entries.get(PegRandom.getInteger(entries.size() - 1))
                        :
                        // return the first one
                        (TransformationCatalogEntry) entries.get(0);
    }

    /**
     * It incorporates a hint in the namespace to the job. After the hint is incorporated the key is
     * deleted from the hint namespace for that job.
     *
     * @param job the job that needs the hint to be incorporated.
     * @param key the key in the hint namespace.
     * @return true the hint was successfully incorporated. false the hint was not set in job or was
     *     not successfully incorporated.
     */
    private boolean incorporateHint(Job job, String key) {
        // sanity check
        if (key.length() == 0) {
            return false;
        }

        switch (key.charAt(0)) {
            case 'e':
                if (key.equals(Hints.EXECUTION_SITE_KEY) && job.hints.containsKey(key)) {
                    // user has overridden in the dax which execution Pool to use
                    job.executionPool = (String) job.hints.removeKey(Hints.EXECUTION_SITE_KEY);

                    incorporateHint(job, Hints.PFN_HINT_KEY);
                    return true;
                }
                break;

            case 'p':
                if (key.equals(Hints.PFN_HINT_KEY)) {
                    job.setRemoteExecutable(
                            job.hints.containsKey(Hints.PFN_HINT_KEY)
                                    ? (String) job.hints.removeKey(Hints.PFN_HINT_KEY)
                                    : null);

                    return true;
                }
                break;

            default:
                break;
        }
        return false;
    }

    /**
     * Incorporate estimates
     *
     * @param job
     */
    protected void incorporateEstimates(Job job) {
        Map<String, String> estimates = mEstimator.getAllEstimates(job);

        for (Map.Entry<String, String> entry : estimates.entrySet()) {
            String key = entry.getKey();
            String value = entry.getValue();
            // each estimates is incorporated as a metadata attribute for the job
            job.getMetadata().construct(key, value);
        }

        String runtime = estimates.get("runtime");
        if (runtime != null) {
            // add to both Pegasus and metadata profiles in addition to globus
            job.vdsNS.checkKeyInNS(Pegasus.RUNTIME_KEY, runtime);
            job.addMetadata(Pegasus.MAX_WALLTIME, runtime);
        }

        String memory = estimates.get("memory");
        if (memory != null) {
            // add to both Pegasus and metadata profiles in addition to globus
            job.vdsNS.checkKeyInNS(Pegasus.MEMORY_KEY, memory);
            job.addMetadata(Globus.MAX_MEMORY_KEY, memory);
        }
    }

    /**
     * Converts a Vector to a List. It only copies by reference.
     *
     * @param v Vector
     * @return a ArrayList
     */
    public List convertToList(Vector v) {
        return new java.util.ArrayList(v);
    }

    /**
     * Converts a Set to a List. It only copies by reference.
     *
     * @param s Set
     * @return a ArrayList
     */
    public List convertToList(Set s) {
        return new java.util.ArrayList(s);
    }

    /**
     * Generates events for the mapped workflow.
     *
     * @param workflow the parsed dax
     * @param bag the initialized object bag
     */
    private void generateStampedeMetadataEvents(ADag workflow) {
        Stampede codeGenerator =
                (Stampede)
                        CodeGeneratorFactory.loadInstance(
                                mBag, CodeGeneratorFactory.STAMPEDE_EVENT_GENERATOR_CLASS);

        mLogger.logEventStart(
                LoggingKeys.EVENTS_PEGASUS_STAMPEDE_GENERATION,
                LoggingKeys.DAX_ID,
                workflow.getAbstractWorkflowName());

        try {
            Collection<File> result = codeGenerator.generateMetadataEventsForWF(workflow);
            for (Iterator it = result.iterator(); it.hasNext(); ) {
                mLogger.log(
                        "Written out stampede metadata events for the mapped workflow to "
                                + it.next(),
                        LogManager.DEBUG_MESSAGE_LEVEL);
            }
        } catch (Exception e) {
            throw new RuntimeException(
                    "Unable to generate stampede metadata events for mapped workflow", e);
        }

        mLogger.logEventCompletion();
    }
<<<<<<< HEAD
=======

    
>>>>>>> c36a40a6
}<|MERGE_RESOLUTION|>--- conflicted
+++ resolved
@@ -199,61 +199,7 @@
         mSiteSelector.mapWorkflow(dag, sites);
 
         int i = 0;
-        StringBuffer error;
-
-        // Iterate through the jobs and hand them to
-        // the site selector if required
-        for (Iterator<GraphNode> it = dag.jobIterator(); it.hasNext(); i++) {
-            GraphNode node = it.next();
-            Job job = (Job) node.getContent();
-
-            // check if the user has specified any hints in the dax
-            incorporateHint(job, Hints.EXECUTION_SITE_KEY);
-
-            String site = job.getSiteHandle();
-            mLogger.log(
-                    "Setting up site mapping for job " + job.getName(),
-                    LogManager.DEBUG_MESSAGE_LEVEL);
-
-<<<<<<< HEAD
-            if (site == null) {
-                error = new StringBuffer();
-                error.append("Site Selector could not map the job ")
-                        .append(job.getCompleteTCName())
-                        .append(" with id ")
-                        .append(job.getID())
-                        .append(" to any of the execution sites ")
-                        .append(sites)
-                        .append(" using the Transformation Mapper (")
-                        .append(this.mTCMapper.getMode())
-                        .append(")")
-                        .append("\n\n")
-                        .append(
-                                "This error is most likely due to an error in the transformation catalog.")
-                        .append(" Please verify that the '")
-                        .append(job.getCompleteTCName())
-                        .append(" transformation")
-                        .append("' exists with matching system information for the sites ")
-                        .append(sites)
-                        .append(" you are planning against: ")
-                        .append(mSiteStore.getSysInfos(sites))
-                        .append("\n\n");
-                mLogger.log(error.toString(), LogManager.ERROR_MESSAGE_LEVEL);
-                throw new RuntimeException(error.toString());
-            }
-
-            if (site.length() == 0 || site.equalsIgnoreCase(SiteSelector.SITE_NOT_FOUND)) {
-                error = new StringBuffer();
-                error.append("Site Selector (")
-                        .append(mSiteSelector.description())
-                        .append(") could not map job ")
-                        .append(job.getCompleteTCName())
-                        .append(" with id ")
-                        .append(job.getID())
-                        .append(" to any site");
-                mLogger.log(error.toString(), LogManager.ERROR_MESSAGE_LEVEL);
-                throw new RuntimeException(error.toString());
-=======
+     
         //Iterate through the jobs and hand them to
         //the site selector if required
         for( Iterator<GraphNode> it = dag.jobIterator(); it.hasNext(); i++ ){
@@ -276,31 +222,13 @@
                     incorporateSiteMapping( j , sites );
                 }
             }
-            
             incorporateSiteMapping( job , sites );
-            
-            //log actions as XML fragment
-            try{
-                logRefinerAction(job);
-                pps.siteSelectionFor( job.getName(), job.getName() );
-            }
-            catch( Exception e ){
-                throw new RuntimeException( "PASOA Exception", e );
-            }
-            
-
         }//end of mapping all jobs
 
         //PM-916 write out all the metadata related events for the
         //mapped workflow
         generateStampedeMetadataEvents( dag );
-        
-        try{
-            pps.endWorkflowRefinementStep( this );
-        }
-        catch( Exception e ){
-            throw new RuntimeException( "PASOA Exception", e );
-        }
+       
 
     }
     
@@ -346,7 +274,6 @@
                       append( " to any site" );
                 mLogger.log( error.toString(), LogManager.ERROR_MESSAGE_LEVEL );
                 throw new RuntimeException( error.toString() );
->>>>>>> c36a40a6
             }
 
             mLogger.log(
@@ -366,23 +293,12 @@
             }
             job.setStagingSiteHandle(determineStagingSite(job));
             handleExecutableFileTransfers(job, entry);
-<<<<<<< HEAD
-
-            // PM-882 incorporate estimates on runtimes of the jobs
-            // after the site selection has been done
-            incorporateEstimates(job);
-        } // end of mapping all jobs
-
-        // PM-916 write out all the metadata related events for the
-        // mapped workflow
-        generateStampedeMetadataEvents(dag);
-=======
+
             
             //PM-882 incorporate estimates on runtimes of the jobs
             //after the site selection has been done
             incorporateEstimates( job );
             
->>>>>>> c36a40a6
     }
 
 
@@ -878,9 +794,4 @@
 
         mLogger.logEventCompletion();
     }
-<<<<<<< HEAD
-=======
-
-    
->>>>>>> c36a40a6
 }