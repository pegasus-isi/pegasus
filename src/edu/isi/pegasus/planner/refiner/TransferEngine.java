--- conflicted
+++ resolved
@@ -1412,11 +1412,7 @@
             
             //PM-1250 if no checksum exists then set pegasus-transfer
             //to generate checksum. Later on a dial might be required here
-<<<<<<< HEAD
-            if( !pf.hasRCCheckSum() ){
-=======
             if( this.mDoIntegrityChecking && !pf.hasRCCheckSum() ){
->>>>>>> 3c8bb2df
                 ft.setChecksumComputedInWF( true );
                 pf.setChecksumComputedInWF( true );
             }
@@ -1524,13 +1520,8 @@
                 }
                 
                 //add locations of input data on the remote site to the transient RC
-<<<<<<< HEAD
-                bypassFirstLevelStaging = this.bypassStagingForInputFile( selLoc , pf , job  );
-                if( bypassFirstLevelStaging ){
-=======
                 bypassFirstLevelStagingForCandidateLocation = this.bypassStagingForInputFile( selLoc , pf , job  );
                 if( bypassFirstLevelStagingForCandidateLocation ){
->>>>>>> 3c8bb2df
                     //PM-1250 if no checksum exists in RC
                     //then make sure checksum computation is set to false
                     //for bypassed inputs we have no way to compute
