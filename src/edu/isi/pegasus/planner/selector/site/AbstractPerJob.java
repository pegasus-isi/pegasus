--- conflicted
+++ resolved
@@ -43,23 +43,7 @@
             GraphNode node = (GraphNode) it.next();
 
             Job job = (Job) node.getContent();
-<<<<<<< HEAD
-            // System.out.println( "Setting job level for " + job.getID() + " to " +
-            // node.getDepth());
-            job.setLevel(node.getDepth());
 
-            // only map a job for which execute site hint
-            // is not specified in the DAX
-            if (job.hints.containsKey(Hints.EXECUTION_SITE_KEY)) {
-                mLogger.log(
-                        "Job "
-                                + job.getID()
-                                + " will be mapped based on hints profile to site "
-                                + job.hints.get(Hints.EXECUTION_SITE_KEY),
-                        LogManager.DEBUG_MESSAGE_LEVEL);
-            } else {
-                mapJob(job, sites);
-=======
             //System.out.println( "Setting job level for " + job.getID() + " to " + node.getDepth());
             job.setLevel( node.getDepth() );
             
@@ -81,8 +65,7 @@
                 }
                 
                 mapJob( job, sites);
-                
->>>>>>> c36a40a6
+             
             }
         }
     }
