--- conflicted
+++ resolved
@@ -19,10 +19,7 @@
 package edu.isi.pegasus.planner.parser;
 
 import edu.isi.pegasus.common.logging.LogManager;
-<<<<<<< HEAD
 import edu.isi.pegasus.planner.catalog.SiteCatalog;
-=======
->>>>>>> 96a884ba
 import edu.isi.pegasus.planner.catalog.classes.SysInfo;
 import edu.isi.pegasus.planner.catalog.site.classes.Adapter;
 import edu.isi.pegasus.planner.catalog.site.classes.Connection;
@@ -45,26 +42,18 @@
 import edu.isi.pegasus.planner.catalog.site.classes.WorkerSharedDirectory;
 import edu.isi.pegasus.planner.classes.PegasusBag;
 import edu.isi.pegasus.planner.classes.Profile;
-<<<<<<< HEAD
 import edu.isi.pegasus.planner.common.VariableExpansionReader;
 import java.io.BufferedReader;
-=======
->>>>>>> 96a884ba
 import java.io.File;
 import java.io.FileReader;
 import java.io.IOException;
 import java.util.HashSet;
 import java.util.Iterator;
 import java.util.List;
-<<<<<<< HEAD
 import java.util.Properties;
 import java.util.Set;
 import java.util.Stack;
 import org.xml.sax.InputSource;
-=======
-import java.util.Set;
-import java.util.Stack;
->>>>>>> 96a884ba
 import org.xml.sax.SAXException;
 
 /**
@@ -95,41 +84,23 @@
     /** A boolean indicating whether to load all sites. */
     private boolean mLoadAll;
 
-    /**
-<<<<<<< HEAD
-     * Boolean indicating whether to do variable expansion or not
-     */
+    /** Boolean indicating whether to do variable expansion or not */
     private boolean mDoVariableExpansion;
-=======
-     * The default Constructor.
-     *
-     * @param sites the list of sites to be parsed. * means all.
-     */
-    /* public SiteCatalogParser( List<String> sites ) {
-        this( PegasusProperties.nonSingletonInstance(), sites );
-    }*/
->>>>>>> 96a884ba
 
     /**
      * The overloaded constructor.
      *
      * @param bag the bag of initialization objects.
-     * @param connectProps  the connection properties without the site catalog prefix
+     * @param connectProps the connection properties without the site catalog prefix
      * @param sites the list of sites that need to be parsed. * means all.
      */
-<<<<<<< HEAD
     public SiteCatalogXMLParser3(PegasusBag bag, Properties connectProps, List<String> sites) {
         super(bag);
         mStack = new Stack();
         mDepth = 0;
-        mDoVariableExpansion = Boolean.parseBoolean(connectProps.getProperty(SiteCatalog.VARIABLE_EXPANSION_KEY, "true"));
-=======
-    public SiteCatalogXMLParser3(PegasusBag bag, List<String> sites) {
-        super(bag);
-        mStack = new Stack();
-        mDepth = 0;
-
->>>>>>> 96a884ba
+        mDoVariableExpansion =
+                Boolean.parseBoolean(
+                        connectProps.getProperty(SiteCatalog.VARIABLE_EXPANSION_KEY, "true"));
         mSites = new HashSet<String>();
         for (Iterator<String> it = sites.iterator(); it.hasNext(); ) {
             mSites.add(it.next());
@@ -162,18 +133,16 @@
             this.setSchemaLocations();
 
             this.testForFile(file);
-<<<<<<< HEAD
-            
+
             // PM-831 , PM-1464 set up the parser with our own reader
             // that allows for parameter expansion before
             // doing any XML processing
-            InputSource is = new InputSource( mDoVariableExpansion?
-                                              new VariableExpansionReader(new FileReader(file)):
-                                              new BufferedReader(new FileReader(file)));
+            InputSource is =
+                    new InputSource(
+                            mDoVariableExpansion
+                                    ? new VariableExpansionReader(new FileReader(file))
+                                    : new BufferedReader(new FileReader(file)));
             mParser.parse(is);
-=======
-            mParser.parse(file);
->>>>>>> 96a884ba
 
             // sanity check
             if (mDepth != 0) {
