--- conflicted
+++ resolved
@@ -499,10 +499,7 @@
 
         PegasusFile pf;
         String stagingSite = job.getStagingSiteHandle();
-<<<<<<< HEAD
         String computeSite = job.getSiteHandle();
-=======
->>>>>>> d205348b
 
         //To do. distinguish the sls file from the other input files
         for( Iterator it = files.iterator(); it.hasNext(); ){
@@ -522,7 +519,6 @@
 
             //destination
             url = new StringBuffer();
-<<<<<<< HEAD
             
             if( mUseSymLinks && computeSite.equals( stagingSite) ){
                 //PM-1108 symlinking is turned on and the compute site for
@@ -539,19 +535,10 @@
                 //on the head node
                 url.append( mSiteStore.getExternalWorkDirectoryURL(stagingSiteServer, job.getStagingSiteHandle() ));
             }
-            url.append( File.separator ).append( pf.getLFN() );
-=======
-/*
-            url.append( destURLPrefix ).append( File.separator );
-            url.append( destDir ).append( File.separator );
- */
-            //on the head node
-            url.append( mSiteStore.getExternalWorkDirectoryURL(stagingSiteServer, stagingSite));
+
             //PM-833 append the relative staging site add on directory
             url.append( File.separator).append( mStagingMapper.getRelativeDirectory(stagingSite, lfn) );
-                
             url.append( File.separator ).append( lfn );
->>>>>>> d205348b
             
             ft.addDestination( stagingSite, url.toString() );
 
