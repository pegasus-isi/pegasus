/*
 * To change this template, choose Tools | Templates
 * and open the template in the editor.
 */

package edu.isi.pegasus.common.util;

import java.util.regex.Matcher;
import java.util.regex.Pattern;

/**
 * A common PegasusURL class to use by the planner and other components.
 *
 * The class parses the PegasusURL into 3 main components
 *  - protocol
 *  - hostname
 *  - path
 *
 * The class is consistent with the PegasusURL parsing scheme used in pegasus-transfer.
 *
 * @author Karan Vahi
 * @author  Mats Rynge
 */
public class PegasusURL {

    /**
     * The scheme name for file url.
     */
    public static final String FILE_URL_SCHEME = "file:";

    /**
     * The scheme name for file url.
     */
    public static final String SYMLINK_URL_SCHEME = "symlink:";


    /**
     * The default protocol if none is determined from the PegasusURL or path
     */
    public static final String DEFAULT_PROTOCOL = "file";

    /**
     *
     * Stores the regular expressions necessary to parse a PegasusURL into 3 components
     * protocol, host and path
     */
<<<<<<< HEAD
    private static final String mRegexExpression = "([\\w]+)://([\\w\\.\\-:@]*)(/[\\S]*)";

=======
    private static final String mRegexExpression = "([\\w]+)://([\\w\\.\\-:@]*)(/?[\\S]*)";
            
>>>>>>> e36d724f
    /**
     * Stores compiled patterns at first use, quasi-Singleton.
     */
    private static Pattern mPattern = null;

    /**
     * The protocol referred to by the PegasusURL
     */
    private String mProtocol;

    /**
     * The hostname referred to by the PegasusURL.
     * Can include the port also
     */
    private String mHost;

    /**
     * The path referred to by the PegasusURL
     */
    private String mPath;


    /**
     * The default constructor.
     */
    public PegasusURL(){
        if( mPattern == null ){
             mPattern = Pattern.compile( mRegexExpression );
         }
        reset();
    }

    /**
     * The overloaded constructor.
     *
     * @param url   the url to be parsed internally
     */
    public PegasusURL( String url ){
        this();
        this.parse( url );
    }


    /**
     * Parses the url and populates the internal member variables that can
     * be accessed via the appropriate accessor methods
     *
     * @param url
     */
    public void parse( String url ){
        //reset internal variables
        reset();

        //special case for file url's
        if( url.indexOf( ":" ) == -1 ){
            url = PegasusURL.DEFAULT_PROTOCOL + "://" + url;
        }

        Matcher m = mPattern.matcher( url );
        if( m.matches() ){
            mProtocol = m.group( 1 );
            mHost     = m.group( 2 );
            mPath     = m.group( 3 );
        }
        else{
            throw new RuntimeException( "Unable to parse URL " + url );
        }
    }

    /**
     * Returns the protocol associated with the PegasusURL
     *
     * @return  the protocol else empty
     */
    public String getProtocol(){
        return mProtocol;
    }

     /**
     * Returns the host asscoiated with the PegasusURL
     *
     * @return  the host else empty
     */
    public String getHost(){
        return mHost;
    }

    /**
     * Returns the path associated with the PegasusURL
     *
     * @return  the host else empty
     */
    public String getPath(){
        return mPath;
    }

    /**
     * Returns the url prefix associated with the PegasusURL. The PegasusURL prefix is the part
     * of the PegasusURL composed of protocol and the hostname
     *
     * For example PegasusURL prefix for
     * <pre>
     * gsiftp://dataserver.phys.uwm.edu/~/griphyn_test/ligodemo_output
     * </pre>
     *
     * is gsiftp://dataserver.phys.uwm.edu
     *
     * @return  the host else empty
     */
    public String getURLPrefix(){
        StringBuffer prefix = new StringBuffer();
        prefix.append( this.getProtocol() ).
               append( "://" ).
               append( this.getHost() );
        return prefix.toString();
    }

    /**
     * Resets the internal member variables
     */
    public void reset() {
        mProtocol  = "";
        mHost = "";
        mPath = "";
    }

    /**
     * The contents represented as a string
     *
     * @return
     */
    public String toString(){
       StringBuffer sb = new StringBuffer();
       sb.append( "protocol -> " ).append( this.getProtocol() ).append( " , " ).
          append( "host -> " ).append( this.getHost() ).append( " , " ).
          append( "path -> " ).append( this.getPath() ).append( " , " ).
          append( "url-prefix -> ").append( this.getURLPrefix() );
       return sb.toString();
    }


    /**
     * Test program
     *
     * @param args
     */
    public static void main( String[] args ){
        //should print
        //protocol -> gsiftp , host -> sukhna.isi.edu , path -> /tmp/test.file , url-prefix -> gsiftp://sukhna.isi.edu
        String url = "gsiftp://sukhna.isi.edu/tmp/test.file";
        System.out.println( url );
        System.out.println( new PegasusURL(url) );


        //should print
        //protocol -> file , host ->  , path -> /tmp/test/k , url-prefix -> file://
        url = "file:///tmp/test/k";
        System.out.println( url );
        System.out.println( new PegasusURL(url) );

        //should print
        //protocol -> gsiftp , host -> dataserver.phys.uwm.edu , path -> /~/griphyn_test/ligodemo_output/ , url-prefix -> gsiftp://dataserver.phys.uwm.edu
        url = "gsiftp://dataserver.phys.uwm.edu/~/griphyn_test/ligodemo_output/" ;
        System.out.println( url );
        System.out.println( new PegasusURL(url) );

        //should print
        //protocol -> file , host ->  , path -> /tmp/path/to/input/file , url-prefix -> file://
        url =  "/tmp/path/to/input/file" ;
        System.out.println( url );
        System.out.println( new PegasusURL(url) );

        url =  "http://isis.isi.edu/" ;
        System.out.println( url );
        System.out.println( new PegasusURL(url) );

        url =  "http://isis.isi.edu/filename" ;
        System.out.println( url );
        System.out.println( new PegasusURL(url) );

        url =  "http://isis.isi.edu/directory/filename" ;
        System.out.println( url );
        System.out.println( new PegasusURL(url) );

    }
}<|MERGE_RESOLUTION|>--- conflicted
+++ resolved
@@ -44,13 +44,8 @@
      * Stores the regular expressions necessary to parse a PegasusURL into 3 components
      * protocol, host and path
      */
-<<<<<<< HEAD
-    private static final String mRegexExpression = "([\\w]+)://([\\w\\.\\-:@]*)(/[\\S]*)";
-
-=======
     private static final String mRegexExpression = "([\\w]+)://([\\w\\.\\-:@]*)(/?[\\S]*)";
-            
->>>>>>> e36d724f
+
     /**
      * Stores compiled patterns at first use, quasi-Singleton.
      */
