--- conflicted
+++ resolved
@@ -44,21 +44,6 @@
     $(warning WARNING: globus_sdk does not work with Python 2.x: skipping globus_sdk library)
 endif
 
-<<<<<<< HEAD
-ifneq ($(shell python --version 2>&1 | grep " 3.6"),)
-    PACKAGES+=dataclasses
-endif
-
-PYOPENSSL_ARGS=
-ifeq ($(OSID),macos10)
-    OPENSSL:=$(shell brew --prefix openssl)
-    ifneq ($(OPENSSL),)
-        PYOPENSSL_ARGS=-I $(OPENSSL)/include -L $(OPENSSL)/lib
-    endif
-endif
-
-=======
->>>>>>> 824211e9
 all: $(addprefix $(LIBDIR)/,$(PACKAGES))
 
 $(LIBDIR)/%:
