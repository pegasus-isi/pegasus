SHELL := /bin/bash

ifndef $(prefix)
    prefix:=$(shell cd $(CURDIR)/../.. && pwd)
endif

PYTHON:=$(shell $(CURDIR)/../../release-tools/get-system-python)
OSID:=$(shell $(CURDIR)/../../release-tools/getosid)

EXTDIR=$(prefix)/lib/pegasus/externals
LIBDIR=$(EXTDIR)/python

PACKAGES+=flask
PACKAGES+=flask_caching
PACKAGES+=jinja2
PACKAGES+=markupsafe
PACKAGES+=pyjwt
#PACKAGES+=yaml
PACKAGES+=sqlalchemy
PACKAGES+=werkzeug
PACKAGES+=boto3
PACKAGES+=botocore
PACKAGES+=certifi
PACKAGES+=chardet
PACKAGES+=click
PACKAGES+=docutils
PACKAGES+=globus_sdk
PACKAGES+=idna
PACKAGES+=itsdangerous.py
PACKAGES+=jmespath
PACKAGES+=pamela
PACKAGES+=pika
PACKAGES+=pycparser
PACKAGES+=dateutil
PACKAGES+=requests
PACKAGES+=s3transfer
PACKAGES+=six
PACKAGES+=urllib3


ifeq ($(shell python --version 2>&1 | grep " 2."),)
    PACKAGES+=globus_sdk
else
    $(warning WARNING: globus_sdk does not work with Python 2.x: skipping globus_sdk library)
endif

<<<<<<< HEAD
#ifeq ($(shell which mysql_config),)
#    $(warning WARNING: mysql_config not found: skipping python mysql library)
#else
#    PACKAGES+=MySQLdb
#endif
PACKAGES+=influxdb
PACKAGES+=pika
PACKAGES+=dateutil
PACKAGES+=six
PACKAGES+=chardet
PACKAGES+=idna
PACKAGES+=certifi
PACKAGES+=urllib3
PACKAGES+=pytz
PACKAGES+=pyjwt
PACKAGES+=globus_sdk

PYOPENSSL_ARGS=
ifeq ($(OSID),macos10)
    OPENSSL:=$(shell brew --prefix openssl)
    ifneq ($(OPENSSL),)
        PYOPENSSL_ARGS=-I $(OPENSSL)/include -L $(OPENSSL)/lib
    endif
endif

=======
>>>>>>> e4a8ded0
all: $(addprefix $(LIBDIR)/,$(PACKAGES))

$(LIBDIR)/%:
	$(eval PACKDIR:=$(shell echo $< | sed -E 's/\.tar\.gz|\.zip//'))
	@echo Building $< &&\
	export LANG=en_US.UTF-8 && \
	mkdir -p $(LIBDIR) &&\
	if (echo "$<" | grep tar.gz) >/dev/null; then tar xzf $< ; else unzip -q -o $< ; fi &&\
	pushd $(PACKDIR) > /dev/null &&\
	$(PYTHON) setup.py install_lib -d $(LIBDIR) > /dev/null &&\
	popd > /dev/null &&\
	rm -rf $(PACKDIR) &&\
	touch $@

$(LIBDIR)/flask: Flask-1.1.1.tar.gz
$(LIBDIR)/flask_caching: Flask-Caching-1.10.1.tar.gz
$(LIBDIR)/jinja2: Jinja2-2.11.1.tar.gz
$(LIBDIR)/markupsafe: MarkupSafe-1.1.1.tar.gz
$(LIBDIR)/pyjwt: PyJWT-1.7.1.tar.gz
#$(LIBDIR)/yaml: PyYAML-5.3.1.tar.gz
$(LIBDIR)/sqlalchemy: SQLAlchemy-1.3.15.tar.gz
$(LIBDIR)/werkzeug: Werkzeug-1.0.0.tar.gz
$(LIBDIR)/attrs: attrs-19.3.0.tar.gz
$(LIBDIR)/boto3: boto3-1.12.37.tar.gz
$(LIBDIR)/botocore: botocore-1.15.37.tar.gz
$(LIBDIR)/certifi: certifi-2019.11.28.tar.gz
$(LIBDIR)/influxdb: influxdb-4.1.1.tar.gz
$(LIBDIR)/chardet: chardet-3.0.4.tar.gz
$(LIBDIR)/click: click-7.1.1.tar.gz
$(LIBDIR)/docutils: docutils-0.18.1.tar.gz
$(LIBDIR)/globus_sdk: globus-sdk-3.5.0.tar.gz
$(LIBDIR)/idna: idna-2.9.tar.gz
$(LIBDIR)/itsdangerous.py: itsdangerous-1.1.0.tar.gz
$(LIBDIR)/jmespath: jmespath-0.9.5.tar.gz
$(LIBDIR)/pamela: pamela-1.0.0.tar.gz
$(LIBDIR)/pika: pika-1.1.0.tar.gz
$(LIBDIR)/pycparser: pycparser-2.20.tar.gz
$(LIBDIR)/dateutil: python-dateutil-2.8.1.tar.gz
$(LIBDIR)/requests: requests-2.23.0.tar.gz
$(LIBDIR)/s3transfer: s3transfer-0.3.3.tar.gz
$(LIBDIR)/six: six-1.14.0.tar.gz
$(LIBDIR)/urllib3: urllib3-1.25.8.tar.gz
<<<<<<< HEAD
$(LIBDIR)/pytz: pytz-2017.3.tar.gz

=======
$(LIBDIR)/dataclasses: dataclasses-0.8.tar.gz
>>>>>>> e4a8ded0

clean:
	rm -rf $(EXTDIR)
<|MERGE_RESOLUTION|>--- conflicted
+++ resolved
@@ -44,7 +44,6 @@
     $(warning WARNING: globus_sdk does not work with Python 2.x: skipping globus_sdk library)
 endif
 
-<<<<<<< HEAD
 #ifeq ($(shell which mysql_config),)
 #    $(warning WARNING: mysql_config not found: skipping python mysql library)
 #else
@@ -70,8 +69,6 @@
     endif
 endif
 
-=======
->>>>>>> e4a8ded0
 all: $(addprefix $(LIBDIR)/,$(PACKAGES))
 
 $(LIBDIR)/%:
@@ -114,12 +111,9 @@
 $(LIBDIR)/s3transfer: s3transfer-0.3.3.tar.gz
 $(LIBDIR)/six: six-1.14.0.tar.gz
 $(LIBDIR)/urllib3: urllib3-1.25.8.tar.gz
-<<<<<<< HEAD
 $(LIBDIR)/pytz: pytz-2017.3.tar.gz
+$(LIBDIR)/dataclasses: dataclasses-0.8.tar.gz
 
-=======
-$(LIBDIR)/dataclasses: dataclasses-0.8.tar.gz
->>>>>>> e4a8ded0
 
 clean:
 	rm -rf $(EXTDIR)
