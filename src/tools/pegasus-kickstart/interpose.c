--- conflicted
+++ resolved
@@ -18,21 +18,16 @@
 #include <string.h>
 #include <netinet/in.h>
 #include <arpa/inet.h>
-<<<<<<< HEAD
+#include <sys/syscall.h>
+#ifdef HAS_PAPI
+#include <papi.h>
+#endif
 #include <pthread.h>
 #include <dlfcn.h>
 #include <netdb.h>
 
-=======
-#include <sys/syscall.h>
-#include <pthread.h>
-#ifdef HAS_PAPI
-#include <papi.h>
-#endif
-
 /* TODO Unlocked I/O (e.g. fwrite_unlocked) */
 /* TODO Handle directories */
->>>>>>> 3f35c9ce
 /* TODO Interpose accept (for network servers) */
 /* TODO Is it necessary to interpose shutdown? Would that help the DNS issue? */
 /* TODO Interpose unlink, unlinkat, remove */
@@ -66,91 +61,15 @@
 #define debug(format, args...)
 #endif
 
-<<<<<<< HEAD
-/* These are all the functions we are interposing */
-static typeof(dup) *orig_dup = NULL;
-static typeof(dup2) *orig_dup2 = NULL;
-#ifdef dup3
-static typeof(dup3) *orig_dup3 = NULL;
-#endif
-static typeof(open) *orig_open = NULL;
-static typeof(open64) *orig_open64 = NULL;
-static typeof(openat) *orig_openat = NULL;
-static typeof(openat64) *orig_openat64 = NULL;
-static typeof(creat) *orig_creat = NULL;
-static typeof(creat64) *orig_creat64 = NULL;
-static typeof(fopen) *orig_fopen = NULL;
-static typeof(fopen64) *orig_fopen64 = NULL;
-static typeof(freopen) *orig_freopen = NULL;
-static typeof(freopen64) *orig_freopen64 = NULL;
-static typeof(close) *orig_close = NULL;
-static typeof(fclose) *orig_fclose = NULL;
-static typeof(read) *orig_read = NULL;
-static typeof(write) *orig_write = NULL;
-static typeof(fread) *orig_fread = NULL;
-static typeof(fwrite) *orig_fwrite = NULL;
-static typeof(pread) *orig_pread = NULL;
-static typeof(pread64) *orig_pread64 = NULL;
-static typeof(pwrite) *orig_pwrite = NULL;
-static typeof(pwrite64) *orig_pwrite64 = NULL;
-static typeof(readv) *orig_readv = NULL;
-#ifdef preadv
-static typeof(preadv) *orig_preadv = NULL;
-#endif
-#ifdef preadv64
-static typeof(preadv64) *orig_preadv64 = NULL;
-#endif
-static typeof(writev) *orig_writev = NULL;
-#ifdef pwritev
-static typeof(pwritev) *orig_pwritev = NULL;
-#endif
-#ifdef pwritev64
-static typeof(pwritev64) *orig_pwritev64 = NULL;
-#endif
-static typeof(fgetc) *orig_fgetc = NULL;
-static typeof(fputc) *orig_fputc = NULL;
-static typeof(fgets) *orig_fgets = NULL;
-static typeof(fputs) *orig_fputs = NULL;
-/* Implemented using vfscanf */
-/*static typeof(fscanf) *orig_fscanf = NULL;*/
-static typeof(vfscanf) *orig_vfscanf = NULL;
-/* Implemented using vfprintf */
-/*static typeof(fprintf) *orig_fprintf = NULL;*/
-static typeof(vfprintf) *orig_vfprintf = NULL;
-static typeof(connect) *orig_connect = NULL;
-static typeof(send) *orig_send = NULL;
-static typeof(sendfile) *orig_sendfile = NULL;
-static typeof(sendto) *orig_sendto = NULL;
-static typeof(sendmsg) *orig_sendmsg = NULL;
-static typeof(recv) *orig_recv = NULL;
-static typeof(recvfrom) *orig_recvfrom = NULL;
-static typeof(recvmsg) *orig_recvmsg = NULL;
-static typeof(truncate) *orig_truncate = NULL;
-/* It is not necessary to interpose ftruncate because we should already
- * have a record for the file descriptor.
- */
-static typeof(mkstemp) *orig_mkstemp = NULL;
-#ifdef mkostemp
-static typeof(mkostemp) *orig_mkostemp = NULL;
-#endif
-#ifdef mkstemps
-static typeof(mkstemps) *orig_mkstemps = NULL;
-#endif
-#ifdef mkostemps
-static typeof(mkostemps) *orig_mkostemps = NULL;
-#endif
-static typeof(tmpfile) *orig_tmpfile = NULL;
-/* It is not necessary to interpose other tmp functions because
- * they just generate names that need to be passed to open()
- */
-
-=======
->>>>>>> 3f35c9ce
 typedef struct {
     char type;
     char *path;
     size_t bread;
     size_t bwrite;
+    size_t nread;
+    size_t nwrite;
+    size_t bseek;
+    size_t nseek;
 } Descriptor;
 
 typedef struct {
@@ -228,7 +147,10 @@
 static size_t fread_untraced(void *ptr, size_t size, size_t nmemb, FILE *stream);
 static int fclose_untraced(FILE *fp);
 
-<<<<<<< HEAD
+static long unsigned int interpose_gettid(void) {
+    return (long unsigned int)syscall(SYS_gettid);
+}
+
 static double get_time();
 static CpuUtilInfo read_cpu_status();
 static MemUtilInfo read_mem_status();
@@ -419,10 +341,6 @@
     printerr("[Thread-%d] We are finishing our work...\n", mpi_rank);
 
     return NULL;
-=======
-static long unsigned int interpose_gettid(void) {
-    return (long unsigned int)syscall(SYS_gettid);
->>>>>>> 3f35c9ce
 }
 
 /* Open the trace file */
@@ -431,7 +349,7 @@
 
     char *kickstart_prefix = getenv("KICKSTART_PREFIX");
     if (kickstart_prefix == NULL) {
-        printerr("Unable to open trace file: KICKSTART_PREFIX not set in environment\n");
+        printerr("Unable to open trace file: KICKSTART_PREFIX not set in environment");
         return -1;
     }
 
@@ -581,23 +499,6 @@
     return &(descriptors[fd]);
 }
 
-<<<<<<< HEAD
-/* Get the full path to a file */
-static char *get_fullpath(const char *path) {
-    static char fullpath[BUFSIZ];
-    if (realpath(path, fullpath) == NULL) {
-        printerr("Unable to get real path for '%s': %s\n",
-                 path, strerror(errno));
-        return NULL;
-    }
-    return fullpath;
-}
-
-/* Read /proc/self/exe to get path to executable 
- * You need to free memory allocated to keep results of this function
- */
-static char* read_exe() {
-=======
 static void read_cmdline() {
     char cmdline[] = "/proc/self/cmdline";
 
@@ -668,11 +569,20 @@
     fclose_untraced(f);
 }
 
+/* Get the full path to a file */
+static char *get_fullpath(const char *path) {
+    static char fullpath[BUFSIZ];
+    if (realpath(path, fullpath) == NULL) {
+        printerr("Unable to get real path for '%s': %s\n",
+                 path, strerror(errno));
+        return NULL;
+    }
+    return fullpath;
+}
+
 /* Read /proc/self/exe to get path to executable */
-static void read_exe() {
->>>>>>> 3f35c9ce
+static char* read_exe() {
     debug("Reading exe");
-    // printerr("Reading exe \n");
     char* exe;
 
     exe = (char*) calloc(sizeof(char), BUFSIZ);
@@ -683,13 +593,8 @@
 
     int size = readlink("/proc/self/exe", exe, BUFSIZ);
     if (size < 0) {
-<<<<<<< HEAD
-        perror("libinterpose: Unable to readlink /proc/self/exe");
+        printerr("libinterpose: Unable to readlink /proc/self/exe: %s\n", strerror(errno));
         return NULL;
-=======
-        printerr("libinterpose: Unable to readlink /proc/self/exe: %s\n", strerror(errno));
-        return;
->>>>>>> 3f35c9ce
     }
 
     exe[size] = '\0';
@@ -736,14 +641,6 @@
     return exe;
 }
 
-/* Return 1 if line begins with tok */
-static int startswith(const char *line, const char *tok) {
-    return strstr(line, tok) == line;
-}
-
-<<<<<<< HEAD
-/* Read useful information from /proc/self/status */
-=======
 /* Return 1 if line ends with tok */
 static int endswith(const char *line, const char *tok) {
     int n = strlen(line);
@@ -761,8 +658,12 @@
     return 1;
 }
 
-/* Read memory information from /proc/self/status */
->>>>>>> 3f35c9ce
+/* Return 1 if line begins with tok */
+static int startswith(const char *line, const char *tok) {
+    return strstr(line, tok) == line;
+}
+
+/* Read useful information from /proc/self/status */
 static void read_status() {
     debug("Reading status file");
 
@@ -791,7 +692,6 @@
     fclose_untraced(f);
 }
 
-<<<<<<< HEAD
 /* Read useful information from /proc/self/status and returns a structure with this information */
 static MemUtilInfo read_mem_status() {
     debug("Reading status file");
@@ -832,7 +732,6 @@
 }
 
 /* Read /proc/self/stat to get CPU usage */
-=======
 /* Read CPU usage */
 static void read_rusage() {
     struct rusage ru;
@@ -845,7 +744,6 @@
 }
 
 /* Read /proc/self/stat to get performance stats */
->>>>>>> 3f35c9ce
 static void read_stat() {
     debug("Reading stat file");
 
@@ -979,7 +877,63 @@
     fclose_untraced(f);
 }
 
-<<<<<<< HEAD
+/* Determine which paths should be traced */
+static int should_trace(int fd, const char *path) {
+    /* Trace all files */
+    if (getenv("KICKSTART_TRACE_ALL") != NULL) {
+        return 1;
+    }
+
+    /* Don't trace stdio */
+    if (fd <= 2) {
+        return 0;
+    }
+
+    /* Trace files in the current working directory */
+    if (getenv("KICKSTART_TRACE_CWD") != NULL) {
+        char *wd = getcwd(NULL, 0);
+        int incwd = startswith(path, wd);
+        free(wd);
+        return incwd;
+    }
+
+    /* Don't trace the trace log! */
+    char *prefix = getenv("KICKSTART_PREFIX");
+    if (startswith(path, prefix)) {
+        return 0;
+    }
+
+    /* Skip directories */
+    struct stat s;
+    if (fstat(fd, &s) != 0) {
+        printerr("fstat: %s\n", strerror(errno));
+        return 0;
+    }
+    if (s.st_mode & S_IFDIR) {
+        return 0;
+    }
+
+    /* Skip files with known extensions that we don't care about */
+    if (endswith(path, ".py") ||
+        endswith(path, ".pyc") ||
+        endswith(path, ".jar")) {
+        return 0;
+    }
+
+    /* Skip all the common system paths, which we don't care about */
+    if (startswith(path, "/lib") ||
+        startswith(path, "/usr") ||
+        startswith(path, "/dev") ||
+        startswith(path, "/etc") ||
+        startswith(path, "/proc")||
+        startswith(path, "/sys") ||
+        startswith(path, "/selinux")) {
+        return 0;
+    }
+
+    return 1;
+}
+
 /* Read /proc/self/io to get I/O usage */
 static IoUtilInfo read_io_status() {
     debug("Reading io file");
@@ -1007,49 +961,6 @@
     if (f == NULL) {
         perror("libinterpose: Unable to fopen /proc/self/io");
         return local_io_info;
-=======
-/* Determine which paths should be traced */
-static int should_trace(int fd, const char *path) {
-    /* Trace all files */
-    if (getenv("KICKSTART_TRACE_ALL") != NULL) {
-        return 1;
-    }
-
-    /* Don't trace stdio */
-    if (fd <= 2) {
-        return 0;
-    }
-
-    /* Trace files in the current working directory */
-    if (getenv("KICKSTART_TRACE_CWD") != NULL) {
-        char *wd = getcwd(NULL, 0);
-        int incwd = startswith(path, wd);
-        free(wd);
-        return incwd;
-    }
-
-    /* Don't trace the trace log! */
-    char *prefix = getenv("KICKSTART_PREFIX");
-    if (startswith(path, prefix)) {
-        return 0;
-    }
-
-    /* Skip directories */
-    struct stat s;
-    if (fstat(fd, &s) != 0) {
-        printerr("fstat: %s\n", strerror(errno));
-        return 0;
-    }
-    if (s.st_mode & S_IFDIR) {
-        return 0;
-    }
-
-    /* Skip files with known extensions that we don't care about */
-    if (endswith(path, ".py") ||
-        endswith(path, ".pyc") ||
-        endswith(path, ".jar")) {
-        return 0;
->>>>>>> 3f35c9ce
     }
 
     char line[BUFSIZ];
@@ -1086,17 +997,18 @@
         return;
     }
 
-<<<<<<< HEAD
-    /* Skip all the common system paths, which we don't care about */
-    if (startswith(path, "/lib") ||
-        startswith(path, "/usr") ||
-        startswith(path, "/dev") ||
-        startswith(path, "/etc") ||
-        startswith(path, "/proc")||
-        startswith(path, "/sys")) {
-=======
-    if (!should_trace(fd, path)) {
->>>>>>> 3f35c9ce
+    if (!should_trace(path)) {
+        return;
+    }
+
+    struct stat s;
+    if (fstat(fd, &s) != 0) {
+        printerr("fstat: %s\n", strerror(errno));
+        return;
+    }
+
+    /* Skip directories */
+    if (s.st_mode & S_IFDIR) {
         return;
     }
 
@@ -1110,17 +1022,25 @@
     f->path = temp;
     f->bread = 0;
     f->bwrite = 0;
+    f->nread = 0;
+    f->nwrite = 0;
+    f->bseek = 0;
+    f->nseek = 0;
 }
 
 static void trace_open(const char *path, int fd) {
     debug("trace_open %s %d", path, fd);
 
-    char *fullpath = get_fullpath(path);
+    char *fullpath = realpath(path, NULL);
     if (fullpath == NULL) {
+        printerr("Unable to get real path for '%s': %s\n",
+                 path, strerror(errno));
         return;
     }
 
     trace_file(fullpath, fd);
+
+    free(fullpath);
 }
 
 static void trace_openat(int fd) {
@@ -1155,7 +1075,9 @@
         return;
     }
     f->bread += amount;
-
+    f->nread += 1;
+    
+    // Information written for online monitoring in case there is no /proc 
     pthread_mutex_lock(&io_mut);
     io_util_info.rchar += amount;
     io_util_info.syscr += 1;
@@ -1170,11 +1092,25 @@
         return;
     }
     f->bwrite += amount;
-
+    f->nwrite += 1;
+    
+    // Information written for online monitoring in case there is no /proc
     pthread_mutex_lock(&io_mut);
     io_util_info.wchar += amount;
     io_util_info.syscw += 1;
     pthread_mutex_unlock(&io_mut);
+
+}
+
+static void trace_seek(int fd, off_t offset) {
+    debug("trace_seek %d %ld", fd, offset);
+
+    Descriptor *f = get_descriptor(fd);
+    if (f == NULL) {
+        return;
+    }
+    f->bseek += offset > 0 ? offset : -offset;
+    f->nseek += 1;
 }
 
 static void trace_close(int fd) {
@@ -1199,9 +1135,10 @@
             size = st.st_size;
         }
 
-        tprintf("file: '%s' %lu %lu %lu\n", f->path, size, f->bread, f->bwrite);
+        tprintf("file: '%s' %lu %lu %lu %lu %lu %lu %lu\n",
+                f->path, size, f->bread, f->bwrite, f->nread, f->nwrite, f->bseek, f->nseek);
     } else if (f->type == DTYPE_SOCK) {
-        tprintf("socket: %s %lu %lu\n", f->path, f->bread, f->bwrite);
+        tprintf("socket: %s %lu %lu %lu %lu\n", f->path, f->bread, f->bwrite, f->nread, f->nwrite);
     }
 
     /* Reset the entry */
@@ -1210,6 +1147,10 @@
     f->path = NULL;
     f->bread = 0;
     f->bwrite = 0;
+    f->nread = 0;
+    f->nwrite = 0;
+    f->bseek = 0;
+    f->nseek = 0;
 }
 
 static void trace_sock(int sockfd, const struct sockaddr *addr, socklen_t addrlen) {
@@ -1240,6 +1181,10 @@
         d->path = NULL;
         d->bread = 0;
         d->bwrite = 0;
+        d->nread = 0;
+        d->nwrite = 0;
+        d->bseek = 0;
+        d->nseek = 0;
 
         char *temp = strdup(addrstr);
         if (temp == NULL) {
@@ -1255,8 +1200,8 @@
 static void trace_dup(int oldfd, int newfd) {
     debug("trace_dup %d %d", oldfd, newfd);
 
-    if(oldfd == newfd) {
-        printerr("Old and new fds are the same\n");
+    if (oldfd == newfd) {
+        printerr("trace_dup: duplicating the same fd %d\n", oldfd);
         return;
     }
 
@@ -1288,17 +1233,25 @@
     n->path = temp;
     n->bread = 0;
     n->bwrite = 0;
+    n->nread = 0;
+    n->nwrite = 0;
+    n->bseek = 0;
+    n->nseek = 0;
 }
 
 static void trace_truncate(const char *path, off_t length) {
     debug("trace_truncate %s %lu", path, length);
 
-    char *fullpath = get_fullpath(path);
+    char *fullpath = realpath(path, NULL);
     if (fullpath == NULL) {
-        return;
-    }
-
-    tprintf("file: '%s' %lu 0 0\n", fullpath, length);
+        printerr("Unable to get real path for '%s': %s\n",
+                 path, strerror(errno));
+        return;
+    }
+
+    tprintf("file: '%s' %lu 0 0 0 0\n", fullpath, length);
+    
+    free(fullpath);
 }
 
 int tfile_exists() {
@@ -1317,48 +1270,6 @@
     } else {
         return 0;
     }
-}
-
-extern char **environ;
-
-void spawn_timer_thread() {
-
-    // spawning a timer thread only when
-    char* mpi_rank = getenv("OMPI_COMM_WORLD_RANK");
-    // printerr("Spawning thread in process: %d\n", (int)current_pid);
-     // printerr("Setting mpi rank based on OMPI_COMM_WORLD_RANK\n");
-
-    if(mpi_rank == NULL) {
-        mpi_rank = getenv("ALPS_APP_PE");        
-         // printerr("Setting mpi rank based on MPIRUN_RANK\n");
-
-        if(mpi_rank == NULL) {
-            mpi_rank = getenv("PMI_RANK");
-             // printerr("Setting mpi rank based on PMI_RANK\n");
-
-            if(mpi_rank == NULL) {
-                mpi_rank = getenv("PMI_ID");
-                 // printerr("Setting mpi rank based on PMI_ID\n");
-
-                if(mpi_rank == NULL) {
-                    mpi_rank = getenv("MPIRUN_RANK");
-                     // printerr("Setting mpi rank based on MPIRUN_RANK\n");
-                }
-            }
-        }
-    }
-
-    if(mpi_rank == NULL) {
-        // printerr("MPI rank is not set in environment\n");
-        mpi_rank = (char*) calloc(1024, sizeof(char));
-        strcpy(mpi_rank, "-1");
-    }
-
-    int rc = pthread_create(&timer_thread, NULL, timer_thread_func, (void *)mpi_rank);
-    if (rc) {
-        printerr("ERROR; return code from pthread_create() is %d\n", rc);
-        exit(-1);
-    }    
 }
 
 static void inc_thread_counters() {
@@ -1537,16 +1448,51 @@
 
 #endif
 
+extern char **environ;
+
+void spawn_timer_thread() {
+
+    // spawning a timer thread only when
+    char* mpi_rank = getenv("OMPI_COMM_WORLD_RANK");
+    // printerr("Spawning thread in process: %d\n", (int)current_pid);
+     // printerr("Setting mpi rank based on OMPI_COMM_WORLD_RANK\n");
+
+    if(mpi_rank == NULL) {
+        mpi_rank = getenv("ALPS_APP_PE");        
+         // printerr("Setting mpi rank based on MPIRUN_RANK\n");
+
+        if(mpi_rank == NULL) {
+            mpi_rank = getenv("PMI_RANK");
+             // printerr("Setting mpi rank based on PMI_RANK\n");
+
+            if(mpi_rank == NULL) {
+                mpi_rank = getenv("PMI_ID");
+                 // printerr("Setting mpi rank based on PMI_ID\n");
+
+                if(mpi_rank == NULL) {
+                    mpi_rank = getenv("MPIRUN_RANK");
+                     // printerr("Setting mpi rank based on MPIRUN_RANK\n");
+                }
+            }
+        }
+    }
+
+    if(mpi_rank == NULL) {
+        // printerr("MPI rank is not set in environment\n");
+        mpi_rank = (char*) calloc(1024, sizeof(char));
+        strcpy(mpi_rank, "-1");
+    }
+
+    int rc = pthread_create(&timer_thread, NULL, timer_thread_func, (void *)mpi_rank);
+    if (rc) {
+        printerr("ERROR; return code from pthread_create() is %d\n", rc);
+        exit(-1);
+    }    
+}
+
 /* Library initialization function */
 static void __attribute__((constructor)) interpose_init(void) {
-<<<<<<< HEAD
-
-    /* XXX Note that this might be called twice in one program. Java
-     * seems to do this, for example.
-     */
-=======
     mypid = getpid();
->>>>>>> 3f35c9ce
 
     /* Open the trace file and spawning a thread only when there was no one */
     switch( tfile_exists() ) {
@@ -1604,12 +1550,10 @@
     /* Close trace file */
     tclose();
 
-<<<<<<< HEAD
+    mypid = 0;
+
     // Set a flag to stop the online monitoring thread
     library_loaded = 0;
-=======
-    mypid = 0;
->>>>>>> 3f35c9ce
 }
 
 static inline void *osym(const char *name) {
@@ -2396,9 +2340,6 @@
     }
 
     return f;
-<<<<<<< HEAD
-}
-=======
 }
 
 off_t lseek(int fd, off_t offset, int whence) {
@@ -2671,4 +2612,3 @@
     /* unreachable */
     abort();
 }
->>>>>>> 3f35c9ce
