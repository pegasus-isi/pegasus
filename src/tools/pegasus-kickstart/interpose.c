--- conflicted
+++ resolved
@@ -19,15 +19,11 @@
 #include <netinet/in.h>
 #include <arpa/inet.h>
 #include <sys/syscall.h>
-<<<<<<< HEAD
-=======
 #include <pthread.h>
 #include <signal.h>
->>>>>>> 42138b39
 #ifdef HAS_PAPI
 #include <papi.h>
 #endif
-#include <pthread.h>
 #include <dlfcn.h>
 #include <netdb.h>
 
@@ -722,12 +718,7 @@
     return 1;
 }
 
-/* Return 1 if line begins with tok */
-static int startswith(const char *line, const char *tok) {
-    return strstr(line, tok) == line;
-}
-
-/* Read useful information from /proc/self/status */
+/* Read memory information from /proc/self/status */
 static void read_status() {
     debug("Reading status file");
 
@@ -1147,18 +1138,15 @@
     }
     f->bread += amount;
     f->nread += 1;
-<<<<<<< HEAD
-    
+
     // Information written for online monitoring in case there is no /proc 
     pthread_mutex_lock(&io_mut);
     io_util_info.rchar += amount;
     io_util_info.syscr += 1;
     pthread_mutex_unlock(&io_mut);
-=======
-
+    
 unlock:
     unlock_descriptors();
->>>>>>> 42138b39
 }
 
 static void trace_write(int fd, ssize_t amount) {
@@ -1172,7 +1160,6 @@
     }
     f->bwrite += amount;
     f->nwrite += 1;
-<<<<<<< HEAD
     
     // Information written for online monitoring in case there is no /proc
     pthread_mutex_lock(&io_mut);
@@ -1180,11 +1167,9 @@
     io_util_info.syscw += 1;
     pthread_mutex_unlock(&io_mut);
 
-=======
 
 unlock:
     unlock_descriptors();
->>>>>>> 42138b39
 }
 
 static void trace_seek(int fd, off_t offset) {
@@ -1368,7 +1353,6 @@
     free(fullpath);
 }
 
-<<<<<<< HEAD
 int tfile_exists() {
     char filename[BUFSIZ];
     char *kickstart_prefix = getenv("KICKSTART_PREFIX");
@@ -1387,10 +1371,6 @@
     }
 }
 
-static void inc_thread_counters() {
-    pthread_mutex_lock(&thread_counter_mutex);
-    threads += 1;
-=======
 static void report_thread_counters() {
     lock_threads();
     tprintf("threads: %d %d %d\n", cur_threads, max_threads, tot_threads);
@@ -1422,7 +1402,6 @@
 
     /* Increment thread counters */
     cur_threads += 1;
->>>>>>> 42138b39
     tot_threads += 1;
     if (cur_threads > max_threads) {
         max_threads = cur_threads;
@@ -1729,7 +1708,6 @@
 static void __attribute__((constructor)) interpose_init(void) {
     mypid = getpid();
 
-<<<<<<< HEAD
     /* Open the trace file and spawning a thread only when there was no one */
     switch( tfile_exists() ) {
         case 0:
@@ -1740,7 +1718,6 @@
         case 1:
             break;
     }
-=======
     /* dup stderr because the program might close it. This is
      * untraced because the descriptor table has not been
      * initialized yet */
@@ -1748,7 +1725,6 @@
 
     /* Open the trace file */
     topen();
->>>>>>> 42138b39
 
     init_descriptors();
     init_threads();
