--- conflicted
+++ resolved
@@ -53,12 +53,8 @@
         endif
     endif
 endif
-<<<<<<< HEAD
     TARGET += pegasus-monitor
     LDLIBS += -lcurl -pthread
-=======
-endif
->>>>>>> b91d602e
     CFLAGS += $(shell getconf LFS_CFLAGS 2>>/dev/null)
     LDFLAGS += $(shell getconf LFS_LDFLAGS 2>>/dev/null)
     OBJS += machine/linux.o
@@ -93,11 +89,8 @@
 install: $(TARGET)
 	$(INSTALL) -m 0755 pegasus-kickstart $(prefix)/bin
 ifeq (LINUX,${SYSTEM})
-<<<<<<< HEAD
 	$(INSTALL) -m 0755 pegasus-monitor $(prefix)/bin
-=======
 ifeq (0,${MUSLLIBC})
->>>>>>> b91d602e
 ifeq (x86_64,${ARCH})
 	mkdir -p $(libdir)
 	$(INSTALL) -m 0755 libinterpose.so $(libdir)
