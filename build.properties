<<<<<<< HEAD
pegasus.version = 4.6.1panorama
=======
pegasus.version = 4.7.0dev
>>>>>>> ceb5c183
<|MERGE_RESOLUTION|>--- conflicted
+++ resolved
@@ -1,5 +1 @@
-<<<<<<< HEAD
-pegasus.version = 4.6.1panorama
-=======
-pegasus.version = 4.7.0dev
->>>>>>> ceb5c183
+pegasus.version = 4.7.0panorama
