--- conflicted
+++ resolved
@@ -7,11 +7,7 @@
 
 [testenv]
 
-<<<<<<< HEAD
-commands     = pytest -vv --junit-xml test-reports/pyunit.xml --cov Pegasus --cov-report term --cov-report html:test-reports/htmlcov --cov-report xml:test-reports/coverage.xml --no-cov-on-fail --cov-fail-under 94.6 {posargs:test}
-=======
 commands     = pytest --junit-xml test-reports/pyunit.xml --cov Pegasus --cov-report term --cov-report html:test-reports/htmlcov --cov-report xml:test-reports/coverage.xml --no-cov-on-fail --cov-fail-under 94.6 {posargs:test}
->>>>>>> 6d1aec21
 
 passenv      =
     USER
