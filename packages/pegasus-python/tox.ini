--- conflicted
+++ resolved
@@ -7,11 +7,7 @@
 
 [testenv]
 
-<<<<<<< HEAD
-commands     = pytest -vv --junit-xml test-reports/pyunit.xml --cov Pegasus --cov-report term --cov-report html:test-reports/htmlcov --cov-report xml:test-reports/coverage.xml --cov-fail-under 17.5 {posargs:test}
-=======
 commands     = pytest --junit-xml test-reports/pyunit.xml --cov Pegasus --cov-report term --cov-report html:test-reports/htmlcov --cov-report xml:test-reports/coverage.xml --cov-fail-under 17.5 {posargs:test}
->>>>>>> 6d1aec21
 
 passenv      =
     USER
@@ -33,27 +29,6 @@
     ../pegasus-common
     ../pegasus-worker
     ../pegasus-api
-<<<<<<< HEAD
-=======
-    ../pegasus-dax-python
-
-
-[testenv:py35]
-
-commands     =
-    pytest --junit-xml test-reports/pyunit.xml --cov Pegasus --cov-report term --cov-report html:test-reports/htmlcov --cov-report xml:test-reports/coverage.xml --no-cov-on-fail --cov-fail-under 16.4 --ignore-glob=*test/cli/test_pegasus_cwl_converter.py {posargs:test}
-
-deps         =
-    pytest
-    pytest-mock
-    coverage
-    pytest-cov
-    jsonschema
-    ../pegasus-common
-    ../pegasus-worker
-    ../pegasus-api
-    ../pegasus-dax-python
->>>>>>> 6d1aec21
 
 
 [testenv:lint]
