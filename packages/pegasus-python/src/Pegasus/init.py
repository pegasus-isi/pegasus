--- conflicted
+++ resolved
@@ -5,335 +5,7 @@
 from argparse import ArgumentParser
 from enum import Enum, unique
 
-<<<<<<< HEAD
 #### Url to Sites.py on pegasushub ####
-site_catalogs
-=======
-import yaml
-from git import Repo
-
-from Pegasus.api import *
-from Pegasus.api.site_catalog import SupportedJobs
-
-# import Sites
-# from Pegasus.api import Properties
-
-
-@unique
-class SitesAvailable(Enum):
-    LOCAL = 1
-    USC_HPCC = 2
-    OSG_ISI = 3
-    XSEDE_BOSCO = 4
-    BLUEWATERS_GLITE = 5
-    WRANGLER_GLITE = 6
-    SUMMIT_GLITE = 7
-    SUMMIT_KUBERNETES = 8
-
-
-SitesRequireProject = [
-    SitesAvailable.BLUEWATERS_GLITE,
-    SitesAvailable.WRANGLER_GLITE,
-    SitesAvailable.SUMMIT_GLITE,
-    SitesAvailable.SUMMIT_KUBERNETES,
-]
-
-
-class MySite:
-    def __init__(
-        self,
-        scratch_parent_dir,
-        storage_parent_dir,
-        target_site: SitesAvailable,
-        project="",
-    ):
-        self.shared_scratch_parent_dir = scratch_parent_dir
-        self.local_storage_parent_dir = storage_parent_dir
-
-        self.sc = SiteCatalog()
-
-        local = Site("local").add_directories(
-            Directory(
-                Directory.SHARED_SCRATCH,
-                os.path.join(self.shared_scratch_parent_dir, "scratch"),
-            ).add_file_servers(
-                FileServer(
-                    "file://" + os.path.join(self.shared_scratch_parent_dir, "scratch"),
-                    Operation.ALL,
-                )
-            ),
-            Directory(
-                Directory.LOCAL_STORAGE,
-                os.path.join(self.local_storage_parent_dir, "storage"),
-            ).add_file_servers(
-                FileServer(
-                    "file://" + os.path.join(self.local_storage_parent_dir, "storage"),
-                    Operation.ALL,
-                )
-            ),
-        )
-
-        self.sc.add_sites(local)
-
-        if target_site is SitesAvailable.LOCAL:
-            self.exec_site_name = "condorpool"
-            self.condorpool()
-        elif target_site is SitesAvailable.USC_HPCC:
-            self.exec_site_name = "usc-hpcc"
-            self.usc_hpcc()
-        elif target_site is SitesAvailable.OSG_ISI:
-            self.exec_site_name = "osg-isi"
-            self.osg_isi()
-        elif target_site is SitesAvailable.XSEDE_BOSCO:
-            self.exec_site_name = "xsede"
-            self.condorpool()
-        elif target_site is SitesAvailable.BLUEWATERS_GLITE:
-            self.exec_site_name = "bluewaters"
-            self.bluewaters_glite(project)
-        elif target_site is SitesAvailable.WRANGLER_GLITE:
-            self.exec_site_name = "wrangler"
-            self.wrangler_glite(project)
-        elif target_site is SitesAvailable.SUMMIT_GLITE:
-            self.exec_site_name = "summit"
-            self.summit_glite(project)
-        elif target_site is SitesAvailable.SUMMIT_KUBERNETES:
-            self.exec_site_name = "summit"
-            self.summit_kubernetes(project)
-
-    def write(self):
-        self.sc.write()
-
-    def condorpool(self):
-        condorpool = (
-            Site(self.exec_site_name)
-            .add_pegasus_profile(style="condor")
-            .add_condor_profile(universe="vanilla")
-            .add_pegasus_profile(data_configuration="condorio")
-            .add_condor_profile(
-                periodic_remove="(JobStatus == 5) && ((CurrentTime - EnteredCurrentStatus) > 10)"
-            )
-            .add_pegasus_profile(clusters_num=2)
-        )
-
-        self.sc.add_sites(condorpool)
-
-    def usc_hpcc(self):
-        usc = (
-            Site(self.exec_site_name)
-            .add_directories(
-                Directory(
-                    Directory.SHARED_SCRATCH,
-                    os.path.join(
-                        self.shared_scratch_parent_dir, self.exec_site_name, "scratch"
-                    ),
-                ).add_file_servers(
-                    FileServer(
-                        "file://"
-                        + os.path.join(
-                            self.shared_scratch_parent_dir,
-                            self.exec_site_name,
-                            "scratch",
-                        ),
-                        Operation.ALL,
-                    )
-                )
-            )
-            .add_pegasus_profile(style="glite")
-            .add_condor_profile(grid_resource="batch slurm")
-            .add_pegasus_profile(queue="quick")
-            .add_pegasus_profile(data_configuration="sharedfs")
-            .add_pegasus_profile(auxillary_local=True)
-            .add_pegasus_profile(clusters_num=2)
-            .add_pegasus_profile(job_aggregator="mpiexec")
-            .add_env(
-                key="PEGASUS_HOME",
-                value="/home/rcf-proj/gmj/pegasus/SOFTWARE/pegasus/default",
-            )
-        )
-
-        self.sc.add_sites(usc)
-
-    def osg_isi(self):
-        osg = (
-            Site(self.exec_site_name)
-            .add_pegasus_profile(style="condor")
-            .add_condor_profile(universe="vanilla")
-            .add_pegasus_profile(data_configuration="condorio")
-            .add_condor_profile(
-                periodic_remove="(JobStatus == 5) && ((CurrentTime - EnteredCurrentStatus) > 10)"
-            )
-            .add_condor_profile(
-                requirements='OSGVO_OS_STRING == "RHEL 6" && Arch == "X86_64" &&  HAS_MODULES == True'
-            )
-            .add_profiles(Namespace.CONDOR, key="+ProjectName", value="PegasusTraining")
-            .add_pegasus_profile(clusters_num=2)
-        )
-
-        self.sc.add_sites(osg)
-
-    def bluewaters_glite(self, project):
-        bluewaters = (
-            Site(self.exec_site_name)
-            .add_directories(
-                Directory(
-                    Directory.SHARED_SCRATCH,
-                    os.path.join(
-                        self.shared_scratch_parent_dir, self.exec_site_name, "scratch"
-                    ),
-                ).add_file_servers(
-                    FileServer(
-                        "file://"
-                        + os.path.join(
-                            self.shared_scratch_parent_dir,
-                            self.exec_site_name,
-                            "scratch",
-                        ),
-                        Operation.ALL,
-                    )
-                )
-            )
-            .add_pegasus_profile(style="glite")
-            .add_pegasus_profile(queue="normal")
-            .add_condor_profile(grid_resource="batch pbs")
-            .add_pegasus_profile(data_configuration="sharedfs")
-            .add_pegasus_profile(auxillary_local="true")
-            .add_pegasus_profile(cores=1)
-            .add_pegasus_profile(ppn=1)
-            .add_pegasus_profile(project=project)
-            .add_pegasus_profile(clusters_num=2)
-            .add_env(
-                key="PEGASUS_HOME",
-                value="/mnt/a/u/training/instr006/SOFTWARE/install/pegasus/default",
-            )
-        )
-
-        self.sc.add_sites(bluewaters)
-
-    def wrangler_glite(self, project):
-        wrangler = (
-            Site(self.exec_site_name)
-            .add_directories(
-                Directory(
-                    Directory.SHARED_SCRATCH,
-                    os.path.join(
-                        self.shared_scratch_parent_dir, self.exec_site_name, "scratch"
-                    ),
-                ).add_file_servers(
-                    FileServer(
-                        "file://"
-                        + os.path.join(
-                            self.shared_scratch_parent_dir,
-                            self.exec_site_name,
-                            "scratch",
-                        ),
-                        Operation.ALL,
-                    )
-                )
-            )
-            .add_pegasus_profile(style="glite")
-            .add_pegasus_profile(queue="normal")
-            .add_condor_profile(grid_resource="batch slurm")
-            .add_pegasus_profile(data_configuration="sharedfs")
-            .add_pegasus_profile(auxillary_local="true")
-            .add_pegasus_profile(cores=1)
-            .add_pegasus_profile(nodes=1)
-            .add_pegasus_profile(project=project)
-            .add_pegasus_profile(job_aggregator="mpiexec")
-            .add_pegasus_profile(runtime=14400)
-            .add_pegasus_profile(clusters_num=2)
-            .add_env(
-                key="PEGASUS_HOME",
-                value="/home/00340/vahik/SOFTWARE/install/pegasus/default",
-            )
-        )
-
-        self.sc.add_sites(wrangler)
-
-    def summit_glite(self, project):
-        summit = (
-            Site(self.exec_site_name)
-            .add_directories(
-                Directory(
-                    Directory.SHARED_SCRATCH,
-                    os.path.join(
-                        self.shared_scratch_parent_dir, self.exec_site_name, "scratch"
-                    ),
-                ).add_file_servers(
-                    FileServer(
-                        "file://"
-                        + os.path.join(
-                            self.shared_scratch_parent_dir,
-                            self.exec_site_name,
-                            "scratch",
-                        ),
-                        Operation.ALL,
-                    )
-                )
-            )
-            .add_pegasus_profile(style="glite")
-            .add_pegasus_profile(queue="batch")
-            .add_condor_profile(grid_resource="batch lsf")
-            .add_pegasus_profile(data_configuration="sharedfs")
-            .add_pegasus_profile(auxillary_local="true")
-            .add_pegasus_profile(nodes=1)
-            .add_pegasus_profile(project=project)
-            .add_pegasus_profile(job_aggregator="mpiexec")
-            .add_pegasus_profile(runtime=1800)
-            .add_pegasus_profile(clusters_num=2)
-            .add_env(key="PEGASUS_HOME", value="/ccs/proj/csc355/summit/pegasus/stable")
-        )
-
-        self.sc.add_sites(summit)
-
-    def summit_kubernetes(self, project):
-        summit = (
-            Site(self.exec_site_name)
-            .add_grids(
-                Grid(
-                    grid_type=Grid.BATCH,
-                    scheduler_type=Scheduler.LSF,
-                    contact="${USER}@dtn.ccs.ornl.gov",
-                    job_type=SupportedJobs.COMPUTE,
-                ),
-                Grid(
-                    grid_type=Grid.BATCH,
-                    scheduler_type=Scheduler.LSF,
-                    contact="${USER}@dtn.ccs.ornl.gov",
-                    job_type=SupportedJobs.AUXILLARY,
-                ),
-            )
-            .add_directories(
-                Directory(
-                    Directory.SHARED_SCRATCH,
-                    os.path.join(
-                        self.shared_scratch_parent_dir, self.exec_site_name, "scratch"
-                    ),
-                ).add_file_servers(
-                    FileServer(
-                        "file://"
-                        + os.path.join(
-                            self.shared_scratch_parent_dir,
-                            self.exec_site_name,
-                            "scratch",
-                        ),
-                        Operation.ALL,
-                    )
-                )
-            )
-            .add_pegasus_profile(style="ssh")
-            .add_pegasus_profile(queue="batch")
-            .add_pegasus_profile(auxillary_local="true")
-            .add_pegasus_profile(change_dir="true")
-            .add_pegasus_profile(nodes=1)
-            .add_pegasus_profile(project=project)
-            .add_pegasus_profile(job_aggregator="mpiexec")
-            .add_pegasus_profile(runtime=1800)
-            .add_pegasus_profile(clusters_num=2)
-            .add_env(key="PEGASUS_HOME", value="/ccs/proj/csc355/summit/pegasus/stable")
-        )
-
-        self.sc.add_sites(summit)
->>>>>>> fc18452e
 
 #### Url to workflows on pegasushub ####
 pegasushub_workflows_url = "https://raw.githubusercontent.com/pegasushub/pegasushub.github.io/master/_data/workflows.yml"
@@ -357,13 +29,7 @@
     site = None
     project_name = None
 
-<<<<<<< HEAD
     sites_available = {site.value: {"name": site.name, "member": site} for site in Sites.SitesAvailable}
-=======
-    sites_available = {
-        site.value: {"name": site.name, "member": site} for site in SitesAvailable
-    }
->>>>>>> fc18452e
     print_sites(sites_available)
 
     try:
@@ -468,20 +134,11 @@
 
 
 def update_workflow_list(wf_gallery):
-<<<<<<< HEAD
     if (not os.path.isfile(wf_gallery)):
         os.makedirs(wf_gallery[:wf_gallery.rfind("/")], exist_ok=True)
         urllib.request.urlretrieve(pegasushub_workflows_url, wf_gallery)
     elif int(os.path.getmtime(wf_gallery)) < time.time()-(24*60*60):
         urllib.request.urlretrieve(pegasushub_workflows_url, wf_gallery)
-=======
-    url = "https://raw.githubusercontent.com/pegasushub/pegasushub.github.io/master/_data/workflows.yml"
-    if not os.path.isfile(wf_gallery):
-        os.makedirs(wf_gallery[: wf_gallery.rfind("/")], exist_ok=True)
-        urllib.request.urlretrieve(url, wf_gallery)
-    elif int(os.path.getmtime(wf_gallery)) < time.time() - 24 * 60 * 60:
-        urllib.request.urlretrieve(url, wf_gallery)
->>>>>>> fc18452e
 
 
 def main():
