import logging
import os
import random

import click
import flask
from OpenSSL import crypto
from werkzeug.middleware.dispatcher import DispatcherMiddleware
from werkzeug.serving import run_simple

from Pegasus.service import cache
from Pegasus.service._encoder import PegasusJsonEncoder
from Pegasus.service.base import BooleanConverter
from Pegasus.service.filters import register_jinja2_filters
from Pegasus.service.lifecycle import register_lifecycle_handlers

log = logging.getLogger(__name__)

# Services
services = ["dashboard", "monitoring"]


def generate_self_signed_certificate(certfile, pkeyfile):
    """
    SSL.
    :param certfile:
    :param pkeyfile:
    :return:
    If certfile and pkeyfile don't exist, create a self-signed certificate
    """

    if os.path.isfile(certfile) and os.path.isfile(pkeyfile):
        return

    logging.info("Generating self-signed certificate")

    pkey = crypto.PKey()
    pkey.generate_key(crypto.TYPE_RSA, 2048)

    cert = crypto.X509()

    sub = cert.get_subject()
    sub.C = "US"
    sub.ST = "California"
    sub.L = "Marina Del Rey"
    sub.O = "University of Southern California"
    sub.OU = "Information Sciences Institute"
    sub.CN = "Pegasus Service"

    cert.set_version(1)
    cert.set_serial_number(random.randint(0, 2 ** 32))
    cert.gmtime_adj_notBefore(0)
    cert.gmtime_adj_notAfter(10 * 365 * 24 * 60 * 60)  # 10 years
    cert.set_issuer(sub)
    cert.set_pubkey(pkey)
    cert.sign(pkey, "sha1")

    open(certfile, "wb").write(crypto.dump_certificate(crypto.FILETYPE_PEM, cert))
    open(pkeyfile, "wb").write(crypto.dump_privatekey(crypto.FILETYPE_PEM, pkey))


def run(host="localhost", port=5000, debug=True, verbose=logging.INFO, **kwargs):
    app = create_app(env=os.getenv("FLASK_ENV", "development"))

    if debug:
        app.config.update(DEBUG=True)
        logging.getLogger().setLevel(logging.DEBUG)

    pegasus_service_url_prefix = os.environ.get(
        "PEGASUS_SERVICE_URL_PREFIX", app.config.get("PEGASUS_SERVICE_URL_PREFIX", None)
    )
    if pegasus_service_url_prefix:
        logging.info(
            "Using non-standard URL prefix: {}".format(pegasus_service_url_prefix)
        )
        app.config["APPLICATION_ROOT"] = pegasus_service_url_prefix

    pegasusdir = os.path.expanduser("~/.pegasus")
    if not os.path.isdir(pegasusdir):
        os.makedirs(pegasusdir, mode=0o744)

    cert = app.config.get("CERTIFICATE", None)
    pkey = app.config.get("PRIVATE_KEY", None)
    if cert is None or pkey is None:
        log.warning("SSL is not configured: Using self-signed certificate")
        cert = os.path.expanduser("~/.pegasus/selfcert.pem")
        pkey = os.path.expanduser("~/.pegasus/selfkey.pem")
        generate_self_signed_certificate(cert, pkey)
    ssl_context = (cert, pkey)

    if os.getuid() != 0:
        log.warning("Service not running as root: Will not be able to switch users")

    options = {}
    if app.config.get("MAX_PROCESSES", None):
        options = {
            "threaded": False,
            "processes": app.config["MAX_PROCESSES"],
            "use_reloader": False,
        }
    else:
        options = {
            "threaded": True,
            "use_reloader": True,
        }

    if pegasus_service_url_prefix:
        application = DispatcherMiddleware(
            flask.Flask("dummy_app"), {app.config["APPLICATION_ROOT"]: app}
        )
        run_simple(
<<<<<<< HEAD
            host,
            port,
            application,
            ssl_context=ssl_context,
            **options,
        )
    else:
        app.run(
            host=host,
            port=port,
            ssl_context=ssl_context,
            **options,
=======
            host, port, application, ssl_context=ssl_context, **options,
        )
    else:
        app.run(
            host=host, port=port, ssl_context=ssl_context, **options,
>>>>>>> 0bed1453
        )

    log.info("Exiting")


def _load_user_config(app):
    # Load user configuration
    conf = os.path.expanduser("~/.pegasus/service.py")
    if os.path.isfile(conf):
        app.config.from_pyfile(conf)


def create_app(config=None, env="development"):
    """Configure app."""
    # Environment
    os.environ["FLASK_ENV"] = env

    app = flask.Flask(__name__)

    # Flask Configuration
    app.config.from_object("Pegasus.service.defaults")
    # app.config.from_object("Pegasus.service.config.%sConfig" % env.capitalize())
    _load_user_config(app)
    app.config.update(config or {})

    if "PEGASUS_ENV" in os.environ:
        app.config.from_envvar("PEGASUS_ENV")

    # Initialize Extensions
    cache.init_app(app)
    # db.init_app(app)
    # socketio.init_app(app, json=flask.json)

    configure_app(app)

    # Service Configuration
    for service in services:
        config_method = "configure_%s" % service
        if config_method in globals():
            globals()["configure_%s" % service](app)

    return app


def configure_app(app):
    #
    # Flask URL variables support int, float, and path converters.
    # Adding support for a boolean converter.
    #
    app.url_map.converters["boolean"] = BooleanConverter

    #
    # Relax trailing slash requirement
    #
    app.url_map.strict_slashes = False

    # Attach global JSONEncoder
    app.json_encoder = PegasusJsonEncoder

    # Register lifecycle methods
    register_lifecycle_handlers(app)

    # Register Jinja2 Filters
    register_jinja2_filters(app)

    # Error handlers
    ## register_error_handlers(app)
    ...


def configure_dashboard(app):
    from Pegasus.service.dashboard import blueprint

    app.register_blueprint(blueprint)


def configure_monitoring(app):
    from Pegasus.service.monitoring import monitoring

    app.register_blueprint(monitoring, url_prefix="/api/v1/user/<string:username>")


@click.command(name="pegasus-service")
@click.option(
    "--host",
    default="localhost",
    metavar="<hostname>",
    show_default=True,
    help="Hostname",
)
@click.option(
    "-p",
    "--port",
    type=int,
    default=5000,
    metavar="<port-number>",
    show_default=True,
    help="Port no. on which to listen for requests",
)
@click.option(
    "-d/-nd",
    "--debug/--no-debug",
    default=True,
    metavar="<debug-mode>",
    help="Start server in development mode",
)
@click.option(
    "-v",
    "--verbose",
    default=logging.DEBUG,
    count=True,
    metavar="<verbosity>",
    help="Logging verbosity",
)
def main(host: str, port: int, debug: bool, verbose: int):
    """Run the Pegasus Service server."""
    run(host=host, port=port, debug=debug, verbose=verbose)


if __name__ == "__main__":
    main()<|MERGE_RESOLUTION|>--- conflicted
+++ resolved
@@ -109,26 +109,11 @@
             flask.Flask("dummy_app"), {app.config["APPLICATION_ROOT"]: app}
         )
         run_simple(
-<<<<<<< HEAD
-            host,
-            port,
-            application,
-            ssl_context=ssl_context,
-            **options,
-        )
-    else:
-        app.run(
-            host=host,
-            port=port,
-            ssl_context=ssl_context,
-            **options,
-=======
             host, port, application, ssl_context=ssl_context, **options,
         )
     else:
         app.run(
             host=host, port=port, ssl_context=ssl_context, **options,
->>>>>>> 0bed1453
         )
 
     log.info("Exiting")
