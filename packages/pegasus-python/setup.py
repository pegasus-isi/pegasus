--- conflicted
+++ resolved
@@ -119,15 +119,11 @@
     include_package_data=True,
     zip_safe=False,
     install_requires=install_requires,
-<<<<<<< HEAD
-    extras_require={"postgresql": ["psycopg2"], "mysql": [], "cwl": ["cwl-utils"]},
     use_2to3=False,
     convert_2to3_doctests=[]
-=======
     extras_require={
         "postgresql": ["psycopg2"],
         "mysql": [],
         "cwl": ["cwl-utils==0.3", "jsonschema==3.2.0"],
     },
->>>>>>> f48e194a
 )