import os
import subprocess

from setuptools import find_packages, setup

src_dir = os.path.dirname(__file__)
home_dir = os.path.abspath(os.path.join(src_dir, "../.."))

install_requires = [
    "six>=1.9.0",
    "boto3>1.12",
<<<<<<< HEAD
    "globus-sdk>=3.5.0;python_version>'3.5'",
=======
    "globus-sdk>=3.23.0;python_version>='3.6'",
>>>>>>> 7afc57df
]


#
# Utility function to read the pegasus Version.in file
#
def read_version():
    return (
        subprocess.Popen(
            "%s/release-tools/getversion" % home_dir, stdout=subprocess.PIPE, shell=True
        )
        .communicate()[0]
        .decode()
        .strip()
    )


#
# Utility function to read the README file.
#
def read(fname):
    return open(os.path.join(src_dir, fname)).read()


setup(
    name="pegasus-wms.worker",
    version=read_version(),
    author="Pegasus Team",
    author_email="pegasus@isi.edu",
    description="Pegasus Workflow Management System Worker Package Tools",
    long_description=read("README.md"),
    long_description_content_type="text/markdown",
    license="Apache2",
    url="http://pegasus.isi.edu",
    project_urls={
        "Documentation": "https://pegasus.isi.edu/documentation/",
        "Changes": "https://pegasus.isi.edu/blog/?category_name=Release",
        "Source Code": "https://github.com/pegasus-isi/pegasus",
        "Issue Tracker": "https://jira.isi.edu/projects/PM/issues",
    },
    python_requires=">=3.5",
    keywords=["scientific workflows"],
    classifiers=[
        "Development Status :: 5 - Production/Stable",
        "Intended Audience :: Developers",
        "Intended Audience :: Science/Research",
        "Operating System :: Unix",
        "Programming Language :: Python",
        "Programming Language :: Python :: 3",
        "Programming Language :: Python :: 3 :: Only",
        "Programming Language :: Python :: 3.5",
        "Programming Language :: Python :: 3.6",
        "Programming Language :: Python :: 3.7",
        "Programming Language :: Python :: 3.8",
        "Programming Language :: Python :: 3.9",
        "Programming Language :: Python :: 3.10",
        "Programming Language :: Python :: 3.11",
        "Topic :: Scientific/Engineering",
        "Topic :: Utilities",
        "License :: OSI Approved :: Apache Software License",
    ],
    package_dir={"": "src"},
    packages=find_packages(where="src"),
    include_package_data=True,
    zip_safe=False,
    install_requires=install_requires,
)<|MERGE_RESOLUTION|>--- conflicted
+++ resolved
@@ -9,11 +9,7 @@
 install_requires = [
     "six>=1.9.0",
     "boto3>1.12",
-<<<<<<< HEAD
-    "globus-sdk>=3.5.0;python_version>'3.5'",
-=======
     "globus-sdk>=3.23.0;python_version>='3.6'",
->>>>>>> 7afc57df
 ]
 
 
