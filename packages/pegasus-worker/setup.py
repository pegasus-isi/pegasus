import os
import subprocess

from setuptools import find_packages, setup

src_dir = os.path.dirname(__file__)
home_dir = os.path.abspath(os.path.join(src_dir, "../.."))

<<<<<<< HEAD
install_requires = ["six>=1.9.0", "boto3", "globus-sdk==1.4.1", "pika==1.1.0"]
=======
install_requires = [
    "six>=1.9.0",
    "boto3>1.12,<1.18",
    "globus-sdk==1.4.1",
]
>>>>>>> fb623da7


#
# Utility function to read the pegasus Version.in file
#
def read_version():
    return (
        subprocess.Popen(
            "%s/release-tools/getversion" % home_dir, stdout=subprocess.PIPE, shell=True
        )
        .communicate()[0]
        .decode()
        .strip()
    )


#
# Utility function to read the README file.
#
def read(fname):
    return open(os.path.join(src_dir, fname)).read()


setup(
    name="pegasus-wms.worker",
    version=read_version(),
    author="Pegasus Team",
    author_email="pegasus@isi.edu",
    description="Pegasus Workflow Management System Worker Package Tools",
    long_description=read("README.md"),
    long_description_content_type="text/markdown",
    license="Apache2",
    url="http://pegasus.isi.edu",
    python_requires=">=2.6,!=3.0.*,!=3.1.*,!=3.2.*,!=3.3.*,!=3.4.*",
    keywords=["scientific workflows"],
    classifiers=[
        "Development Status :: 5 - Production/Stable",
        "Intended Audience :: Developers",
        "Intended Audience :: Science/Research",
        "Operating System :: Unix",
        "Programming Language :: Python",
        "Programming Language :: Python :: 2",
        "Programming Language :: Python :: 2.6",
        "Programming Language :: Python :: 2.7",
        "Programming Language :: Python :: 3",
        "Programming Language :: Python :: 3.5",
        "Programming Language :: Python :: 3.6",
        "Programming Language :: Python :: 3.7",
        "Programming Language :: Python :: 3.8",
        "Programming Language :: Python :: 3.9",
        "Topic :: Scientific/Engineering",
        "Topic :: Utilities",
        "License :: OSI Approved :: Apache Software License",
    ],
    package_dir={"": "src"},
    packages=find_packages(where="src"),
    include_package_data=True,
    zip_safe=False,
    install_requires=install_requires,
)<|MERGE_RESOLUTION|>--- conflicted
+++ resolved
@@ -6,15 +6,12 @@
 src_dir = os.path.dirname(__file__)
 home_dir = os.path.abspath(os.path.join(src_dir, "../.."))
 
-<<<<<<< HEAD
-install_requires = ["six>=1.9.0", "boto3", "globus-sdk==1.4.1", "pika==1.1.0"]
-=======
 install_requires = [
     "six>=1.9.0",
     "boto3>1.12,<1.18",
     "globus-sdk==1.4.1",
+    "pika==1.1.0"
 ]
->>>>>>> fb623da7
 
 
 #
