#!/usr/bin/env python3

import json
import logging
import math
import optparse
import os
import random
import re
import signal
import socket
import stat
import subprocess
import sys
import tempfile
import threading
import time
import traceback

from Pegasus.tools import amqp
from Pegasus.tools import worker_utils as utils

try:
    import configparser
except Exception:
    import ConfigParser as configparser

try:
    import queue
except Exception:
    import Queue as queue

try:
    # Python 3.0 and later
    from urllib import parse as urllib
except ImportError:
    # Fall back to Python 2's urllib
    import urllib as urllib


# see https://www.python.org/dev/peps/pep-0469/
try:
    dict.iteritems
except AttributeError:
    # Python 3
    def itervalues(d):
        return iter(d.values())

    def iteritems(d):
        return iter(d.items())


else:
    # Python 2
    def itervalues(d):
        return d.itervalues()

    def iteritems(d):
        return d.iteritems()


# Bad ulimits (for example -s 16000000) can prevent new threads from
# being created. Let's try setting the stack size to something sane
# but not worry if the attempt fails.
try:
    threading.stack_size(2 * 1024 ** 2)
except Exception:
    pass


__author__ = "Mats Rynge <rynge@isi.edu>"


# --- regular expressions -----------------------------------------------------

re_parse_comment = re.compile(r"^# +[\w]+ +[\w]+ +([\w\-_]+)")
re_parse_url = re.compile(r"([\w]+)://([\w\.\-:@#]*)(/[\S ]*)?")


# --- classes -----------------------------------------------------------------


class PegasusURL:
    """
    A representation of a URL, including site label and priority
    """

    url = None
    file_type = None
    site_label = ""
    priority = 0
    # the url broken down, for convenience
    proto = ""
    host = ""
    path = ""

    def __init__(self, url, file_type, site_label, priority=0):
        # the url should be URL decoded to work with our shell callouts
        self.url = urllib.unquote(url)
        self.file_type = file_type
        # make the site label to match site labels in the env
        self.site_label = site_label.replace("-", "_")
        self.priority = priority
        # fill out the rest of the members
        self._parse_url()

    def __str__(self):
        return (
            str(self.url)
            + " , host="
            + str(self.host)
            + " , site_label="
            + str(self.site_label)
        )

    def _parse_url(self):

        # default protocol is file://
        if self.url.find(":") == -1:
            logger.debug("URL without protocol (" + self.url + ") - assuming file://")
            self.url = "file://" + self.url

        # file url is a special cases as it can contain relative paths and
        # env vars
        if self.url.find("file:") == 0:
            self.proto = "file"
            # file urls can either start with file://[\w]*/ or file: (no //)
            self.path = re.sub("^file:(//(localhost)?)?", "", self.url)
            self.path = expand_env_vars(self.path)
            return

        # symlink url is a special cases as it can contain relative paths and
        # env vars
        if self.url.find("symlink:") == 0:
            self.proto = "symlink"
            # symlink urls can either start with symlink://[\w]*/ or
            # symlink: (no //)
            self.path = re.sub("^symlink:(//)?", "", self.url)
            self.path = expand_env_vars(self.path)
            return

        # moveto url is a special cases as it can contain relative paths and
        # env vars
        if self.url.find("moveto:") == 0:
            self.proto = "moveto"
            self.path = re.sub("^moveto:(//)?", "", self.url)
            self.path = expand_env_vars(self.path)
            return

        # other than file/symlink urls
        r = re_parse_url.search(self.url)
        if not r:
            raise RuntimeError("Unable to parse URL: %s" % (self.url))

        # Parse successful
        self.proto = r.group(1)
        self.host = r.group(2)
        self.path = r.group(3)

        if self.path is None:
            self.path = ""

        # no double slashes in urls
        self.path = re.sub("//+", "/", self.path)

    def get_url(self):
        # srm-copy is using broken urls - wants an extra /
        if self.proto == "srm" or self.proto == "root":
            return "{}://{}/{}".format(self.proto, self.host, self.path)
        return "{}://{}{}".format(self.proto, self.host, self.path)

    def get_url_encoded(self):
        return "{}://{}{}".format(self.proto, self.host, urllib.quote(self.path))

    def get_url_dirname(self):
        dn = os.path.dirname(self.path)
        return "{}://{}{}".format(self.proto, self.host, dn)


class TransferBase:
    """
    Base class for mkdirs, removes and transfers
    """

    def __init__(self):
        self._sub_transfer_index = 0
        self._sub_transfer_count = 0

    def get_sub_transfer_index(self):
        return self._sub_transfer_index

    def move_to_next_sub_transfer(self):
        return


class Mkdir(TransferBase):
    """
    Represents a single mkdir request
    """

    def __init(self):
        super().__init__()
        self._target_url = None

    def set_url(self, site_label, url):
        self._target_url = PegasusURL(url, None, site_label)

    def get_url(self):
        return self._target_url.get_url()

    def get_site_label(self):
        return self._target_url.site_label

    def get_proto(self):
        return self._target_url.proto

    def get_host(self):
        return self._target_url.host

    def get_path(self):
        return self._target_url.path


class Remove(TransferBase):
    """
    Represents a single remove request
    """

    def __init(self):
        super().__init__()
        self._target_url = None
        self._recursive = False

    def set_recursive(self, should_recurse):
        if str(should_recurse).lower() in ["yes", "true", "t", "1"]:
            self._recursive = True
            return
        elif str(should_recurse).lower() in ["no", "false", "f", "0"]:
            self._recursive = False
            return
        self._recursive = should_recurse

    def set_url(self, site_label, url):
        self._target_url = PegasusURL(url, None, site_label)

    def get_recursive(self):
        return self._recursive

    def get_url(self):
        return self._target_url.get_url()

    def get_site_label(self):
        return self._target_url.site_label

    def get_proto(self):
        return self._target_url.proto

    def get_host(self):
        return self._target_url.host

    def get_path(self):
        return self._target_url.path

    def __cmp__(self, other):
        """
        compares first on protos, then on hosts, then on paths - useful
        for grouping similar types of transfers
        """
        if cmp(self._target_url.proto, other._target_url.proto) != 0:
            return cmp(self._target_url.proto, other._target_url.proto)
        if cmp(self._target_url.host, other._target_url.host) != 0:
            return cmp(self._target_url.host, other._target_url.host)
        if cmp(self._target_url.path, other._target_url.path) != 0:
            return cmp(self._target_url.path, other._target_url.path)
        return 0

    def __eq__(self, other):
        return (
            self._target_url.proto == other._target_url.proto
            and self._target_url.host == other._target_url.host
            and self._target_url.path == other._target_url.path
        )

    def __lt__(self, other):
        return (
            self._target_url.proto < other._target_url.proto
            or self._target_url.host < other._target_url.host
            or self._target_url.path < other._target_url.path
        )

    def __le__(self, other):
        return self.__lt__(other) or self.__eq__(other)

    def __gt__(self, other):
        return not (self.__lt__(other) or self.__eq__(other))

    def __ge__(self, other):
        return not (self.__lt__(other))


class Transfer(TransferBase):
    """
    Represents a single transfer request.
    """

    def __init__(self):
        """
        Initializes the transfer class
        """
        super().__init__()

        self.lfn = ""

        self.linkage = "unknown"
        self.verify_symlink_source = True

        self._src_urls = []
        self._dst_urls = []

        self.attempts = 0
        self.allow_grouping = True  # can this transfer be grouped with others?
        self.generate_checksum = False  # should we generate checksums as we transfer?
        self.verify_checksum_remote = (
            False  # should we generate checksums as we transfer?
        )

    def __str__(self):
        return "{} -> {}".format(
            self._src_urls[0].get_url(), self._dst_urls[0].get_url()
        )

    def set_lfn(self, lfn):
        self.lfn = lfn

    def set_linkage(self, linkage):
        self.linkage = linkage

    def set_verify_symlink_source(self, verify_symlink_source):
        self.verify_symlink_source = verify_symlink_source

    def add_src(self, site_label, url, file_type=None, priority=None):
        if priority is None:
            priority = random.randint(1, 100)
        u = PegasusURL(url, file_type, site_label, priority)
        self._src_urls.append(u)
        # keep the list sorted
        self._src_urls = sorted(
            self._src_urls, key=lambda url: url.priority, reverse=True
        )
        self._update_sub_transfer_count()

    def add_dst(self, site_label, url, file_type=None, priority=None):
        if priority is None:
            priority = random.randint(1, 100)
        u = PegasusURL(url, file_type, site_label, priority)
        self._dst_urls.append(u)
        # keep the list sorted
        self._dst_urls = sorted(
            self._dst_urls, key=lambda url: url.priority, reverse=True
        )
        self._update_sub_transfer_count()

    def src_url(self):
        return self._src_urls[0].get_url()

    def src_url_encoded(self):
        return self._src_urls[0].get_url_encoded()

    def dst_url(self):
        return self._dst_urls[0].get_url()

    def dst_url_encoded(self):
        return self._dst_urls[0].get_url_encoded()

    def dst_url_dirname(self):
        return self._dst_urls[0].get_url_dirname()

    def get_src_site_label(self):
        return self._src_urls[0].site_label

    def get_dst_site_label(self):
        return self._dst_urls[0].site_label

    def get_src_proto(self):
        return self._src_urls[0].proto

    def get_dst_proto(self):
        return self._dst_urls[0].proto

    def get_src_type(self):
        return self._src_urls[0].file_type

    def get_dst_type(self):
        return self._dst_urls[0].file_type

    def get_src_host(self):
        return self._src_urls[0].host

    def get_dst_host(self):
        return self._dst_urls[0].host

    def get_src_path(self):
        return self._src_urls[0].path

    def get_dst_path(self):
        return self._dst_urls[0].path

    def move_to_next_sub_transfer(self):
        """
        cycle to the next available src/dst pair
        """
        # TODO: How should we handle transfers with multiple sources and destinations? How will
        # it affect the number of tries we are willing to do
        t = self._src_urls.pop(0)
        self._src_urls.append(t)
        self._sub_transfer_index += 1
        if self._sub_transfer_index == self._sub_transfer_count:
            self._sub_transfer_index = 0

    def groupable(self):
        return self.allow_grouping

    def __cmp__(self, other):
        """
        compares first on protos, then on hosts, then on paths - useful
        for grouping similar types of transfers
        """
        if cmp(self._src_urls[0].proto, other._src_urls[0].proto) != 0:
            return cmp(self._src_urls[0].proto, other._src_urls[0].proto)
        if cmp(self._dst_urls[0].proto, other._dst_urls[0].proto) != 0:
            return cmp(self._dst_urls[0].proto, other._dst_urls[0].proto)
        if cmp(self._src_urls[0].host, other._src_urls[0].host) != 0:
            return cmp(self._src_urls[0].host, other._src_urls[0].host)
        if cmp(self._dst_urls[0].host, other._dst_urls[0].host) != 0:
            return cmp(self._dst_urls[0].host, other._dst_urls[0].host)
        if cmp(self._src_urls[0].path, other._src_urls[0].path) != 0:
            return cmp(self._src_urls[0].path, other._src_urls[0].path)
        if cmp(self._dst_urls[0].path, other._dst_urls[0].path) != 0:
            return cmp(self._dst_urls[0].path, other._dst_urls[0].path)
        return 0

    def __eq__(self, other):
        return (
            self._src_urls[0].proto == other._src_urls[0].proto
            and self._dst_urls[0].proto == other._dst_urls[0].proto
            and self._src_urls[0].host == other._src_urls[0].host
            and self._dst_urls[0].host == other._dst_urls[0].host
            and self._src_urls[0].path == other._src_urls[0].path
            and self._dst_urls[0].path == other._dst_urls[0].path
        )

    def __lt__(self, other):
        return (
            self._src_urls[0].proto < other._src_urls[0].proto
            or self._dst_urls[0].proto < other._dst_urls[0].proto
            or self._src_urls[0].host < other._src_urls[0].host
            or self._dst_urls[0].host < other._dst_urls[0].host
            or self._src_urls[0].path < other._src_urls[0].path
            or self._dst_urls[0].path < other._dst_urls[0].path
        )

    def __le__(self, other):
        return self.__lt__(other) or self.__eq__(other)

    def __gt__(self, other):
        return not (self.__lt__(other) or self.__eq__(other))

    def __ge__(self, other):
        return not (self.__lt__(other))

    def _update_sub_transfer_count(self):
        self._sub_transfer_count = len(self._src_urls) * len(self._dst_urls)


class TransferHandlerBase:
    """
    Base class for all transfer handlers. Derived classes should set the
    protocol map (for example ["http->file"]) and implement the following
    methods:
      do_mkdirs()
      do_transfer()
      do_removes)_
    """

    _name = "BaseHandler"
    _mkdir_cleanup_protocols = []
    _protocol_map = []

    lock = threading.Lock()

    def do_mkdirs(self, mkdir_list):
        """
        Creates the listed URLs - all derived classes should override this
        method
        """
        raise RuntimeErro("do_mkdirs() is not implemented in " + self._name)

    def do_transfers(self, transfer_list):
        """
        Handles a list of transfers - all derived classes should override this
        method

        The method should return 2 lists, one with successful transfer and one
        with failed transfers
        """
        raise RuntimeError("do_transfers() is not implemented in " + self._name)

    def do_removes(self, removes_list):
        """
        Removes the listed URLs - all derived classes should override this
        method
        """
        raise RuntimeError("do_removes() is not implemented in " + self._name)

    def protocol_check(self, src_proto, dst_proto):
        """
        Checks to see if a src/dst protocol pair can be handled by the handler.
        This is the base for the automatic handler detection in the TransferSet
        class.
        """
        if src_proto is None and dst_proto is not None:
            # mkdir or delete
            if dst_proto in self._mkdir_cleanup_protocols:
                return True
            return False
        item = str(src_proto) + "->" + str(dst_proto)
        return item in self._protocol_map

    def _pre_transfer_attempt(self, transfer):
        """
        A common callback from do_transfers for things like integrity checking
        """

        # do we need to calculate integrity checksums?
        if transfer.generate_checksum and transfer.get_src_proto() == "file":
            self._generate_integrity_checksum(
                transfer.lfn, transfer.get_src_path(), transfer.linkage
            )

    def _post_transfer_attempt(self, transfer, was_successful, t_start, t_end=None):
        """
        A common callback from do_transfers to collect statistics for transfers
        """

        if t_end is None:
            t_end = time.time()

        # do we need to calculate integrity checksums?
        if (
            was_successful
            and transfer.generate_checksum
            and transfer.get_dst_proto() == "file"
        ):
            self._generate_integrity_checksum(
                transfer.lfn, transfer.get_dst_path(), transfer.linkage
            )

        # keep track of transfer attempts
        transfer.attempts += 1

        stats.add_stats(transfer, was_successful, t_start, t_end)

        # Introduce errors! The PEGASUS_TRANSFER_ERROR_RATE env variable can
        # be used to introduce transfer error at some rate (valid values in
        # precent: 0-100). This is useful for testing the data integrity
        # detection and failover components of Pegasus. This only works
        # for transfer with a file:// destination.
        if (
            "PEGASUS_TRANSFER_ERROR_RATE" in os.environ
            and transfer.get_dst_proto() == "file"
        ):
            rate = int(os.environ["PEGASUS_TRANSFER_ERROR_RATE"])
            if not (rate >= 0 and rate <= 100):
                logger.error(
                    "Invalid value for PEGASUS_TRANSFER_ERROR_RATE: %s"
                    % (os.environ["PEGASUS_TRANSFER_ERROR_RATE"])
                )
                rate = 0
            random.seed()
            if random.randint(1, 100) <= rate:
                # modify the file by adding a few bytes to it
                logger.info("Introducing an error into %s" % (transfer.get_dst_path()))
                try:
                    f = open(transfer.get_dst_path(), "a")
                    f.write("Here be dragons! Eh, I mean pegai!")
                    f.close()
                except Exception as e:
                    logger.error(e)

    def _generate_integrity_checksum(self, lfn, fname, linkage):
        """
        Call out to pegasus-integrity to generate a checksum for the file.
        The information goes to $KICKSTART_INTEGRITY_DATA so that kickstart
        can pick it up at the end.
        """
        global integrity_checksummed

        tools = utils.Tools()

        if tools.find("pegasus-integrity", "help", None, [prog_dir]) is None:
            logger.error(
                "Unable to do integrity checking because pegasus-integrity not found"
            )
            return

        if lfn is None or lfn == "":
            logger.error("lfn is required when enabling checksumming")
            return

        if lfn in integrity_checksummed:
            return

        self.lock.acquire()
        cmd = '{} --generate-fullstat-yaml="{}={}"'.format(
            tools.full_path("pegasus-integrity"), lfn, fname,
        )
        try:
            tc = utils.TimedCommand(cmd)
            tc.run()
            # track what lfns we have checksummed so far
            integrity_checksummed.append(lfn)
        except RuntimeError as err:
            logger.error(err)
        finally:
            # do not do any timing here - it is in the kickstart record
            # stats.add_integrity_generate(linkage, tc.get_duration())
            self.lock.release()

    def _check_similar(self, a, b):
        """
        compares two transfers, and determines if they are similar enough to be
        grouped together in one transfer input file - this is used by some
        protocols who can run grouped transfers as a set with a single command
        """
        if isinstance(a, Transfer) and isinstance(b, Transfer):
            if a.get_src_host() != b.get_src_host():
                return False
            if a.get_dst_host() != b.get_dst_host():
                return False
            if os.path.dirname(a.get_src_path()) != os.path.dirname(b.get_src_path()):
                return False
            if os.path.dirname(a.get_dst_path()) != os.path.dirname(b.get_dst_path()):
                return False
            if a.generate_checksum != b.generate_checksum:
                return False

            # also check that we are not renaming the files
            if os.path.basename(a.get_src_path()) != os.path.basename(a.get_dst_path()):
                return False
            if os.path.basename(b.get_src_path()) != os.path.basename(b.get_dst_path()):
                return False

            return True
        elif isinstance(a, Remove) and isinstance(b, Remove):
            if a.get_host() != b.get_host():
                return False
            if os.path.dirname(a.get_path()) != os.path.dirname(b.get_path()):
                return False
            return True
        return False

    def _similar_groups(self, in_list, max_transfers_in_group=None):
        """
        returns a list of lists of grouped transfers according to the
        _check_similar() function

        """
        out_lists = []
        curr_list = []
        prev = None

        # first list
        out_lists.append(curr_list)

        while len(in_list) > 0:

            transfer = in_list.pop()

            # do we need a new list based on max size?
            # do we need a new list because of dissimilarities?
            if (
                max_transfers_in_group is not None
                and len(curr_list) == max_transfers_in_group
            ) or (prev is not None and not self._check_similar(transfer, prev)):
                curr_list = []
                out_lists.append(curr_list)

            curr_list.append(transfer)
            prev = transfer

        return out_lists

    def _verify_read_access(self, path):
        """
        Sometimes we need to verify that a local file exists, and that we have
        read acess. Note that because of access mechanisms on some of the file
        systems we have to deal with, such as CVMFS, checking POSIX permissions
        is not enough. Here we try to open() the file to make sure it works.
        """
        if not os.path.exists(path):
            return False

        # for non-zero sized files, try to read a little bit at the beginning
        check_bytes = 0
        try:
            s = os.stat(path)
            check_bytes = min(s[stat.ST_SIZE], 1024)
        except Exception:
            return False

        try:
            f = open(path, "rb")
            if check_bytes > 0:
                logger.debug(
                    "Reading %d bytes from %s to make sure the file is accessible"
                    % (check_bytes, path)
                )
                f.read(check_bytes)
            f.close()
        except Exception:
            return False

        return True


class FileHandler(TransferHandlerBase):
    """
    Uses system commands to act on file:// URLs
    """

    _name = "FileHandler"
    _mkdir_cleanup_protocols = ["file"]
    _protocol_map = ["file->file"]

    def do_mkdirs(self, transfers):
        successful_l = []
        failed_l = []
        for t in transfers:
            cmd = "/bin/mkdir -p '%s' " % (t.get_path())
            try:
                tc = utils.TimedCommand(cmd)
                tc.run()
            except RuntimeError as err:
                logger.error(err)
                failed_l.append(t)
                continue
            successful_l.append(t)
        return [successful_l, failed_l]

    def do_transfers(self, transfers):
        successful_l = []
        failed_l = []
        for t in transfers:
            t_start = time.time()
            prepare_local_dir(os.path.dirname(t.get_dst_path()))

            # src has to exist and be readable
            if not verify_local_file(t.get_src_path()):
                failed_l.append(t)
                self._post_transfer_attempt(t, False, t_start)
                continue

            self._pre_transfer_attempt(t)

            if os.path.exists(t.get_src_path()) and os.path.exists(t.get_dst_path()):
                # make sure src and target are not the same file - have to
                # compare at the inode level as paths can differ
                src_inode = os.stat(t.get_src_path())[stat.ST_INO]
                dst_inode = os.stat(t.get_dst_path())[stat.ST_INO]
                if src_inode == dst_inode:
                    logger.warning(
                        "cp: src (%s) and dst (%s) already exists and are the same file"
                        % (t.get_src_path(), t.get_dst_path())
                    )
                    successful_l.append(t)
                    self._post_transfer_attempt(t, True, t_start)
                    continue

            # first check that the src file exists, and that it can be opened
            if t.verify_symlink_source and not self._verify_read_access(
                t.get_src_path()
            ):
                logger.error(
                    "ln: src (%s) does not exist, or we do not have permission to read it"
                    % t.get_src_path()
                )
                failed_l.append(t)
                self._post_transfer_attempt(t, False, t_start)
                continue

            # some of the time, PegasusLite can tell us to take shortcut and symlink the files
            if symlink_file_transfer:
                cmd = "ln -f -s '{}' '{}'".format(t.get_src_path(), t.get_dst_path())
            else:
                cmd = "/bin/cp -f -R -L '{}' '{}'".format(
                    t.get_src_path(), t.get_dst_path(),
                )
            try:
                tc = utils.TimedCommand(cmd)
                tc.run()
            except RuntimeError as err:
                logger.error(err)
                failed_l.append(t)
                self._post_transfer_attempt(t, False, t_start)
                continue
            successful_l.append(t)
            self._post_transfer_attempt(t, True, t_start)

        return [successful_l, failed_l]

    def do_removes(self, transfers):
        successful_l = []
        failed_l = []
        for t in transfers:
            cmd = "/bin/rm -f"
            if t.get_recursive():
                cmd += " -r "
            cmd += " '%s' " % (t.get_path())
            try:
                tc = utils.TimedCommand(cmd)
                tc.run()
            except RuntimeError as err:
                logger.error(err)
                failed_l.append(t)
                continue
            successful_l.append(t)
        return [successful_l, failed_l]


class GridFtpHandler(TransferHandlerBase):
    """
    Transfers to/from and between GridFTP servers
    """

    _name = "GridFtpHandler"
    _mkdir_cleanup_protocols = ["gsiftp", "sshftp"]
    _protocol_map = [
        "file->gsiftp",
        "gsiftp->file",
        "gsiftp->gsiftp",
        "ftp->ftp",
        "ftp->gsiftp",
        "gsiftp->ftp",
        "file->sshftp",
        "sshftp->file",
        "sshftp->sshftp",
    ]

    def do_mkdirs(self, mkdirs_l):
        successful_l = []
        failed_l = []

        # different tools depending on if this a sshftp or gsiftp request
        if mkdirs_l[0].get_proto() == "gsiftp":

            tools = utils.Tools()

            # prefer gfal if installed
            if (
                "PEGASUS_FORCE_GUC" not in os.environ
                and tools.find("gfal-mkdir", "--version", r"\(gfal2 ([\.0-9]+)\)")
                is not None
            ):
                handler = GFALHandler()
                [successful_l, failed_l] = handler.do_mkdirs(mkdirs_l)
                return [successful_l, failed_l]

            if tools.find("globus-url-copy") is None:
                logger.error(
                    "Unable to do gsiftp mkdir because gfal-mkdir/globus-url-copy could not be found"
                )
                return [[], mkdirs_l]

            for target in mkdirs_l:

                env = {}

                key = "X509_USER_PROXY_" + target.get_site_label()
                if key in os.environ:
                    env["X509_USER_PROXY"] = os.environ[key]
                key = "SSH_PRIVATE_KEY_" + target.get_site_label()
                if key in os.environ:
                    env["SSH_PRIVATE_KEY"] = os.environ[key]

                success = False

                cmd = tools.full_path("globus-url-copy")
                cmd += " -create-dest"
                cmd += " file:///dev/null"
                cmd += " " + target.get_url() + "/.create-dir"
                try:
                    tc = utils.TimedCommand(cmd, env_overrides=env)
                    tc.run()
                    success = True
                except RuntimeError as err:
                    logger.error(err)

            if success:
                successful_l.append(target)
            else:
                failed_l.append(target)
        else:
            handler = ScpHandler()
            [successful_l, failed_l] = handler.do_mkdirs(mkdirs_l)

        return [successful_l, failed_l]

    def do_transfers(self, transfers_l):
        """
        gsiftp - gdal or globus-url-copy
        """
        successful_l = []
        failed_l = []

        if len(transfers_l) == 0:
            return

        tools = utils.Tools()

        # prefer gfal if installed
        if (
            "PEGASUS_FORCE_GUC" not in os.environ
            and transfers_l[0].get_src_proto() != "sshftp"
            and transfers_l[0].get_dst_proto() != "sshftp"
            and tools.find("gfal-copy", "--version", r"\(gfal2 ([\.0-9]+)\)")
            is not None
        ):
            handler = GFALHandler()
            [successful_l, failed_l] = handler.do_transfers(transfers_l)
            return [successful_l, failed_l]

        if tools.find("globus-url-copy", "-version", r"([0-9]+\.[0-9]+)") is None:
            logger.error(
                "Unable to do gsiftp transfers because gfal-copy/globus-url-copy could not be found"
            )
            return [[], transfers_l]

        # create lists with similar (same src host/path, same dst host/path)
        # url pairs
        while len(transfers_l) > 0:

            similar_list = []

            curr = transfers_l.pop()
            prev = curr
            third_party = (
                curr.get_src_proto() == "gsiftp" and curr.get_dst_proto() == "gsiftp"
            ) or (curr.get_src_proto() == "sshftp" and curr.get_dst_proto() == "sshftp")

            while self._check_similar(curr, prev):

                similar_list.append(curr)

                if len(transfers_l) == 0:
                    break
                else:
                    prev = curr
                    curr = transfers_l.pop()

            if not self._check_similar(curr, prev):
                # the last pair is not part of the set and needs to be added
                # back to the beginning of the list
                transfers_l.insert(0, curr)

            if len(similar_list) == 0:
                break

            if len(similar_list) > 1:
                logger.debug(
                    "%d similar gsiftp transfers grouped together" % (len(similar_list))
                )

            # we now have a list of similar transfers - break up and send the
            # first one with create dir and the rest with no create dir options
            first = similar_list.pop()
            attempt = first.attempts
            mkdir_done = self._exec_transfers([first], attempt, True, third_party)

            # first attempt get some extra tries - this is to drill down on
            # guc options
            if attempt == 0 and not mkdir_done:
                mkdir_done = self._exec_transfers([first], attempt, True, third_party)
                if not mkdir_done:
                    mkdir_done = self._exec_transfers(
                        [first], attempt, True, third_party
                    )

            if mkdir_done:
                successful_l.append(first)
                # run the rest of the group - but limit the number of entries
                # for each pipeline
                chunks = self._split_similar(similar_list)
                for l in chunks:
                    if self._exec_transfers(l, attempt, False, third_party):
                        for i, t in enumerate(l):
                            successful_l.append(t)
                    else:
                        for i, t in enumerate(l):
                            failed_l.append(t)
            else:
                # mkdir job failed - all subsequent jobs will fail
                failed_l.append(first)
                for i, t in enumerate(similar_list):
                    failed_l.append(t)

        return [successful_l, failed_l]

    def do_removes(self, removes_l):
        """
        use gfal is available, otherwise use guc which is
        implemented as copy of /dev/null over the file we want to delete
        """

        successful_l = []
        failed_l = []

        if len(removes_l) == 0:
            return

        # prefer gfal if available
        if (
            "PEGASUS_FORCE_GUC" not in os.environ
            and removes_l[0].get_proto() != "sshftp"
            and tools.find("gfal-rm", "--version", r"\(gfal2 ([\.0-9]+)\)") is not None
        ):
            handler = GFALHandler()
            [successful_l, failed_l] = handler.do_removes(removes_l)
            return [successful_l, failed_l]

        # ignore recursive deletes
        if removes_l[0].get_recursive():
            return [removes_l, []]

        # convert the rm to transfer of /dev/null
        transfer_l = []
        for r in removes_l:
            t = Transfer()
            t.add_src("local", "file:///dev/null")
            t.add_dst(r.get_site_label(), r.get_url())
            transfer_l.append(t)

        [s, f] = self.do_transfers(transfer_l)
        if len(f) > 0:
            return [[], removes_l]
        return [removes_l, []]

    def _exec_transfers(self, transfers, attempt, create_dest, third_party):
        """
        sub to do_transfers() - transfers a list of urls
        """
        global gsiftp_failures
        env = {}

        # if srcs are local, verify them first
        local_ok = True
        for t in transfers:
            self._pre_transfer_attempt(t)
            if t.get_src_proto() == "file":
                # src has to exist and be readable
                if not verify_local_file(t.get_src_path()):
                    local_ok = False
        if not local_ok:
            for t in transfers:
                self._post_transfer_attempt(t, False, time.time())
            return False

        # create tmp file with transfer src/dst pairs
        num_pairs = 0
        try:
            tmp_fd, tmp_name = tempfile.mkstemp(
                prefix="pegasus-transfer-", suffix=".lst"
            )
            tmp_file = open(tmp_fd, "w+")
        except Exception:
            raise RuntimeError(
                "Unable to create tmp file for" + " globus-url-copy transfers"
            )

        for i, t in enumerate(transfers):
            num_pairs += 1
            logger.debug(
                "   adding {} {}".format(t.src_url_encoded(), t.dst_url_encoded())
            )
            tmp_file.write("{} {}\n".format(t.src_url_encoded(), t.dst_url_encoded()))

        tmp_file.close()

        if num_pairs > 1:
            logger.info(
                "Grouped %d similar gsiftp transfers together in"
                " temporary file %s" % (num_pairs, tmp_name)
            )

        t_start = time.time()
        transfer_success = False

        # for transfer to file://, run a normal mkdir command instead of
        # having g-u-c use -create-dest
        if transfers[0].get_dst_proto() == "file":
            prepare_local_dir(os.path.dirname(transfers[0].get_dst_path()))
            # override the create_dest flag as the directory now exists
            create_dest = False

        # build command line for globus-url-copy
        tools = utils.Tools()
        cmd = tools.full_path("globus-url-copy")

        # credential handling
        cmd_creds, data_cred_req, env = self._guc_creds(transfers[0], third_party)
        cmd += cmd_creds

        # options
        cmd += self._guc_options(attempt, create_dest, third_party, data_cred_req)

        cmd += " -f " + tmp_name
        try:
            tc = utils.TimedCommand(cmd, env_overrides=env)
            tc.run()
            transfer_success = True
        except Exception as err:
            logger.error(err)
            gsiftp_failures += 1

        # as we don't know which transfers in the set succeeded/failed, we have
        # to mark them all the same (for example, one failure means all transfers
        # gets marked as failed)
        for t in transfers:
            self._post_transfer_attempt(t, transfer_success, t_start)

        os.unlink(tmp_name)

        return transfer_success

    def _guc_creds(self, sample_transfer, third_party):
        """
        determine and set up credentials for the transfer
        """

        cmd = ""
        data_cred_req = False
        env = {}

        # gsi credentials for gsiftp transfers, ssh credentials
        # for sshftp

        if (
            sample_transfer.get_src_proto() == "gsiftp"
            or sample_transfer.get_dst_proto() == "gsiftp"
        ):
            # separate credentials for src and dst? note that if one is
            # set, so must the other even if a credential is not required
            src_cred = None
            dst_cred = None
            key = "X509_USER_PROXY_" + sample_transfer.get_src_site_label()
            if key in os.environ:
                src_cred = os.environ[key]
            key = "X509_USER_PROXY_" + sample_transfer.get_dst_site_label()
            if key in os.environ:
                dst_cred = os.environ[key]

            # only set src-cred / dst-cred if at least one is specified
            if src_cred is not None or dst_cred is not None:

                if src_cred is None:
                    if "X509_USER_PROXY" in os.environ:
                        src_cred = os.environ["X509_USER_PROXY"]
                    else:
                        src_cred = dst_cred

                if dst_cred is None:
                    if "X509_USER_PROXY" in os.environ:
                        dst_cred = os.environ["X509_USER_PROXY"]
                    else:
                        dst_cred = src_cred

                cmd += " -src-cred " + src_cred + " -dst-cred " + dst_cred
                check_cred_fs_permissions(src_cred)
                check_cred_fs_permissions(dst_cred)

            # if the src and dest credentials are different, we might need
            # a data channel credential
            if third_party and src_cred != dst_cred:
                data_cred_req = True

        else:
            # sshftp transfers
            if sample_transfer.get_dst_proto() == "file":
                # sshftp -> file
                key = "SSH_PRIVATE_KEY_" + sample_transfer.get_src_site_label()
                if key in os.environ:
                    env["SSH_PRIVATE_KEY"] = os.environ[key]
            else:
                # file -> sshftp
                key = "SSH_PRIVATE_KEY_" + sample_transfer.get_dst_site_label()
                if key in os.environ:
                    env["SSH_PRIVATE_KEY"] = os.environ[key]
            check_cred_fs_permissions(env["SSH_PRIVATE_KEY"])

        return cmd, data_cred_req, env

    def _guc_options(self, attempt, create_dest, third_party, data_cred_req):
        """
        determine a set of globus-url-copy options based on how previous
        transfers went
        """
        global gsiftp_failures

        utils.Tools()
        options = " -r"

        # make output from guc match our current log level
        if logger.isEnabledFor(logging.DEBUG):
            options += " -verbose"

        # should we try to create directories?
        if create_dest:
            options += " -create-dest"

        # Only do third party transfers for gsiftp->gsiftp. For other
        # combinations, fall back to settings which will for well over for
        # example NAT
        if third_party:

            # pipeline is experimental so only allow this for the first attempt
            if gsiftp_failures == 0:
                options += " -pipeline"

            # parallism
            options += " -parallel 4"

            # -fast should be supported by all servers today
            options += " -fast"

            if data_cred_req:
                if gsiftp_failures == 0:
                    options += " -data-cred auto"
                else:
                    options += " -no-data-channel-authentication"
        else:
            # gsiftp<->file transfers
            options += " -no-third-party-transfers" + " -no-data-channel-authentication"

        return options

    def _check_similar(self, a, b):
        """
        compares two url_pairs, and determins if they are similar enough to be
        grouped together in one transfer input file
        """
        if a.get_src_host() != b.get_src_host():
            return False
        if a.get_dst_host() != b.get_dst_host():
            return False
        if os.path.dirname(a.get_src_path()) != os.path.dirname(b.get_src_path()):
            return False
        if os.path.dirname(a.get_dst_path()) != os.path.dirname(b.get_dst_path()):
            return False
        return True

    def _split_similar(self, full_list):
        """
        splits up a long list of similar transfers into smaller
        pieces which can easily be handled by g-u-c
        """
        chunks = []
        size = 1000
        num_chunks = int(math.ceil(len(full_list) / float(size)))
        for i in range(num_chunks):
            start = i * size
            end = min((i + 1) * size, len(full_list))
            chunks.append(full_list[start:end])
        return chunks


class HttpHandler(TransferHandlerBase):
    """
    pulls from http/https/ftp using wget or curl
    """

    _name = "HttpHandler"
    _mkdir_cleanup_protocols = []
    _protocol_map = ["http->file", "https->file", "ftp->file"]

    def do_transfers(self, transfers):

        tools = utils.Tools()
        env = {}

        # Open Science Grid sites can inform us about local Squid proxies
        if "OSG_SQUID_LOCATION" in os.environ and not "http_proxy" in os.environ:
            env["http_proxy"] = os.environ["OSG_SQUID_LOCATION"]

        # but only allow squid caching for the first try - after that go to
        # the source
        if transfers[0].attempts >= 1 and (
            "http_proxy" in env or "http_proxy" in os.environ
        ):
            logger.info("Disabling HTTP proxy due to previous failures")
            if "http_proxy" in env:
                del env["http_proxy"]
            if "http_proxy" in os.environ:
                del os.environ["http_proxy"]

        if (
            tools.find("wget", "--version", r"([0-9]+\.[0-9]+)") is None
            and tools.find("curl", "--version", r" ([0-9]+\.[0-9]+)") is None
        ):
            logger.error(
                "Unable to do http/https transfers because neither curl nor wget could not be found"
            )
            return [[], transfers]

        successful_l = []
        failed_l = []
        for t in transfers:

            self._pre_transfer_attempt(t)

            prepare_local_dir(os.path.dirname(t.get_dst_path()))

            # try wget first, then curl
            if tools.full_path("wget") is not None:
                cmd = tools.full_path("wget")
                if logger.isEnabledFor(logging.DEBUG):
                    cmd += " -v"
                else:
                    cmd += " -nv"
                cmd += (
                    " --no-cookies --no-check-certificate"
                    + " --timeout=300 --tries=1"
                    + " -O '"
                    + t.get_dst_path()
                    + "'"
                    + " '"
                    + t.src_url()
                    + "'"
                )
            else:
                cmd = tools.full_path("curl")
                if not logger.isEnabledFor(logging.DEBUG):
                    cmd += " -s -S"
                cmd += (
                    " --insecure --location"
                    + " -o '"
                    + t.get_dst_path()
                    + "'"
                    + " '"
                    + t.src_url()
                    + "'"
                )

            t_start = time.time()
            try:
                tc = utils.TimedCommand(cmd, env_overrides=env)
                tc.run()
                stats_add(t.get_dst_path())
            except RuntimeError as err:
                logger.error(err)
                # wget and curl might leave 0 sized files behind after failures
                # make sure those get cleaned up
                try:
                    os.unlink(transfer.get_dst_path())
                except Exception:
                    pass
                self._post_transfer_attempt(t, False, t_start)
                failed_l.append(t)
                continue
            self._post_transfer_attempt(t, True, t_start)
            successful_l.append(t)

        return [successful_l, failed_l]


class HPSSHandler(TransferHandlerBase):
    """
    Pulls from HPSS using htar
    Sets up credential for transfer based on environment variable HPSS_CREDENTIAL.
    """

    _name = "HPSSHandler"
    _mkdir_cleanup_protocols = []
    _protocol_map = ["hpss->file", "hpps->file"]

    def _setup_creds(self):
        """
        Set up credentials for transfer based on an environment variable HPSS_CREDENTIAL
        If set copies credential to the default credential location  $HOME/.netrc
        If  not specified, makes sure the default credential $HOME/.netrc is available
        """

        user_defined_cred = (
            os.environ["HPSS_CREDENTIAL"] if "HPSS_CREDENTIAL" in os.environ else None
        )
        default_cred = os.path.join(os.environ["HOME"], ".netrc")

        if user_defined_cred:
            # user defined credential exists and is a file
            check_cred_fs_permissions(user_defined_cred)

            if os.path.exists(default_cred):
                # first check if they are not the same file
                src_inode = os.stat(user_defined_cred)[stat.ST_INO]
                dst_inode = os.stat(default_cred)[stat.ST_INO]
                if src_inode == dst_inode:
                    logger.warning(
                        "user supplied credential %s in environment points to the default credential path %s"
                        % (user_defined_cred, default_cred)
                    )
                    return

            # copy user defined credential to default credential path
            cmd = "/bin/cp -f '{}' '{}'".format(user_defined_cred, default_cred)
            try:
                tc = utils.TimedCommand(cmd)
                tc.run()
            except RuntimeError as err:
                raise Exception(err)
        else:
            check_cred_fs_permissions(default_cred)

        return

    def check_cred_fs_permissions(path):
        """
        Checks to make sure a given credential exists and is protected
        by the file system permissions.
        """
        if not os.path.exists(path):
            raise Exception("HPSS Credential file %s does not exist" % (path))
        if (os.stat(path).st_mode & 0o777) != 0o600:
            logger.warning("%s found to have weak permissions. chmod to 0600." % (path))
            os.chmod(path, 0o600)

    def do_transfers(self, transfers):

        tools = utils.Tools()

        if tools.find("htar") is None:
            logger.error("Unable to do hpss transfers because htar could not be found")
            return [[], transfers]

        successful_l = []
        failed_l = []

        # PM-1378 make sure credentials are setup
        self._setup_creds()

        # create lists with similar tar file names
        # url pairs
        while len(transfers) > 0:

            similar_list = []

            curr = transfers.pop()
            prev = curr

            while self._check_similar(curr, prev):

                similar_list.append(curr)

                if len(transfers) == 0:
                    break
                else:
                    prev = curr
                    curr = transfers.pop()

            if not self._check_similar(curr, prev):
                # the last pair is not part of the set and needs to be added
                # back to the beginning of the list
                transfers.insert(0, curr)

            if len(similar_list) == 0:
                break

            logger.debug(
                "%d similar hpss transfers grouped together" % (len(similar_list))
            )

            # we now have a list of similar transfers
            # break in chunks based on destination directory
            chunks = self._split_similar(similar_list)
            logger.debug(
                "similar hpss transfers broken into %d chunks based on destination directory"
                % (len(chunks))
            )
            for l in chunks:
                successful, failed = self._exec_transfers(l)
                for t in successful:
                    successful_l.append(t)
                for t in failed:
                    failed_l.append(t)

        return [successful_l, failed_l]

    def _exec_transfers(self, transfers):
        """
        Actually execute the transfers using htar command
        :param transfers:
        :return:
        """
        successful_l = []
        failed_l = []

        # create tmp file with transfer src/dst pairs
        num_pairs = 0
        try:
            tmp_fd, tmp_name = tempfile.mkstemp(
                prefix="pegasus-transfer-", suffix=".lst"
            )
            tmp_file = open(tmp_fd, "w+")
        except Exception:
            raise RuntimeError("Unable to create tmp file for" + " hpss transfers")

        tar = self._get_tar_file(transfers[0].get_src_path())

        # guess the destination directory based on the first LFN
        destination_dir = self._compute_destination_directory(transfers[0])

        files_to_move = {}  # dict indexed by LFN and value as src file in hpss tar
        for i, t in enumerate(transfers):
            num_pairs += 1
            src_file = self._get_file_in_tar(t.get_src_path())
            if src_file != t.lfn:
                # we need post transfer move as directory needs to be flattened
                # for example hpss/set2/f.c from tar has to be moved to f.c
                logger.debug(
                    "file {} from tar has to be moved to {}".format(src_file, t.lfn)
                )
                files_to_move[t.lfn] = src_file

            dir = self._compute_destination_directory(t)
            if dir is None or dir != destination_dir:
                logger.error(
                    "Destination directory %s for transfer %s does not match directory %s"
                    % (dir, t.lfn, destination_dir)
                )
            logger.debug("   adding %s " % src_file)
            tmp_file.write("%s \n" % (src_file))

        tmp_file.close()

        if num_pairs > 1:
            logger.info(
                "Grouped %d similar gsiftp transfers together in"
                " temporary file %s for extracting from tar %s"
                % (num_pairs, tmp_name, tar)
            )

        # build command line for htar
        transfer_success = False
        t_start = time.time()
        tools = utils.Tools()
        cmd = tools.full_path("htar")

        # no credential handling for time being

        # options
        cmd += " -xvf " + tar + " -L " + tmp_name

        # todo enable checksum verification -Hverify=crc

        try:
            prepare_local_dir(os.path.dirname(destination_dir))
            logger.debug("Executing command " + cmd)
            tc = utils.TimedCommand(cmd, cwd=destination_dir)
            tc.run()
            transfer_success = True
        except Exception as err:
            logger.error(err)

        if transfer_success:
            # htar always returns success even if a file does not exist in the archive
            # check for destination files to make sure and mark accordingly
            for t in transfers:

                # check if file has to be moved after untarring
                if t.lfn in files_to_move:
                    # mv src_file to t.lfn
                    src_file = os.path.join(destination_dir, files_to_move[t.lfn])
                    dst_file = os.path.join(destination_dir, t.lfn)
                    # account for deep LFN
                    prepare_local_dir(os.path.dirname(dst_file))
                    try:
                        os.rename(src_file, dst_file)
                    except Exception as err:
                        # only log. we will catch subsequently in verify_local_file
                        logger.error(
                            "Error renaming {} to {} :{}".format(
                                src_file, dst_file, err
                            )
                        )

                if verify_local_file(t.get_dst_path()):
                    self._post_transfer_attempt(t, True, t_start)
                    successful_l.append(t)
                else:
                    self._post_transfer_attempt(t, False, t_start)
                    failed_l.append(t)
        else:
            # htar command failed. mark all as failed
            for t in transfers:
                self._post_transfer_attempt(t, False, t_start)
                failed_l.append(t)

        os.unlink(tmp_name)

        return successful_l, failed_l

    def _compute_destination_directory(self, t):
        """
        Compute a directory from the path based on the LFN of the file transfer
        and the destination directory path
        :param t:

        :return:
        """

        lfn = t.lfn
        if lfn is None:
            return None
        path = t.get_dst_path()
        if path is None:
            return None

        return path[: path.find(lfn)]

    def _get_tar_file(self, url):
        """
        Returns the hpss tar file embedded in the URL
        :param url:
        :return:
        """

        # tar file should be the first component of the path
        tar = url
        parent = os.path.dirname(tar)
        while parent:
            if parent == "/":
                break
            tar = parent
            parent = os.path.dirname(tar)

        # remove leading / if any
        tar = os.path.basename(tar)

        if not tar.endswith(".tar"):
            logger.error("Unable to determine HPSS tar from URL %s", url)
            return None

        return tar

    def _get_file_in_tar(self, path):
        """
        Extracts the filename of the file from the URL
        :param path:
        :return: name of the file else None
        """

        # return None if unable to determine tar file
        tar = self._get_tar_file(path)
        if tar is None:
            return None

        file = path[path.find(tar) + len(tar) :]

        # remove leading slash
        if file[0] == "/":
            return file[1:]

    def _check_similar(self, a, b):
        """
        compares two url_pairs, and determines if they are similar enough to be
        grouped together in one transfer input file
        For HPSS we group them on the same tar name
        """

        if self._get_tar_file(a.get_src_path()) == self._get_tar_file(b.get_src_path()):
            return True

        return False

    def _compare_urls(self, url1, url2):
        """
        Compares two HPSS URLs based on destination directory
        :param item2:
        :return:
        """

        dir1 = self._compute_destination_directory(url1)
        dir2 = self._compute_destination_directory(url2)

        if dir1 < dir2:
            return -1
        elif dir1 > dir2:
            return 1
        else:
            return 0

    def _split_similar(self, full_list):
        """
        splits up a long list of similar transfers and group them by
        destination directory
        """

        # first sort on destination directories
        sorted_list = sorted(full_list, cmp=self._compare_urls)

        # chunks are created based on destination directory
        start = 0
        end = 0
        chunks = []
        prev = self._compute_destination_directory(sorted_list[0])
        for t in sorted_list:
            curr = self._compute_destination_directory(t)
            if prev != curr:
                chunks.append(sorted_list[start:end])
                start = end

            end += 1
            prev = curr

        if start != end:
            # grab the last chunk
            chunks.append(sorted_list[start:end])

        return chunks


class IRodsHandler(TransferHandlerBase):
    """
    Handler for iRods - http://www.irods.org/
    """

    _name = "IRodsHandler"
    _mkdir_cleanup_protocols = ["irods"]
    _protocol_map = ["file->irods", "irods->file"]

    def do_mkdirs(self, mkdir_list):

        tools = utils.Tools()
        if tools.find("iget", "-h", "Version[ \t]+([\\.0-9a-zA-Z]+)") is None:
            logger.error(
                "Unable to do irods transfers becuase iget could not be found in the current path"
            )
            return [[], mkdir_list]

        try:
            env = self._irods_login(mkdir_list[0].get_site_label())
        except Exception as loginErr:
            logger.error(loginErr)
            logger.error("Unable to log into irods")
            return [[], mkdir_list]

        successful_l = []
        failed_l = []
        for t in mkdir_list:

            cmd = "imkdir"
            if "IRODS_TICKET" in env:
                cmd += " -t " + env["IRODS_TICKET"]
            cmd += " -p '" + t.get_path() + "'"
            try:
                tc = utils.TimedCommand(cmd, env_overrides=env)
                tc.run()
            except RuntimeError as err:
                logger.error(err)
                failed_l.append(t)
                continue
            successful_l.append(t)

        return [successful_l, failed_l]

    def do_transfers(self, transfer_list):
        """
        irods - use the icommands to interact with irods
        """

        tools = utils.Tools()
        if tools.find("iget", "-h", "Version[ \t]+([\\.0-9a-zA-Z]+)") is None:
            logger.error(
                "Unable to do irods transfers becuase iget could not be found in the current path"
            )
            return [[], transfer_list]

        successful_l = []
        failed_l = []
        for t in transfer_list:

            self._pre_transfer_attempt(t)

            # log in to irods
            env = None
            sitename = t.get_src_site_label()
            if t.get_dst_proto() == "irods":
                sitename = t.get_dst_site_label()
            try:
                env = self._irods_login(sitename)
            except Exception as loginErr:
                logger.error(loginErr)
                logger.error("Unable to log into irods")
                return [[], transfer_list]

            if t.get_dst_proto() == "file":
                # irods->file
                prepare_local_dir(os.path.dirname(t.get_dst_path()))
                cmd = "iget -v -f -T -K -N 4"
                if len(t.get_src_host()) > 0 and t.attempts <= 1:
                    cmd += " -R " + t.get_src_host()
                if "IRODS_TICKET" in env:
                    cmd += " -t " + env["IRODS_TICKET"]
                cmd += " '" + t.get_src_path() + "'"
                cmd += " '" + t.get_dst_path() + "'"
            else:
                # file->irods
                # src has to exist and be readable
                if not verify_local_file(t.get_src_path()):
                    failed_l.append(t)
                    self._post_transfer_attempt(t, False, t_start)
                    continue
                cmd = "imkdir -p '" + os.path.dirname(t.get_dst_path()) + "'"
                try:
                    tc = utils.TimedCommand(
                        cmd, env_overrides=env, timeout_secs=10 * 60
                    )
                    tc.run()
                except Exception:
                    # ignore errors from the mkdir command
                    pass
                cmd = "iput -v -f -T -K -N 4"
                if len(t.get_dst_host()) > 0 and t.attempts <= 1:
                    cmd += " -R " + t.get_dst_host()
                if "IRODS_TICKET" in env:
                    cmd += " -t " + env["IRODS_TICKET"]
                cmd += " '" + t.get_src_path() + "'"
                cmd += " '" + t.get_dst_path() + "'"

            t_start = time.time()
            try:
                tc = utils.TimedCommand(cmd, env_overrides=env)
                tc.run()
                # stats
                if t.get_dst_proto() == "file":
                    stats_add(t.get_dst_path())
                else:
                    stats_add(t.get_src_path())
            except RuntimeError as err:
                logger.error(err)
                self._post_transfer_attempt(t, False, t_start)
                failed_l.append(t)
                continue
            self._post_transfer_attempt(t, True, t_start)
            successful_l.append(t)

        return [successful_l, failed_l]

    def do_removes(self, removes_list):
        tools = utils.Tools()
        if tools.find("iget", "-h", "Version[ \t]+([\\.0-9a-zA-Z]+)") is None:
            logger.error(
                "Unable to do irods transfers becuase iget could not be found in the current path"
            )
            return [[], removes_list]

        try:
            env = self._irods_login(removes_list[0].get_site_label())
        except Exception as loginErr:
            logger.error(loginErr)
            logger.error("Unable to log into irods")
            return [[], removes_list]

        successful_l = []
        failed_l = []
        for t in removes_list:

            cmd = "irm -f"
            if t.get_recursive():
                cmd += " -r"
            if "IRODS_TICKET" in env:
                cmd += " -t " + env["IRODS_TICKET"]
            cmd += " '" + t.get_path() + "'"
            try:
                tc = utils.TimedCommand(cmd, env_overrides=env, log_outerr=False)
                tc.run()
            except RuntimeError as err:
                if tc.get_exit_code() == 3:
                    # file does not exist, which is success
                    pass
                else:
                    logger.error(err)
                    self._log_filter_output(tc.get_outerr())
                    failed_l.append(t)
                    continue
            self._log_filter_output(tc.get_outerr())
            successful_l.append(t)

        return [successful_l, failed_l]

    def _irods_login(self, sitename):
        """
        log in to irods by using the iinit command - if the file already exists,
        we are already logged in
        """
        self.lock.acquire()
        try:
            # first, set up the env
            env = {}

            # irods requires a password hash file
            env["IRODS_AUTHENTICATION_FILE"] = os.getcwd() + "/.irodsA"

            key = "IRODS_ENVIRONMENT_FILE_" + sitename
            if key in os.environ:
                env["IRODS_ENVIRONMENT_FILE"] = os.environ[key]
            else:
                env["IRODS_ENVIRONMENT_FILE"] = os.environ["IRODS_ENVIRONMENT_FILE"]

            # read password from env file
            if not "IRODS_ENVIRONMENT_FILE" in env:
                raise RuntimeError(
                    "Missing IRODS_ENVIRONMENT_FILE - unable to do irods transfers"
                )

            check_cred_fs_permissions(env["IRODS_ENVIRONMENT_FILE"])

            password = None
            ticket = None
            h = open(env["IRODS_ENVIRONMENT_FILE"])
            for line in h:
                # json - irods 4.0
                items = line.split(":", 2)
                key = items[0].lower().strip(" \t'\"\r\n")

                if key == "irodspassword" or key == "irods_password":
                    password = items[1].strip(" \t'\",\r\n")

                if key == "irodsticket" or key == "irods_ticket":
                    ticket = items[1].strip(" \t'\",\r\n")

            h.close()

            if password is None:
                raise RuntimeError("No irodsPassword specified in irods env file")

            if ticket is not None:
                env["IRODS_TICKET"] = ticket

            if os.path.exists(env["IRODS_AUTHENTICATION_FILE"]):
                # no need to log in again
                return env

            if password is not None:
                h = open(".irodsAc", "w")
                h.write(password + "\n")
                h.close()
                cmd = "cat .irodsAc | iinit"
                tc = utils.TimedCommand(cmd, env_overrides=env, timeout_secs=5 * 60)
                tc.run()
                os.unlink(".irodsAc")
                check_cred_fs_permissions(env["IRODS_AUTHENTICATION_FILE"])

        finally:
            self.lock.release()

        return env

    def _log_filter_output(self, output):
        filtered = ""
        for line in output.split("\n"):
            line = line.rstrip()
            if re.search("does not exist", line) is not None:
                continue
            filtered += line + "\n"
        if len(filtered) > 10:
            logger.info(filtered)


class S3Handler(TransferHandlerBase):
    """
    Handler for S3 and S3 compatible services
    """

    _name = "S3Handler"
    _mkdir_cleanup_protocols = ["s3", "s3s"]
    _protocol_map = [
        "file->s3",
        "file->s3s",
        "s3->file",
        "s3s->file",
        "s3->s3",
        "s3->s3s",
        "s3s->s3",
        "s3s->s3s",
    ]

    def do_mkdirs(self, mkdir_l):
        tools = utils.Tools()
        if tools.find("pegasus-s3", "help", None, [prog_dir]) is None:
            logger.error("Unable to do S3 transfers because pegasus-s3 not found")
            return [[], mkdir_l]

        successful_l = []
        failed_l = []
        for t in mkdir_l:

            # extract the bucket part
            re_bucket = re.compile(r"(s3(s){0,1}://\w+@\w+/+[\w\-]+)")
            bucket = t.get_url()
            r = re_bucket.search(bucket)
            if r:
                bucket = r.group(1)
            else:
                raise RuntimeError("Unable to parse bucket: %s" % (bucket))

            env = self._s3_cred_env(t.get_site_label())

            cmd = tools.full_path("pegasus-s3")
            if logger.isEnabledFor(logging.DEBUG):
                cmd += " -v"
            cmd += " mkdir " + bucket

            try:
                tc = utils.TimedCommand(cmd, env_overrides=env)
                tc.run()
            except RuntimeError as err:
                logger.error(err)
                failed_l.append(t)
                continue
            successful_l.append(t)

        return [successful_l, failed_l]

    def do_transfers(self, transfers):

        tools = utils.Tools()
        if tools.find("pegasus-s3", "help", None, [prog_dir]) is None:
            logger.error(
                "Unable to do S3 transfers because pegasus-s3 could not be found"
            )
            return [[], transfers]

        successful_l = []
        failed_l = []
        for t in transfers:

            self._pre_transfer_attempt(t)

            t_start = time.time()
            env = {}

            # use cp for s3->s3 transfers, and get/put when one end is a file://
            if (t.get_src_proto() == "s3" or t.get_src_proto() == "s3s") and (
                t.get_dst_proto() == "s3" or t.get_dst_proto() == "s3s"
            ):
                # s3 -> s3
                env = self._s3_cred_env(t.get_src_site_label())
                cmd = tools.full_path("pegasus-s3") + " cp -f -c '{}' '{}'".format(
                    t.src_url(), t.dst_url(),
                )
            elif t.get_dst_proto() == "file":
                # this is a 'get'
                env = self._s3_cred_env(t.get_src_site_label())
                prepare_local_dir(os.path.dirname(t.get_dst_path()))
                cmd = tools.full_path("pegasus-s3") + " get '{}' '{}'".format(
                    t.src_url(), t.get_dst_path(),
                )
            else:
                # this is a 'put'
                if t.get_src_proto() == "file":
                    # src has to exist and be readable
                    if not verify_local_file(t.get_src_path()):
                        failed_l.append(t)
                        self._post_transfer_attempt(t, False, t_start)
                        continue
                env = self._s3_cred_env(t.get_dst_site_label())
                cmd = tools.full_path("pegasus-s3") + " put -f -b '{}' '{}'".format(
                    t.get_src_path(), t.dst_url(),
                )

            try:
                tc = utils.TimedCommand(cmd, env_overrides=env)
                tc.run()
            except Exception as err:
                logger.error(err)
                self._post_transfer_attempt(t, False, t_start)
                failed_l.append(t)
                continue

            self._post_transfer_attempt(t, True, t_start)
            successful_l.append(t)

        return [successful_l, failed_l]

    def do_removes(self, removes_list):
        tools = utils.Tools()
        if tools.find("pegasus-s3", "help", None, [prog_dir]) is None:
            logger.error(
                "Unable to do S3 transfers because pegasus-s3 could not be found"
            )
            return [[], removes_list]

        try:
            tmp_fd, tmp_name = tempfile.mkstemp(
                prefix="pegasus-transfer-", suffix=".lst"
            )
            tmp_file = open(tmp_fd, "w+")
        except Exception:
            raise RuntimeError("Unable to create tmp file for pegasus-s3 cleanup")

        successful_l = []
        failed_l = []
        for t in removes_list:

            fixed_url = t.get_url()

            # PM-790: recursive deletes are really a pattern matching. For example,
            # if told to remove the foo/bar directory, we need to translate it into
            # foo/bar/*
            if t.get_recursive():
                # first make sure there are no trailing slashes
                last_char = len(fixed_url) - 1
                while (
                    len(fixed_url) > 0 and last_char > 0 and fixed_url[last_char] == "/"
                ):
                    fixed_url = fixed_url[0:last_char]
                    last_char -= 1
                fixed_url += "/*"
                logger.info("Transformed remote URL to " + fixed_url)

            tmp_file.write("%s\n" % (fixed_url))

        tmp_file.close()

        env = self._s3_cred_env(removes_list[0].get_site_label())

        cmd = tools.full_path("pegasus-s3")
        if logger.isEnabledFor(logging.DEBUG):
            cmd += " -v"
        cmd += " rm -f -F " + tmp_name

        success = False
        try:
            tc = utils.TimedCommand(cmd, env_overrides=env)
            tc.run()
            success = True
        except RuntimeError as err:
            logger.error(err)

        # as we don't know which removes in the set succeeded/failed, we have
        # to mark them all the same (for example, one failure means all removes
        # gets marked as failed)
        for t in removes_list:
            if success:
                successful_l.append(t)
            else:
                failed_l.append(t)

        try:
            os.unlink(tmp_name)
        except Exception:
            pass

        return [successful_l, failed_l]

    def _s3_cred_env(self, site_label):
        env = {}
        if "PEGASUS_CREDENTIALS" in os.environ:
            env["PEGASUS_CREDENTIALS"] = os.environ["PEGASUS_CREDENTIALS"]
        key = "PEGASUS_CREDENTIALS_" + site_label
        if key in os.environ:
            env["PEGASUS_CREDENTIALS"] = os.environ[key]
        if "PEGASUS_CREDENTIALS" not in env:
            raise RuntimeError(
                "At least one of the PEGASUS_CREDENTIALS_"
                + site_label
                + " or PEGASUS_CREDENTIALS"
                + " environment variables has to be set"
            )
        check_cred_fs_permissions(env["PEGASUS_CREDENTIALS"])
        return env


class GlobusOnlineHandler(TransferHandlerBase):
    """
    Handler for Globus Online transfers
    """

    _name = "GlobusOnlineHandler"
    _mkdir_cleanup_protocols = ["go", "go"]
    _protocol_map = [
        "go->go",
    ]

    def do_mkdirs(self, mkdir_l):
        tools = utils.Tools()
        if tools.find("pegasus-globus-online", "help", None, [prog_dir]) is None:
            logger.error("Unable to locate pegasus-globus-online in the $PATH")
            return [[], mkdir_l]

        if not os.path.isfile(os.path.expanduser("~/.pegasus/globus.conf")):
            logger.error("Unable to locate globus config file ~/.pegasus/globus.conf")
            return [[], mkdir_l]

        successful_l = []
        failed_l = []

        cred_details = self._creds(mkdir_l[0])

        spec = {
            "endpoint": mkdir_l[0].get_host(),
            "client_id": cred_details["client_id"],
            "transfer_at": cred_details["transfer_at"],
            "transfer_rt": cred_details["transfer_rt"],
            "transfer_at_exp": cred_details["transfer_at_exp"],
            "files": list(),
        }

        for t in mkdir_l:
            spec["files"].append(t.get_path())

        logger.debug(json.dumps(spec, indent=2))
        try:
            tmp_fd, tmp_name = tempfile.mkstemp(
                prefix="pegasus-transfer-", suffix=".json"
            )
            tmp_file = open(tmp_fd, "w+")
        except Exception:
            raise RuntimeError("Unable to create tmp file for pegasus-globus-online")
        tmp_file.write(json.dumps(spec, indent=2))
        tmp_file.close()

        cmd = tools.full_path("pegasus-globus-online") + " --mkdir --file " + tmp_name
        if logger.isEnabledFor(logging.DEBUG):
            cmd += " --debug"
        if publish_enabled:
            cmd += " --publish"
        try:
            tc = utils.TimedCommand(cmd)
            tc.run()
            successful_l = list(mkdir_l)
        except RuntimeError as err:
            logger.error(err)
            failed_l = list(mkdir_l)

        os.unlink(tmp_name)

        return [successful_l, failed_l]

    def do_transfers(self, transfers_l):
        tools = utils.Tools()
        if tools.find("pegasus-globus-online", "help", None, [prog_dir]) is None:
            logger.error("Unable to locate pegasus-globus-online in the $PATH")
            return [[], transfers_l]

        if not os.path.isfile(os.path.expanduser("~/.pegasus/globus.conf")):
            logger.error("Unable to locate globus config file ~/.pegasus/globus.conf")
            return [[], mkdir_l]

        successful_l = []
        failed_l = []

        # src
        src_ep = transfers_l[0].get_src_host()

        # dst
        dst_ep = transfers_l[0].get_dst_host()

        cred_details = self._creds(transfers_l[0])

        spec = {
            "src_endpoint": src_ep,
            "dst_endpoint": dst_ep,
            "client_id": cred_details["client_id"],
            "transfer_at": cred_details["transfer_at"],
            "transfer_rt": cred_details["transfer_rt"],
            "transfer_at_exp": cred_details["transfer_at_exp"],
            "files": list(),
        }

        for t in transfers_l:
            t_spec = {"src": t.get_src_path(), "dst": t.get_dst_path()}
            spec["files"].append(t_spec)

        logger.debug(json.dumps(spec, indent=2))
        try:
            tmp_fd, tmp_name = tempfile.mkstemp(
                prefix="pegasus-transfer-", suffix=".json"
            )
            tmp_file = open(tmp_fd, "w+")
        except Exception:
            raise RuntimeError("Unable to create tmp file for pegasus-globus-online")
        tmp_file.write(json.dumps(spec, indent=2))
        tmp_file.close()

        cmd = (
            tools.full_path("pegasus-globus-online") + " --transfer --file " + tmp_name
        )
        if logger.isEnabledFor(logging.DEBUG):
            cmd += " --debug"
        try:
            tc = utils.TimedCommand(cmd)
            tc.run()
            successful_l = list(transfers_l)
        except RuntimeError as err:
            logger.error(err)
            failed_l = list(transfers_l)

        os.unlink(tmp_name)

        return [successful_l, failed_l]

    def do_removes(self, removes_l):
        tools = utils.Tools()
        if tools.find("pegasus-globus-online", "help", None, [prog_dir]) is None:
            logger.error("Unable to locate pegasus-globus-online in the $PATH")
            return [[], removes_l]

        if not os.path.isfile(os.path.expanduser("~/.pegasus/globus.conf")):
            logger.error("Unable to locate globus config file ~/.pegasus/globus.conf")
            return [[], mkdir_l]

        successful_l = []
        failed_l = []

        cred_details = self._creds(removes_l[0])

        spec = {
            "endpoint": removes_l[0].get_host(),
            "client_id": cred_details["client_id"],
            "transfer_at": cred_details["transfer_at"],
            "transfer_rt": cred_details["transfer_rt"],
            "transfer_at_exp": cred_details["transfer_at_exp"],
            "recursive": removes_l[0].get_recursive(),
            "files": list(),
        }

        for t in removes_l:
            spec["files"].append(t.get_path())

        logger.debug(json.dumps(spec, indent=2))
        try:
            tmp_fd, tmp_name = tempfile.mkstemp(
                prefix="pegasus-transfer-", suffix=".json"
            )
            tmp_file = open(tmp_fd, "w+")
        except Exception:
            raise RuntimeError("Unable to create tmp file for pegasus-globus-online")
        tmp_file.write(json.dumps(spec, indent=2))
        tmp_file.close()

        cmd = tools.full_path("pegasus-globus-online") + " --remove --file " + tmp_name
        if logger.isEnabledFor(logging.DEBUG):
            cmd += " --debug"
        try:
            tc = utils.TimedCommand(cmd)
            tc.run()
            successful_l = list(removes_l)
        except RuntimeError as err:
            logger.error(err)
            failed_l = list(removes_l)

        os.unlink(tmp_name)

        return [successful_l, failed_l]

    def _creds(self, sample_transfer):
        """
        The credential used for Globus Online is just to contact the service
        """

        logger.info("Parsing globus config file for OAuth credentials")

        config = configparser.ConfigParser()
        config.read(os.path.expanduser("~/.pegasus/globus.conf"))

        cred_details = {
            "client_id": None,
            "transfer_at": None,
            "transfer_rt": None,
            "transfer_at_exp": 0,
        }

        try:
            cred_details["client_id"] = config.get("oauth", "client_id")
        except (configparser.NoSectionError, configparser.NoOptionError):
            logger.error("No client_id was supplied")
            raise RuntimeError("No client_id was supplied for Globus App")

        try:
            cred_details["transfer_at"] = config.get("oauth", "transfer_at")
        except (configparser.NoSectionError, configparser.NoOptionError):
            logger.info("No transfer_access_token was supplied")

        try:
            cred_details["transfer_at_exp"] = config.getint("oauth", "transfer_at_exp")
        except (configparser.NoSectionError, configparser.NoOptionError):
            logger.info(
                "No transfer_access_token_expiration was supplied, defaults to 0"
            )

        try:
            cred_details["transfer_rt"] = config.get("oauth", "transfer_rt")
        except (configparser.NoSectionError, configparser.NoOptionError):
            logger.info("No transfer_refresh_token was supplied")
            if (cred_details["transfer_at"] is None) or (
                cred_details["transfer_at_exp"] < int(time.time()) - 3600
            ):
                logger.error("transfer_access_token is missing or expiring soon")
                raise RuntimeError(
                    "Globus transfer_access_token is missing or expiring soon"
                )

        logger.info("End of parsing globus config file for OAuth credentials")

        return cred_details


class GSHandler(TransferHandlerBase):
    """
    Handler for Google Storage services
    """

    _name = "GSHandler"
    _mkdir_cleanup_protocols = ["gs"]
    _protocol_map = [
        "file->gs",
        "gs->file",
        "gs->gs",
    ]

    def do_mkdirs(self, mkdir_l):
        tools = utils.Tools()
        if tools.find("gsutil", "version", r"gsutil version: ([\.0-9a-zA-Z]+)") is None:
            logger.error(
                "Unable to do Google Storage transfers because the gsutil tool could not be found"
            )
            return [[], mkdir_l]

        successful_l = []
        failed_l = []

        env = self._gsutil_env(mkdir_l[0].get_site_label())

        for t in mkdir_l:

            # extract the bucket part
            re_bucket = re.compile(r"(gs://[\w-]+/)[/\w-]*")
            bucket = t.get_url()
            r = re_bucket.search(bucket)
            if r:
                bucket = r.group(1)
            else:
                raise RuntimeError("Unable to parse bucket: %s" % (bucket))

            # first ensure that the bucket exists
            cmd = "gsutil mb %s" % (bucket)
            try:
                tc = utils.TimedCommand(cmd, env_overrides=env)
                tc.run()
            except RuntimeError as err:
                # if the bucket already exists, we call it a success
                if "already exists" not in tc.get_outerr():
                    logger.error(err)
                    failed_l.append(t)
                    continue
            successful_l.append(t)

        self._clean_tmp()
        return [successful_l, failed_l]

    def do_transfers(self, transfers_l):

        tools = utils.Tools()
        if tools.find("gsutil", "version", r"gsutil version: ([\.0-9a-zA-Z]+)") is None:
            logger.error(
                "Unable to do Google Storage transfers because the gsutil tool could not be found"
            )
            return [[], transfers_l]

        successful_l = []
        failed_l = []

        if transfers_l[0].get_src_proto() == "gs":
            env = self._gsutil_env(transfers_l[0].get_src_site_label())
        else:
            env = self._gsutil_env(transfers_l[0].get_dst_site_label())

        for t in transfers_l:

            self._pre_transfer_attempt(t)

            t_start = time.time()
            cmd = ""

            # use cp for gs->gs transfers, and get/put when one end is a file://
            if t.get_src_proto() == "gs" and t.get_dst_proto() == "gs":
                # gs -> gs
                cmd = "gsutil -q cp '{}' '{}'".format(t.src_url(), t.dst_url())
            elif t.get_dst_proto() == "file":
                # this is a 'get'
                prepare_local_dir(os.path.dirname(t.get_dst_path()))
                cmd = "gsutil -q cp '{}' '{}'".format(t.src_url(), t.get_dst_path())
            else:
                # this is a 'put'
                # src has to exist and be readable
                if not verify_local_file(t.get_src_path()):
                    failed_l.append(t)
                    self._post_transfer_attempt(t, False, t_start)
                    continue
                cmd = "gsutil -q cp '{}' '{}'".format(t.get_src_path(), t.dst_url())

            try:
                tc = utils.TimedCommand(cmd, env_overrides=env)
                tc.run()
            except Exception as err:
                logger.error(err)
                self._post_transfer_attempt(t, False, t_start)
                failed_l.append(t)

            self._post_transfer_attempt(t, True, t_start)
            successful_l.append(t)

        self._clean_tmp()
        return [successful_l, failed_l]

    def do_removes(self, removes_l):
        tools = utils.Tools()
        if tools.find("gsutil", "version", r"gsutil version: ([\.0-9a-zA-Z]+)") is None:
            logger.error(
                "Unable to do Google Storage transfers because the gsutil tool could not be found"
            )
            return [[], removes_l]

        successful_l = []
        failed_l = []

        env = self._gsutil_env(removes_l[0].get_site_label())

        for t in removes_l:

            # first ensure that the bucket exists
            cmd = "gsutil rm"
            if t.get_recursive():
                cmd += " -r"
            cmd += " " + t.get_url()

            try:
                tc = utils.TimedCommand(cmd, env_overrides=env)
                tc.run()
            except RuntimeError as err:
                # file not found is success
                if "No URLs matched" not in tc.get_outerr():
                    logger.error(err)
                    failed_l.append(t)
                    continue
            successful_l.append(t)

        self._clean_tmp()
        return [successful_l, failed_l]

    def _gsutil_env(self, site_name):

        env = {}

        if "BOTO_CONFIG" in os.environ:
            env["BOTO_CONFIG"] = os.environ["BOTO_CONFIG"]
        key = "BOTO_CONFIG_" + site_name
        if key in os.environ:
            env["BOTO_CONFIG"] = os.environ[key]
        if "BOTO_CONFIG" not in env:
            raise RuntimeError(
                "At least one of the BOTO_CONFIG_"
                + site_name
                + " or BOTO_CONFIG"
                + " environment variables has to be set"
            )

        if "GOOGLE_PKCS12" in os.environ:
            env["GOOGLE_PKCS12"] = os.environ["GOOGLE_PKCS12"]
        key = "GOOGLE_PKCS12_" + site_name
        if key in os.environ:
            env["GOOGLE_PKCS12"] = os.environ[key]
        if "GOOGLE_PKCS12" not in env:
            raise RuntimeError(
                "At least one of the GOOGLE_PKCS12_"
                + site_name
                + " or GOOGLE_PKCS12"
                + " environment variables has to be set"
            )

        check_cred_fs_permissions(env["BOTO_CONFIG"])
        check_cred_fs_permissions(env["GOOGLE_PKCS12"])

        # we need to update the boto config file to specify the full
        # path to the PKCS12 file
        try:
            tmp_fd, self._tmp_name = tempfile.mkstemp(
                prefix="pegasus-transfer-", suffix=".lst"
            )
            tmp_file = open(tmp_fd, "w+")
        except Exception:
            raise RuntimeError("Unable to create tmp file for gs boto file")
        try:
            conf = configparser.SafeConfigParser()
            conf.read(env["BOTO_CONFIG"])
            conf.set("Credentials", "gs_service_key_file", env["GOOGLE_PKCS12"])
            conf.write(tmp_file)
            tmp_file.close()
        except Exception as err:
            logger.error(err)
            raise RuntimeError("Unable to convert boto config file")
        env["BOTO_CONFIG"] = self._tmp_name
        check_cred_fs_permissions(env["BOTO_CONFIG"])

        return env

    def _clean_tmp(self):
        try:
            os.unlink(self._clean_tmp())
        except Exception:
            pass


class GFALHandler(TransferHandlerBase):

    _name = "GFALHandler"
    _mkdir_cleanup_protocols = ["gfal"]
    _protocol_map = ["root->file", "file->root", "srm->file", "file->srm"]

    def do_mkdirs(self, mkdir_list):

        tools = utils.Tools()
        if tools.find("gfal-mkdir", "--version", r"\(gfal2 ([\.0-9]+)\)") is None:
            logger.error(
                "Unable to do xrood/srm mkdir because gfal-mkdir could not be found"
            )
            return [[], mkdir_list]

        successful_l = []
        failed_l = []
        for t in mkdir_list:

            cmd = "gfal-mkdir -p"
            if logger.isEnabledFor(logging.DEBUG):
                cmd = cmd + " -v"
            cmd = cmd + " '%s'" % (t.get_url())

            env_overrides = self._gfal_creds(t)

            try:
                self._gfal_validate_cred(env_overrides)
                tc = utils.TimedCommand(cmd, env_overrides=env_overrides)
                tc.run()
            except Exception as err:
                logger.error(err)
                failed_l.append(t)
                continue

            successful_l.append(t)

        return [successful_l, failed_l]

    def do_transfers(self, transfers_l):

        tools = utils.Tools()
        if tools.find("gfal-copy", "--version", r"\(gfal2 ([\.0-9]+)\)") is None:
            logger.error(
                "Unable to do xrootr/srm transfers because gfal-copy could not be found"
            )
            return [[], transfers_l]

        successful_l = []
        failed_l = []

        for t in transfers_l:

            self._pre_transfer_attempt(t)

            t_start = time.time()

            if t.get_dst_proto() == "file":
                prepare_local_dir(os.path.dirname(t.get_dst_path()))

            if t.get_src_proto() == "file":
                # src has to exist and be readable
                if not verify_local_file(t.get_src_path()):
                    failed_l.append(t)
                    self._post_transfer_attempt(t, False, t_start)
                    continue

            cmd = "gfal-copy -f -p -t 7200 -T 7200"
            if logger.isEnabledFor(logging.DEBUG):
                cmd = cmd + " -v"
            cmd = cmd + " '{}' '{}'".format(t.src_url(), t.dst_url())

            try:
                tc = utils.TimedCommand(cmd, env_overrides=self._gfal_creds(t))
                tc.run()
            except Exception as err:
                logger.error(err)
                self._post_transfer_attempt(t, False, t_start)
                failed_l.append(t)
                continue

            self._post_transfer_attempt(t, True, t_start)
            successful_l.append(t)

        return [successful_l, failed_l]

    def do_removes(self, mkdir_list):

        tools = utils.Tools()
        if tools.find("gfal-rm", "--version", r"\(gfal2 ([\.0-9]+)\)") is None:
            logger.error(
                "Unable to do xrood/srm removes because gfal-rm could not be found"
            )
            return [[], mkdir_list]

        successful_l = []
        failed_l = []
        for t in mkdir_list:

            cmd = "gfal-rm"
            if logger.isEnabledFor(logging.DEBUG):
                cmd = cmd + " -v"
            if t.get_recursive():
                cmd += " -r"
            cmd = cmd + " '%s'" % (t.get_url())

            try:
                tc = utils.TimedCommand(cmd, env_overrides=self._gfal_creds(t))
                tc.run()
            except Exception as err:
                logger.error(err)
                # gfal-rm is finicky when it comes to exit codes, let's
                # just ignore errors during cleanup

            successful_l.append(t)

        return [successful_l, failed_l]

    def _gfal_validate_cred(self, env_overrides):
        fname = env_overrides["X509_USER_PROXY"]

        if not (os.path.exists(fname)):
            raise RuntimeError(
                "X509 proxy file "
                + fname
                + " does not exist."
                + " Maybe you forgot to initialize the proxy, or the"
                + " submit host might be configured with"
                + " MOUNT_UNDER_SCRATCH which can hide directories for"
                + " local universe jobs."
            )

    def _gfal_creds(self, sample_transfer):

        env_override = {}

        # mkdirs and removes
        if isinstance(sample_transfer, Mkdir) or isinstance(sample_transfer, Remove):
            key = "X509_USER_PROXY_" + sample_transfer.get_site_label()
            if key in os.environ:
                env_override["X509_USER_PROXY"] = os.environ[key]
            return env_override

        # must be a standard transfer
        if sample_transfer.get_src_proto() == "file":
            key = "X509_USER_PROXY_" + sample_transfer.get_src_site_label()
            if key in os.environ:
                env_override["X509_USER_PROXY"] = os.environ[key]
        else:
            key = "X509_USER_PROXY_" + sample_transfer.get_dst_site_label()
            if key in os.environ:
                env_override["X509_USER_PROXY"] = os.environ[key]

        return env_override


class ScpHandler(TransferHandlerBase):
    """
    Uses scp to copy to/from remote hosts
    """

    _name = "ScpHandler"
    _mkdir_cleanup_protocols = ["scp"]
    _protocol_map = ["scp->file", "file->scp"]

    _base_args = " -o UserKnownHostsFile=/dev/null -o StrictHostKeyChecking=no"

    def do_mkdirs(self, mkdir_list):
        successful_l = []
        failed_l = []
        for t in mkdir_list:
            cmd = "/usr/bin/ssh"
            cmd += self._base_args
            key = "SSH_PRIVATE_KEY_" + t.get_site_label()
            if key in os.environ:
                cmd += " -i " + os.environ[key]
            elif "SSH_PRIVATE_KEY" in os.environ:
                cmd += " -i " + os.environ["SSH_PRIVATE_KEY"]

            # split up the host into host/port components
            host = self._extract_hostname(t.get_host())
            port = self._extract_port(t.get_host())

            cmd += " -p " + str(port)
            cmd += " " + host
            cmd += " '/bin/mkdir -p " + t.get_path() + "'"
            tc = utils.TimedCommand(cmd, log_outerr=False)
            try:
                tc.run()
            except Exception as err:
                logger.error(err)
                self._log_filter_ssh_output(tc.get_outerr())
                failed_l.append(t)
                continue
            self._log_filter_ssh_output(tc.get_outerr())
            successful_l.append(t)

        return [successful_l, failed_l]

    def do_transfers(self, transfers):
        global remote_dirs_created
        successful_l = []
        failed_l = []

        # number of transfers to group depends on the maximum allowed command line lenght
        max_transfers_in_group = max_cmd_len / 500

        # limit the size of the groups to keep command lines short
        for t_group in self._similar_groups(
            transfers, max_transfers_in_group=max_transfers_in_group
        ):

            for t in t_group:
                self._pre_transfer_attempt(t)

            t_base = t_group[0]

            cmd = "/usr/bin/scp"
            cmd += " -r -B"
            cmd += self._base_args
            t_start = time.time()
            try:
                if t_base.get_dst_proto() == "file":
                    # scp -> file
                    key = "SSH_PRIVATE_KEY_" + t_base.get_src_site_label()
                    if key in os.environ:
                        check_cred_fs_permissions(os.environ[key])
                        cmd += " -i " + os.environ[key]
                    elif "SSH_PRIVATE_KEY" in os.environ:
                        check_cred_fs_permissions(os.environ["SSH_PRIVATE_KEY"])
                        cmd += " -i " + os.environ["SSH_PRIVATE_KEY"]

                    cmd += " -P " + self._extract_port(t_base.get_src_host())
                    prepare_local_dir(os.path.dirname(t_base.get_dst_path()))
                    # scp wants escaped remote paths, even with quotes
                    for t in t_group:
                        src_path = re.sub(" ", "\\ ", t.get_src_path())
                        cmd += (
                            " '"
                            + self._extract_hostname(t.get_src_host())
                            + ":"
                            + src_path
                            + "'"
                        )
                    if len(t_group) > 1:
                        cmd += " '" + os.path.dirname(t_base.get_dst_path()) + "/'"
                    else:
                        cmd += " '" + t_base.get_dst_path() + "'"
                else:
                    # file -> scp

                    local_ok = True
                    for t in t_group:
                        # src has to exist and be readable
                        if not verify_local_file(t.get_src_path()):
                            local_ok = False
                    if not local_ok:
                        for t in t_group:
                            failed_l.append(t)
                            self._post_transfer_attempt(t, False, time.time())
                        continue

                    key = "SSH_PRIVATE_KEY_" + t_base.get_dst_site_label()
                    if key in os.environ:
                        check_cred_fs_permissions(os.environ[key])
                        cmd += " -i " + os.environ[key]
                    elif "SSH_PRIVATE_KEY" in os.environ:
                        check_cred_fs_permissions(os.environ["SSH_PRIVATE_KEY"])
                        cmd += " -i " + os.environ["SSH_PRIVATE_KEY"]

                    mkdir_key = (
                        "scp://"
                        + self._extract_hostname(t_base.get_dst_host())
                        + ":"
                        + os.path.dirname(t_base.get_dst_path())
                    )
                    if not mkdir_key in remote_dirs_created:
                        self._prepare_scp_dir(
                            t_base.get_dst_site_label(),
                            t_base.get_dst_host(),
                            os.path.dirname(t_base.get_dst_path()),
                        )
                        remote_dirs_created[mkdir_key] = True

                    cmd += " -P " + self._extract_port(t_base.get_dst_host())

                    for t in t_group:
                        cmd += " '" + t.get_src_path() + "'"

                    # scp wants escaped remote paths, even with quotes
                    dst_path = re.sub(" ", "\\ ", t_base.get_dst_path())
                    if len(t_group) > 1:
                        cmd += (
                            " '"
                            + self._extract_hostname(t_base.get_dst_host())
                            + ":"
                            + os.path.dirname(dst_path)
                            + "/'"
                        )
                    else:
                        cmd += (
                            " '"
                            + self._extract_hostname(t_base.get_dst_host())
                            + ":"
                            + dst_path
                            + "'"
                        )

                    stats_add(t.get_src_path())

                t_start = time.time()
                tc = utils.TimedCommand(cmd, log_outerr=False)
                tc.run()
            except RuntimeError as err:
                self._log_filter_ssh_output(tc.get_outerr())
                logger.error(err)
                for t in t_group:
                    self._post_transfer_attempt(t, False, t_start)
                    failed_l.append(t)
                continue
            self._log_filter_ssh_output(tc.get_outerr())
            for t in t_group:
                self._post_transfer_attempt(t, True, t_start)
                successful_l.append(t)

        return [successful_l, failed_l]

    def do_removes(self, transfers_l):
        successful_l = []
        failed_l = []

        # number of removes to group depends on the maximum allowed command line lenght
        max_transfers_in_group = max_cmd_len / 500

        # limit the size of the groups to keep command lines short
        for t_group in self._similar_groups(
            transfers_l, max_transfers_in_group=max_transfers_in_group
        ):

            t_base = t_group[0]

            cmd = "/usr/bin/ssh"
            cmd += self._base_args
            key = "SSH_PRIVATE_KEY_" + t_base.get_site_label()
            if key in os.environ:
                cmd += " -i " + os.environ[key]
            elif "SSH_PRIVATE_KEY" in os.environ:
                cmd += " -i " + os.environ["SSH_PRIVATE_KEY"]

            # split up the host into host/port components
            host = self._extract_hostname(t_base.get_host())
            port = self._extract_port(t_base.get_host())

            cmd += " -p " + str(port)
            cmd += " " + host
            cmd += " '/bin/rm -f"
            if t_base.get_recursive():
                cmd += " -r"
            for t in t_group:
                cmd += ' "' + t.get_path() + '"'
            cmd += "'"
            tc = utils.TimedCommand(cmd, log_outerr=False)
            try:
                tc.run()
            except Exception as err:
                logger.error(err)
                self._log_filter_ssh_output(tc.get_outerr())
                for t in t_group:
                    failed_l.append(t)
                continue
            self._log_filter_ssh_output(tc.get_outerr())
            for t in t_group:
                successful_l.append(t)

        return [successful_l, failed_l]

    def _prepare_scp_dir(self, rsite, rhost, rdir):
        """
        makes sure a local path exists before putting files into it
        """
        cmd = "/usr/bin/ssh"
        cmd += self._base_args
        key = "SSH_PRIVATE_KEY_" + rsite
        if key in os.environ:
            check_cred_fs_permissions(os.environ[key])
            cmd += " -i " + os.environ[key]
        elif "SSH_PRIVATE_KEY" in os.environ:
            check_cred_fs_permissions(os.environ["SSH_PRIVATE_KEY"])
            cmd += " -i " + os.environ["SSH_PRIVATE_KEY"]
        cmd += " -p " + self._extract_port(rhost)
        cmd += " " + self._extract_hostname(rhost) + " '/bin/mkdir -p " + rdir + "'"
        tc = utils.TimedCommand(cmd, log_outerr=False)
        try:
            tc.run()
        except Exception:
            # let the real command show the error
            pass
        self._log_filter_ssh_output(tc.get_outerr())

    def _extract_hostname(self, host):
        """
        returns only the host component (strips :...)
        """
        return re.sub(":.*", "", host)

    def _extract_port(self, host):
        """
        returns the port to connect to, defaults to 22
        """
        port = "22"
        r = re.search(":([0-9]+)", host)
        if r:
            port = r.group(1)
        return str(port)

    def _log_filter_ssh_output(self, output):
        filtered = ""
        for line in output.split("\n"):
            line = line.rstrip()
            if (
                re.search("Could not create directory|Permanently added", line)
                is not None
            ):
                continue
            filtered += line + "\n"
        if len(filtered) > 0:
            logger.info(filtered)


class GSIScpHandler(TransferHandlerBase):
    """
    Uses gsiscp to copy to/from remote hosts
    """

    _name = "GSIScpHandler"
    _mkdir_cleanup_protocols = ["gsiscp"]
    _protocol_map = ["gsiscp->file", "file->gsiscp"]

    _base_args = " -o UserKnownHostsFile=/dev/null -o StrictHostKeyChecking=no"

    def do_mkdirs(self, mkdir_list):

        tools = utils.Tools()
        if tools.find("gsissh", "-V", "(.*)") is None:
            logger.error("Unable to do gsiscp mkdir because gsissh could not be found")
            return [[], mkdir_list]

        successful_l = []
        failed_l = []
        for t in mkdir_list:
            cmd = tools.full_path("gsissh")
            cmd += self._base_args

            # split up the host into host/port components
            host = self._extract_hostname(t.get_host())
            port = self._extract_port(t.get_host())

            cmd += " -p " + str(port)
            cmd += " " + host
            cmd += " '/bin/mkdir -p " + t.get_path() + "'"
            tc = utils.TimedCommand(
                cmd, log_outerr=False, env_overrides=self._gsi_creds(t)
            )
            try:
                tc.run()
            except Exception as err:
                logger.error(err)
                self._log_filter_ssh_output(tc.get_outerr())
                failed_l.append(t)
                continue
            self._log_filter_ssh_output(tc.get_outerr())
            successful_l.append(t)

        return [successful_l, failed_l]

    def do_transfers(self, transfers):
        global remote_dirs_created
        successful_l = []
        failed_l = []

        tools = utils.Tools()
        if tools.find("gsiscp", "-V", "(.*)") is None:
            logger.error("Unable to do gsiscp mkdir because gsiscp could not be found")
            return [[], mkdir_list]

        # number of transfers to group depends on the maximum allowed command line lenght
        max_transfers_in_group = max_cmd_len / 500

        # limit the size of the groups to keep command lines short
        for t_group in self._similar_groups(
            transfers, max_transfers_in_group=max_transfers_in_group
        ):

            for t in t_group:
                self._pre_transfer_attempt(t)

            t_base = t_group[0]

            cmd = tools.full_path("gsiscp")
            cmd += " -r -B"
            cmd += self._base_args
            t_start = time.time()
            try:
                if t_base.get_dst_proto() == "file":
                    # scp -> file
                    cmd += " -P " + self._extract_port(t_base.get_src_host())
                    prepare_local_dir(os.path.dirname(t_base.get_dst_path()))
                    # scp wants escaped remote paths, even with quotes
                    for t in t_group:
                        src_path = re.sub(" ", "\\ ", t.get_src_path())
                        cmd += (
                            " '"
                            + self._extract_hostname(t.get_src_host())
                            + ":"
                            + src_path
                            + "'"
                        )
                    if len(t_group) > 1:
                        cmd += " '" + os.path.dirname(t_base.get_dst_path()) + "/'"
                    else:
                        cmd += " '" + t_base.get_dst_path() + "'"
                else:
                    # file -> scp

                    # src has to exist and be readable
                    if not verify_local_file(t.get_src_path()):
                        failed_l.append(t)
                        self._post_transfer_attempt(t, False, t_start)
                        continue

                    mkdir_key = (
                        "scp://"
                        + self._extract_hostname(t_base.get_dst_host())
                        + ":"
                        + os.path.dirname(t_base.get_dst_path())
                    )
                    if not mkdir_key in remote_dirs_created:
                        self._prepare_scp_dir(
                            t_base.get_dst_site_label(),
                            t_base.get_dst_host(),
                            os.path.dirname(t_base.get_dst_path()),
                        )
                        remote_dirs_created[mkdir_key] = True

                    cmd += " -P " + self._extract_port(t_base.get_dst_host())

                    for t in t_group:
                        cmd += " '" + t.get_src_path() + "'"

                    # scp wants escaped remote paths, even with quotes
                    dst_path = re.sub(" ", "\\ ", t_base.get_dst_path())
                    if len(t_group) > 1:
                        cmd += (
                            " '"
                            + self._extract_hostname(t_base.get_dst_host())
                            + ":"
                            + os.path.dirname(dst_path)
                            + "/'"
                        )
                    else:
                        cmd += (
                            " '"
                            + self._extract_hostname(t_base.get_dst_host())
                            + ":"
                            + dst_path
                            + "'"
                        )

                    stats_add(t.get_src_path())

                t_start = time.time()
                tc = utils.TimedCommand(
                    cmd, log_outerr=False, env_overrides=self._gsi_creds(t_base)
                )
                tc.run()
            except RuntimeError as err:
                self._log_filter_ssh_output(tc.get_outerr())
                logger.error(err)
                for t in t_group:
                    self._post_transfer_attempt(t, False, t_start)
                    failed_l.append(t)
                continue
            self._log_filter_ssh_output(tc.get_outerr())
            for t in t_group:
                self._post_transfer_attempt(t, True, t_start)
                successful_l.append(t)

        return [successful_l, failed_l]

    def do_removes(self, transfers_l):
        successful_l = []
        failed_l = []

        tools = utils.Tools()
        if tools.find("gsissh", "-V", "(.*)") is None:
            logger.error("Unable to do gsiscp mkdir because gsissh could not be found")
            return [[], mkdir_list]

        # number of removes to group depends on the maximum allowed command line lenght
        max_transfers_in_group = max_cmd_len / 500

        # limit the size of the groups to keep command lines short
        for t_group in self._similar_groups(
            transfers_l, max_transfers_in_group=max_transfers_in_group
        ):

            t_base = t_group[0]

            cmd = tools.full_path("gsissh")
            cmd += self._base_args

            # split up the host into host/port components
            host = self._extract_hostname(t_base.get_host())
            port = self._extract_port(t_base.get_host())

            cmd += " -p " + str(port)
            cmd += " " + host
            cmd += " '/bin/rm -f"
            if t_base.get_recursive():
                cmd += " -r"
            for t in t_group:
                cmd += ' "' + t.get_path() + '"'
            cmd += "'"
            tc = utils.TimedCommand(
                cmd, log_outerr=False, env_overrides=self._gsi_creds(t_base)
            )
            try:
                tc.run()
            except Exception as err:
                logger.error(err)
                self._log_filter_ssh_output(tc.get_outerr())
                for t in t_group:
                    failed_l.append(t)
                continue
            self._log_filter_ssh_output(tc.get_outerr())
            for t in t_group:
                successful_l.append(t)

        return [successful_l, failed_l]

    def _prepare_scp_dir(self, rsite, rhost, rdir):
        """
        makes sure a local path exists before putting files into it
        """
        cmd = "gsissh"
        cmd += self._base_args
        cmd += " -p " + self._extract_port(rhost)
        cmd += " " + self._extract_hostname(rhost) + " '/bin/mkdir -p " + rdir + "'"
        tc = utils.TimedCommand(cmd, log_outerr=False)
        try:
            tc.run()
        except Exception:
            # let the real command show the error
            pass
        self._log_filter_ssh_output(tc.get_outerr())

    def _extract_hostname(self, host):
        """
        returns only the host component (strips :...)
        """
        return re.sub(":.*", "", host)

    def _extract_port(self, host):
        """
        returns the port to connect to, defaults to 22
        """
        port = "22"
        r = re.search(":([0-9]+)", host)
        if r:
            port = r.group(1)
        return str(port)

    def _log_filter_ssh_output(self, output):
        filtered = ""
        for line in output.split("\n"):
            line = line.rstrip()
            if (
                re.search("Could not create directory|Permanently added", line)
                is not None
            ):
                continue
            filtered += line + "\n"
        if len(filtered) > 0:
            logger.info(filtered)

    def _gsi_creds(self, sample_transfer):

        env_override = {}

        # mkdirs and removes
        if isinstance(sample_transfer, Mkdir) or isinstance(sample_transfer, Remove):
            key = "X509_USER_PROXY_" + sample_transfer.get_site_label()
            if key in os.environ:
                env_override["X509_USER_PROXY"] = os.environ[key]
            return env_override

        # must be a standard transfer
        if sample_transfer.get_src_proto() == "file":
            key = "X509_USER_PROXY_" + sample_transfer.get_src_site_label()
            if key in os.environ:
                env_override["X509_USER_PROXY"] = os.environ[key]
        else:
            key = "X509_USER_PROXY_" + sample_transfer.get_dst_site_label()
            if key in os.environ:
                env_override["X509_USER_PROXY"] = os.environ[key]

        return env_override


class StashHandler(TransferHandlerBase):
    """
    Uses the OSG stashcp command to trasfer from/to stash
    """

    _name = "StashHandler"
    _mkdir_cleanup_protocols = ["stash"]
    _protocol_map = ["stash->file", "file->stash"]

    def do_mkdirs(self, transfers):

        # noop for now
        return [transfers, []]

        tools = utils.Tools()
        if tools.find("stashcp") is None:
            logger.error("Unable to do Stash mkdir because stashcp could not be found")
            return [[], transfers_l]

        successful_l = []
        failed_l = []
        for t in transfers:

            # copy a 0-byte file to create the dir
            cmd = "{} /dev/null '{}/.create'".format(
                tools.full_path("stashcp"), t.get_url(),
            )
            try:
                tc = utils.TimedCommand(cmd)
                tc.run()
            except RuntimeError as err:
                logger.error(err)
                failed_l.append(t)
                continue
            successful_l.append(t)
        return [successful_l, failed_l]

    def do_transfers(self, transfers_l):

        tools = utils.Tools()
        if tools.find("stashcp") is None:
            logger.error(
                "Unable to do Stash transfers because stashcp could not be found"
            )
            return [[], transfers_l]

        # ensure we do not use http_proxy for curl
        if "http_proxy" in os.environ:
            os.environ["http_proxy"] = ""

        successful_l = []
        failed_l = []
        for t in transfers_l:
            self._pre_transfer_attempt(t)
            t_start = time.time()

            if t.get_dst_proto() == "stash":
                # write file:// to stash://

                # src has to exist and be readable
                if not verify_local_file(t.get_src_path()):
                    self._post_transfer_attempt(t, False, t_start)
                    failed_l.append(t)
                    continue

                if os.path.exists("/mnt/ceph/osg/public"):
                    # hack for now - local cp
                    src_path = t.get_src_path()
                    dst_path = re.sub("^/osgconnect", "", t.get_dst_path())

                    prepare_local_dir(os.path.dirname(dst_path))
                    cmd = "/bin/cp '{}' '{}'".format(src_path, dst_path)
                else:
                    cmd = "{} '{}' '{}'".format(
                        tools.full_path("stashcp"), t.get_src_path(), t.dst_url(),
                    )
            else:
                # read
                # stashcp wants just the path with a single leading slash
                src_path = t.src_url()
                src_path = re.sub("^stash:", "", src_path)
                src_path = re.sub("^/+", "", src_path)
                src_path = "/" + src_path

                local_dir = os.path.dirname(t.get_dst_path())
                prepare_local_dir(local_dir)
                # use --methods as we want to exclude cvmfs - it can take a
                # long time to update, and we have seen partial files being
                # published there in the past
                cmd = "{} '{}' '{}'".format(
                    tools.full_path("stashcp"), src_path, local_dir,
                )
                remote_fname = os.path.basename(t.get_src_path())
                local_fname = os.path.basename(t.get_dst_path())
                if remote_fname != local_fname:
                    cmd += " && mv '{}' '{}'".format(remote_fname, local_fname)

            try:
                tc = utils.TimedCommand(cmd)
                tc.run()
            except RuntimeError as err:
                logger.error(err)
                self._post_transfer_attempt(t, False, t_start)
                failed_l.append(t)
                continue

            self._post_transfer_attempt(t, True, t_start)
            successful_l.append(t)

        return [successful_l, failed_l]

    def do_removes(self, transfers_l):
        # local rm for now
        successful_l = []
        failed_l = []
        for t in transfers_l:
            cmd = "/bin/rm -f"
            if t.get_recursive():
                cmd += " -r "
            cmd += " '/stash%s' " % (t.get_path())
            try:
                tc = utils.TimedCommand(cmd)
                tc.run()
            except RuntimeError as err:
                logger.error(err)
                failed_l.append(t)
                continue
            successful_l.append(t)
        return [successful_l, failed_l]


class SymlinkHandler(TransferHandlerBase):
    """
    Sets up symlinks - this is often used when data is local, but needs a
    reference in cwd
    """

    _name = "SymlinkHandler"
    _mkdir_cleanup_protocols = ["symlink"]
    _protocol_map = ["file->symlink", "symlink->symlink"]

    def do_transfers(self, transfer_l):
        successful_l = []
        failed_l = []
        for t in transfer_l:
            self._pre_transfer_attempt(t)
            t_start = time.time()

            prepare_local_dir(os.path.dirname(t.get_dst_path()))

            # we do not allow dangling symlinks
            if t.verify_symlink_source and not os.path.exists(t.get_src_path()):
                logger.warning(
                    "Symlink source (%s) does not exist" % (t.get_src_path())
                )
                self._post_transfer_attempt(t, False, t_start)
                failed_l.append(t)
                continue

            if os.path.exists(t.get_src_path()) and os.path.exists(t.get_dst_path()):
                # make sure src and target are not the same file - have to
                # compare at the inode level as paths can differ
                src_inode = os.stat(t.get_src_path())[stat.ST_INO]
                dst_inode = os.stat(t.get_dst_path())[stat.ST_INO]
                if src_inode == dst_inode:
                    logger.warning(
                        "symlink: src (%s) and dst (%s) already exists"
                        % (t.get_src_path(), t.get_dst_path())
                    )
                    self._post_transfer_attempt(t, True, t_start)
                    successful_l.append(t)
                    continue

            cmd = "ln -f -s '{}' '{}'".format(t.get_src_path(), t.get_dst_path())
            try:
                tc = utils.TimedCommand(cmd, timeout_secs=60)
                tc.run()
            except RuntimeError as err:
                logger.error(err)
                self._post_transfer_attempt(t, False, t_start)
                failed_l.append(t)
                continue

            self._post_transfer_attempt(t, True, t_start)
            successful_l.append(t)

        return [successful_l, failed_l]

    def do_removes(self, transfers):
        successful_l = []
        failed_l = []
        for t in transfers:
            cmd = "/bin/rm -f"
            cmd += " '%s' " % (t.get_path())
            try:
                tc = utils.TimedCommand(cmd)
                tc.run()
            except RuntimeError as err:
                logger.error(err)
                failed_l.append(t)
                continue
            successful_l.append(t)
        return [successful_l, failed_l]


class MovetoHandler(TransferHandlerBase):
    """
    Enables moving of files - this should only be used internally
    by the planner
    """

    _name = "MovetoHandler"
    _mkdir_cleanup_protocols = []
    _protocol_map = ["file->moveto"]

    def do_transfers(self, transfer_l):
        successful_l = []
        failed_l = []
        for t in transfer_l:
            self._pre_transfer_attempt(t)
            t_start = time.time()

            print(t.get_dst_path())
            prepare_local_dir(os.path.dirname(t.get_dst_path()))

            # we do not allow dangling symlinks
            if not os.path.exists(t.get_src_path()):
                logger.warning("Moveto source (%s) does not exist" % (t.get_src_path()))
                self._post_transfer_attempt(t, False, t_start)
                failed_l.append(t)
                continue

            cmd = "mv '{}' '{}'".format(t.get_src_path(), t.get_dst_path())
            try:
                tc = utils.TimedCommand(cmd, timeout_secs=600)
                tc.run()
            except RuntimeError as err:
                logger.error(err)
                self._post_transfer_attempt(t, False, t_start)
                failed_l.append(t)
                continue

            self._post_transfer_attempt(t, True, t_start)
            successful_l.append(t)

        return [successful_l, failed_l]


class DockerHandler(TransferHandlerBase):
    """
    Use "docker save" to import images from DockerHub
    """

    _name = "DockerHandler"
    _protocol_map = ["docker->file", "docker->file::docker"]

    def do_transfers(self, transfers_l):

        tools = utils.Tools()
        if tools.find("docker", "--version", r"([0-9]+\.[0-9]+\.[0-9]+)") is None:
            logger.error(
                "Unable to do pull Docker images as docker command could not be found"
            )
            return [[], transfers_l]

        successful_l = []
        failed_l = []
        for t in transfers_l:
            self._pre_transfer_attempt(t)
            t_start = time.time()

            # docker wants just the path
            src_path = t.src_url()
            src_path = re.sub("^docker:/+", "", src_path)

            prepare_local_dir(os.path.dirname(t.get_dst_path()))
            cmd = "{} pull '{}' && {} save -o '{}' '{}'".format(
                tools.full_path("docker"),
                src_path,
                tools.full_path("docker"),
                t.get_dst_path(),
                src_path,
            )
            try:
                tc = utils.TimedCommand(cmd)
                tc.run()
            except RuntimeError as err:
                logger.error(err)
                self._post_transfer_attempt(t, False, t_start)
                failed_l.append(t)
                continue

            self._post_transfer_attempt(t, True, t_start)
            successful_l.append(t)

        return [successful_l, failed_l]


class SingularityHandler(TransferHandlerBase):
    """
    Use "singularity pull" to import images from Singularity Hub, Singularity Library, and Docker.

    Singularity Hub and Docker compatability requires Singularity version 2.3 or greater.
    Singularity Library compatability requires Singularity version 3.0 or greater.
    """

    _name = "SingularityHandler"
    _protocol_map = [
        "shub->file",
        "shub->file::singularity",
        "library->file",
        "library->file::singularity",
        "docker->file::singularity",
    ]

    def do_transfers(self, transfers_l):

        tools = utils.Tools()
        if tools.find("singularity", "--version", r"^([0-9]+\.[0-9]+)") is None:
            logger.error(
                "Unable to do pull Singularity images as singularity command could not be found"
            )
            return [[], transfers_l]

        successful_l = []
        failed_l = []
        for t in transfers_l:
            self._pre_transfer_attempt(t)
            t_start = time.time()

            cmd = "{} pull --allow-unauthenticated '{}' '{}' && mv {}* '{}'".format(
                tools.full_path("singularity"),
                target_name,
                t.src_url(),
                target_name,
                t.get_dst_path(),
            )

            logger.debug("Using Singularity command: '%s'" % (cmd))

            try:
                tc = utils.TimedCommand(cmd)
                tc.run()
            except RuntimeError as err:
                logger.error(err)
                self._post_transfer_attempt(t, False, t_start)
                failed_l.append(t)
                continue

            self._post_transfer_attempt(t, True, t_start)
            successful_l.append(t)

        return [successful_l, failed_l]


class WebdavHandler(TransferHandlerBase):
    """
    Uses curl to do webdav transfers
    """

    _name = "WebdavHandler"
    _mkdir_cleanup_protocols = ["webdav", "webdavs"]
    _protocol_map = ["webdav->file", "webdavs->file", "file->webdav", "file->webdavs"]

    def do_mkdirs(self, mkdir_list):
        successful_l = []
        failed_l = []

        if tools.find("curl", "--version", r" ([0-9]+\.[0-9]+)") is None:
            logger.error(
                "Unable to do webdav transfers because curl could not be found"
            )
            return [[], mkdir_list]

        username, password = self._creds(mkdir_list[0].get_host())

        for t in mkdir_list:
            if not self._create_dir(t.get_url(), username, password):
                failed_l.append(t)
                continue
            successful_l.append(t)

        return [successful_l, failed_l]

    def do_transfers(self, transfers):
        successful_l = []
        failed_l = []

        if tools.find("curl", "--version", r" ([0-9]+\.[0-9]+)") is None:
            logger.error(
                "Unable to do webdav transfers because curl could not be found"
            )
            return [[], mkdir_list]

        # disable http proxies
        env_overrides = {"http_proxy": ""}

        if transfers[0].get_dst_proto() == "file":
            username, password = self._creds(transfers[0].get_src_host())
        else:
            username, password = self._creds(transfers[0].get_dst_host())

        for t in transfers:

            if t.get_dst_proto() == "file":
                # webdav -> file
                prepare_local_dir(os.path.dirname(t.get_dst_path()))
                url = re.sub("^webdav", "http", t.src_url())
                cmd = tools.full_path("curl")
                if not logger.isEnabledFor(logging.DEBUG):
                    cmd += " --silent"
                cmd += (
                    " --fail --show-error --location-trusted"
                    + " --user '"
                    + username
                    + ":"
                    + password
                    + "'"
                    + " --anyauth"
                    + " -o '"
                    + t.get_dst_path()
                    + "'"
                    + " '"
                    + url
                    + "'"
                )
            else:
                # file -> webdav
                url = re.sub("^webdav", "http", t.dst_url())

                # might have to create dir first
                self._create_dir(os.path.dirname(url), username, password)

                cmd = tools.full_path("curl")
                if not logger.isEnabledFor(logging.DEBUG):
                    cmd += " --silent"
                cmd += (
                    " --fail --show-error --location-trusted"
                    + " --user '"
                    + username
                    + ":"
                    + password
                    + "'"
                    + " --anyauth"
                    + " -T '"
                    + t.get_src_path()
                    + "'"
                    + " '"
                    + url
                    + "'"
                )

            # ensure we are not logging credentials
            cmd_display = cmd.replace(password, "XXX")

            self._pre_transfer_attempt(t)
            try:
                t_start = time.time()
                tc = utils.TimedCommand(
                    cmd, cmd_display=cmd_display, env_overrides=env_overrides
                )
                tc.run()
            except RuntimeError as err:
                logger.error(err)
                self._post_transfer_attempt(t, False, t_start)
                failed_l.append(t)
                continue

            # also make sure the file was actually downloaded
            if t.get_dst_proto() == "file" and not os.path.exists(t.get_dst_path()):
                logger.error(
                    "Expected local file is missing - marking transfer as failed"
                )
                failed_l.append(t)
                continue

            # also make sure the file was actually downloaded
            if t.get_dst_proto() == "file" and os.path.getsize(t.get_dst_path()) == 0:
                logger.error("Downloaded file is 0 bytes - marking transfer as failed")
                failed_l.append(t)
                continue

            # success
            self._post_transfer_attempt(t, True, t_start)
            successful_l.append(t)

        return [successful_l, failed_l]

    def do_removes(self, transfers_l):
        successful_l = []
        failed_l = []

        if tools.find("curl", "--version", r" ([0-9]+\.[0-9]+)") is None:
            logger.error(
                "Unable to do webdav transfers because curl could not be found"
            )
            return [[], transfers_l]

        username, password = self._creds(transfers_l[0].get_host())

        for t in transfers_l:
            url = re.sub("^webdav", "http", t.get_url())
            cmd = tools.full_path("curl")
            if not logger.isEnabledFor(logging.DEBUG):
                cmd += " --silent"
            cmd += (
                " --fail --show-error --location-trusted"
                + " --user '"
                + username
                + ":"
                + password
                + "'"
                + " --anyauth"
                + " -X DELETE '"
                + url
                + "'"
            )

            # ensure we are not logging credentials
            cmd_display = cmd.replace(password, "XXX")

            tc = utils.TimedCommand(cmd, cmd_display=cmd_display, log_outerr=False)
            try:
                tc.run()
            except Exception as err:
                logger.error(err)
                failed_l.append(t)
                break
            successful_l.append(t)

        return [successful_l, failed_l]

    def _creds(self, host):
        username = credentials.get(host, "username")
        password = credentials.get(host, "password")
        return username, password

    def _create_dir(self, url, username, password):
        global remote_dirs_created

        # early short-circuit
        if url in remote_dirs_created:
            return True

        # split the URL
        r = re_parse_url.search(url)
        if not r:
            raise RuntimeError("Unable to parse URL: %s" % (url))

        # Parse successful
        proto = re.sub("^webdav", "http", r.group(1))
        host = r.group(2)
        path = r.group(3)

        # walk the path
        cur_path = ""
        for entry in self._split_path(path):
            if entry == "/":
                continue
            cur_path += "/" + entry
            url = proto + "://" + host + cur_path
            logger.debug("Creating dir for " + url)
            cmd = tools.full_path("curl")
            if not logger.isEnabledFor(logging.DEBUG):
                cmd += " --silent"
            cmd += (
                " --show-error --location-trusted --user '"
                + username
                + ":"
                + password
                + "'"
                + " --anyauth"
                + " -X MKCOL '"
                + url
                + "'"
            )

            # ensure we are not logging credentials
            cmd_display = cmd.replace(password, "XXX")

            tc = utils.TimedCommand(cmd, cmd_display=cmd_display)
            try:
                tc.run()
            except Exception as err:
                logger.error(err)
                return False
            remote_dirs_created[url] = True
        return True

    def _split_path(self, path):
        (head, tail) = os.path.split(path)
        return (
            self._split_path(head) + [tail] if head and head != path else [head or tail]
        )


class Stats:
    """
    Keeps global stats for transfers
    """

    _detected_3rd_party = False

    def __init__(self):
        self._t_start_global = time.time()
        self._t_end_global = 0
        self._total_count = 0
        self._total_bytes = 0
        self._site_pair_count = {}
        self._site_pair_bytes = {}

        # holder for transfers - this will be printed at the end
        self._yaml = ""

        # integrity timings
        self._integrity_verify_count_succeeded = {}
        self._integrity_verify_count_failed = {}
        self._integrity_verify_duration = {}
        self._integrity_generate_count = {}
        self._integrity_generate_duration = {}

    def add_stats(self, transfer, was_successful, t_start, t_end):

        key = transfer.get_src_site_label() + "->" + transfer.get_dst_site_label()
        if key not in self._site_pair_count:
            self._site_pair_count[key] = 0
            self._site_pair_bytes[key] = 0
        self._site_pair_count[key] += 1
        self._total_count += 1

        # do we have a local component?
        local_filename = None
        bytes = 0
        if transfer.get_src_proto() == "file":
            local_filename = transfer.get_src_path()
        elif transfer.get_dst_proto() == "file":
            local_filename = transfer.get_dst_path()

        if local_filename is None:
            self._detected_3rd_party = True
        else:
            try:
                s = os.stat(local_filename)
                bytes = s[stat.ST_SIZE]
                self._total_bytes += bytes
                self._site_pair_bytes[key] += bytes
            except Exception:
                pass  # ignore

        # add data - we chose to not use PyYAML here as we don't want it as dep
        data = (
            '  - src_url: "%s"\n'
            '    src_label: "%s"\n'
            '    dst_url: "%s"\n'
            '    dst_label: "%s"\n'
            "    success: %s\n"
            "    start: %.0f\n"
            "    duration: %.1f\n"
        ) % (
            transfer.src_url(),
            transfer.get_src_site_label(),
            transfer.dst_url(),
            transfer.get_dst_site_label(),
            str(was_successful),
            t_start,
            t_end - t_start,
        )
        if transfer.lfn:
            data += '    lfn: "%s"\n' % (transfer.lfn)
        if bytes > 0:
            data += "    bytes: %d\n" % (bytes)
        self._yaml += data

        # publish transfer statistics for Panorama to an AMQP endpoint if not 3rd party transfer
        # but make sure that failures do not stop us
        if publish_enabled and not self._detected_3rd_party:
            try:
                panorama_stats.single_transfer(
                    transfer, local_filename, was_successful, t_start, t_end, bytes
                )
            except Exception as e:
                logger.warning("Panorama send failure: " + str(e))

    def all_transfers_done(self):
        self._t_end_global = time.time()

    def add_integrity_generate(self, linkage, duration):
        # this is not currently used, and thus does not handle
        # success/failed counts
        if linkage is None or linkage == "":
            linkage = "unknown"
        if linkage not in self._integrity_generate_count:
            self._integrity_generate_count[linkage] = 0
            self._integrity_generate_duration[linkage] = 0.0
        self._integrity_generate_count[linkage] += 1
        self._integrity_generate_duration[linkage] += duration

    def add_integrity_verify(self, linkage, duration, success):
        if linkage is None or linkage == "":
            linkage = "unknown"
        if linkage not in self._integrity_verify_count_succeeded:
            self._integrity_verify_count_succeeded[linkage] = 0
            self._integrity_verify_count_failed[linkage] = 0
            self._integrity_verify_duration[linkage] = 0.0
        if success:
            self._integrity_verify_count_succeeded[linkage] += 1
        else:
            self._integrity_verify_count_failed[linkage] += 1
        self._integrity_verify_duration[linkage] += duration

    def stats_summary(self):

        # stats go to the multipart dir
        if "PEGASUS_MULTIPART_DIR" in os.environ:
            try:
                fh = open(
                    "%s/%d-transfer"
                    % (os.environ["PEGASUS_MULTIPART_DIR"], int(time.time())),
                    "w",
                )
                fh.write("- transfer_attempts:\n")
                fh.write(self._yaml)
                fh.close()
            except Exception as e:
                logger.error(
                    "Unable to write stats to $PEGASUS_MULTIPART_DIR: " + str(e)
                )

        # integrity timings
        for linkage in self._integrity_verify_count_succeeded.keys():
            data = {
                "ts": int(time.time()),
                "monitoring_event": "int.metric",
                "payload": [
                    {
                        "event": "check",
                        "file_type": linkage,
                        "succeeded": self._integrity_verify_count_succeeded[linkage],
                        "failed": self._integrity_verify_count_failed[linkage],
                        "duration": "%.3f" % self._integrity_verify_duration[linkage],
                    }
                ],
            }
            logger.info(
                "@@@MONITORING_PAYLOAD - START@@@"
                + json.dumps(data)
                + "@@@MONITORING_PAYLOAD - END@@@"
            )
        for linkage in self._integrity_generate_count.keys():
            data = {
                "ts": int(time.time()),
                "monitoring_event": "int.metric",
                "payload": [
                    {
                        "event": "compute",
                        "file_type": linkage,
                        "succeeded": self._integrity_generate_count[linkage],
                        "failed": 0,
                        "duration": "%.3f" % self._integrity_generate_duration[linkage],
                    }
                ],
            }
            logger.info(
                "@@@MONITORING_PAYLOAD - START@@@"
                + json.dumps(data)
                + "@@@MONITORING_PAYLOAD - END@@@"
            )

        # standard stats
        if self._t_end_global is None or self._t_end_global == 0:
            self.all_transfers_done()

        if self._total_count == 0:
            logger.info("Stats: no local files in the transfer set")
            return

        if self._detected_3rd_party:
            logger.info("Unable to provide stats for third party gsiftp/srm transfers")
            return

        total_secs = self._t_end_global - self._t_start_global
        Bps = self._total_bytes / total_secs

        logger.info(
            "Stats: Total %d transfers, %sB transferred in %.0f seconds. Rate: %sB/s (%sb/s)"
            % (
                self._total_count,
                iso_prefix_formatted(self._total_bytes),
                total_secs,
                iso_prefix_formatted(Bps),
                iso_prefix_formatted(Bps * 8),
            )
        )

        for key, value in iteritems(self._site_pair_count):
            Bps = self._site_pair_bytes[key] / total_secs
            logger.info(
                "       Between sites %s : %d transfers, %sB transferred in %.0f seconds. Rate: %sB/s (%sb/s)"
                % (
                    key,
                    self._site_pair_count[key],
                    iso_prefix_formatted(self._site_pair_bytes[key]),
                    total_secs,
                    iso_prefix_formatted(Bps),
                    iso_prefix_formatted(Bps * 8),
                )
            )

        # publish transfer statistics for Panorama to an AMQP endpoint if not 3rd party transfer
        # but make sure that failures do not stop us
        if publish_enabled and not self._detected_3rd_party:
            try:
                panorama_stats.summary_transfer(
                    self._total_count,
                    self._t_start_global,
                    self._t_end_global,
                    self._total_bytes,
                )
            except Exception as e:
                logger.warning("Panorama send failure: " + str(e))


class Panorama:
    """ Class for sending Panorama live stats"""

    def __init__(self):
        """
        Publish transfer statistics for local transfer to an AMQP endpoint
        AMQP URL should look like: amqps://user:pass@host:port/vhost/exchange"
        Default exchange is "monitoring"
        """
        self.amqp_env_var = "PEGASUS_AMQP_URL"
        self.amqp_url = os.getenv(self.amqp_env_var)
        self.amqp_handle = None

        if self.amqp_url is None:
            logger.warning("'%s' is not set in the environment" % self.amqp_env_var)
        else:
            try:
<<<<<<< HEAD
                self.amqp_handle = amqp.AMQP(self.amqp_url)
            except Exception:
                logger.warning("Couldn't initialize AMQP Handle")
                self.amqp_handle = None

    def single_transfer(
        self, transfer, local_filename, was_successful, t_start, t_end, filesize
    ):
        if self.amqp_handle is None:
            return

        # status follows UNIX exit code convention
        status = 1
        if was_successful:
            status = 0

        event_payload = {
            "ts": int(time.time()),
            "event": "transfer.inv.local.single",
            "level": "INFO",
            "status": status,
            "hostname": socket.getfqdn(),
            "wf_uuid": None,
            "dag_job_id": None,
            "condor_job_id": None,
            "filename": local_filename,
            "source_url": transfer.src_url(),
            "source_site_name": transfer.get_src_site_label(),
            "destination_url": transfer.dst_url(),
            "destination_site_name": transfer.get_dst_site_label(),
            "transfer_start_time": int(t_start),
            "transfer_completion_time": int(t_end),
            "transfer_duration": int(t_end - t_start),
            "bytes_transferred": None,
        }

        event_payload["wf_uuid"] = os.getenv("PEGASUS_WF_UUID")
        event_payload["dag_job_id"] = os.getenv("PEGASUS_DAG_JOB_ID")
        event_payload["condor_job_id"] = os.getenv("CONDOR_JOBID")

        if filesize is not None and filesize > 0:
            event_payload["bytes_transferred"] = int(filesize)

        self.amqp_handle.send(event_payload["event"], json.dumps(event_payload))
        logger.debug("Publish individual transfer statistics completed")

    def summary_transfer(self, total_files, t_start_global, t_end_global, total_bytes):
        total_secs = t_end_global - t_start_global
        bytes_per_second = total_bytes / total_secs

        event_payload = {
            "event": "transfer.inv.local",
            "level": "INFO",
            # "status": status,
            "hostname": socket.getfqdn(),
            "wf_uuid": None,
            "dag_job_id": None,
            "condor_job_id": None,
            "total_files": total_files,
            "transfer_start_time": int(t_start_global),
            "transfer_completion_time": int(t_end_global),
            "transfer_duration": int(total_secs),
            "bytes_transferred": int(total_bytes),
            "effective_bytes_per_second": int(bytes_per_second),
        }

        event_payload["wf_uuid"] = os.getenv("PEGASUS_WF_UUID")
        event_payload["dag_job_id"] = os.getenv("PEGASUS_DAG_JOB_ID")
        event_payload["condor_job_id"] = os.getenv("CONDOR_JOBID")

        # If amqp_url is none try to use the generic monitoring event
        # to publish the statistics as a stampede event
        if self.amqp_handle is None:
            data = {
                "ts": int(time.time()),
                "monitoring_event": event_payload["event"],
                "payload": [event_payload],
            }
            logger.info(
                "@@@MONITORING_PAYLOAD - START@@@"
                + json.dumps(data)
                + "@@@MONITORING_PAYLOAD - END@@@"
            )
        else:
            event_payload["ts"] = int(time.time())
            self.amqp_handle.send(event_payload["event"], json.dumps(event_payload))
            logger.debug("Publish summary transfer statistics completed")
=======
                u = urllib2.urlopen(req)
            except OSError as e:
                logger.error("Unable to publish to Panorama: " + str(e))
                return
            data = u.read()
>>>>>>> 77263a0e


class SimilarWorkSet:
    """
    A transfer set is a set of similar transfers, similar in the sense
    that all the transfers have the same source and destination protocols
    """

    _transfers = None
    _available_handlers = []
    _primary_handler = None
    _secondary_handler = None
    _tmp_file = None
    _excessive_failures = False

    def __init__(self, transfers_l, completed_q, failed_q):

        self._transfers = transfers_l
        self._completed_q = completed_q
        self._failed_q = failed_q

        # load all the handlers - does the order matter?
        self._available_handlers.append(FileHandler())
        self._available_handlers.append(GridFtpHandler())
        self._available_handlers.append(HttpHandler())
        self._available_handlers.append(IRodsHandler())
        self._available_handlers.append(S3Handler())
        self._available_handlers.append(GlobusOnlineHandler())
        self._available_handlers.append(GSHandler())
        self._available_handlers.append(GFALHandler())
        self._available_handlers.append(ScpHandler())
        self._available_handlers.append(GSIScpHandler())
        self._available_handlers.append(StashHandler())
        self._available_handlers.append(SymlinkHandler())
        self._available_handlers.append(MovetoHandler())
        self._available_handlers.append(DockerHandler())
        self._available_handlers.append(SingularityHandler())
        self._available_handlers.append(HPSSHandler())
        self._available_handlers.append(WebdavHandler())

        # mkdirs and removes
        if isinstance(transfers_l[0], Mkdir) or isinstance(transfers_l[0], Remove):
            proto = transfers_l[0].get_proto()
            for h in self._available_handlers:
                if h.protocol_check(None, proto):
                    self._primary_handler = h
                    logger.debug("Selected %s for handling these transfers" % (h._name))
                    return
            raise RuntimeError("Unable to find handlers for target '%s'" % (proto))

        ## normal transfer below this
        # supported container protocols
        container_protos = ("docker", "shub", "library")

        src_proto = transfers_l[0].get_src_proto()
        transfers_l[0].get_src_type()

        dst_proto = transfers_l[0].get_dst_proto()
        dst_type = transfers_l[0].get_dst_type()

        # if file_type is set, it adds to the protocol in the handler mapping,
        # but only for docker/singularity to file://
        # if transfers_l[0].get_src_type() is not None and \
        #   src_proto == 'file':
        #    src_proto = src_proto + '::' + transfers_l[0].get_src_type()
        if src_proto in container_protos:
            if dst_type is not None and dst_proto == "file":
                dst_proto = dst_proto + "::" + dst_type

        # can we find one handler which can handle both source
        # and destination protocols directly?
        # (sometimes we want to force split transfer to do things like
        #  local checksumming)
        if not self.force_split_transfers(transfers_l[0]):
            for h in self._available_handlers:
                if h.protocol_check(src_proto, dst_proto):
                    self._primary_handler = h
                    logger.debug("Selected %s for handling these transfers" % (h._name))
                    return

        # we need to split the transfer from src to local file,
        # and then transfer the local file to the dst

        # carry the types so that for example docker->gsiftp::docker
        # becomes docker->file::docker + file->gsiftp
        # TODO: improve logic here - currently we have to limit this
        # to docker and singularity transfers
        middle_in_proto = "file"
        if src_proto in container_protos and dst_type is not None:
            middle_in_proto = "file::" + dst_type
        middle_out_proto = "file"
        # if transfers_l[0].get_src_type() is not None:
        #    middle_out_proto = 'file::' + transfers_l[0].get_src_type()

        for h in self._available_handlers:
            if h.protocol_check(src_proto, middle_in_proto):
                self._primary_handler = h
                break
        for h in self._available_handlers:
            # symlink destinations are a special case as a symlink to a temporary
            # files does not make sense - override as a file->file transfer to force
            # the file to be copied
            if dst_proto == "symlink":
                dst_proto = "file"
            if h.protocol_check(middle_out_proto, dst_proto):
                self._secondary_handler = h
                break
        if self._primary_handler is None or self._secondary_handler is None:
            raise RuntimeError(
                "Unable to find handlers for '%s' to '%s' transfers"
                % (src_proto, dst_proto)
            )

        logger.debug(
            "Selected %s and %s for handling these transfers"
            % (self._primary_handler._name, self._secondary_handler._name)
        )

    def do_transfers(self):
        """
        given a list of transfers, figure out what handlers are needed
        and then execute the transfers
        """

        assert self._transfers is not None

        success_list = []
        verify_list = []
        failed_list = []

        # mkdirs
        if isinstance(self._transfers[0], Mkdir):
            try:
                (success_list, failed_list) = self._primary_handler.do_mkdirs(
                    self._transfers
                )
            except Exception:
                logger.error("Exception while doing mkdirs")
                raise
            # accounting
            for t in success_list:
                self._completed_q.put(t)
            for t in failed_list:
                self._failed_q.put(t)
            return

        # removes
        if isinstance(self._transfers[0], Remove):
            try:
                (success_list, failed_list) = self._primary_handler.do_removes(
                    self._transfers
                )
            except Exception:
                logger.error("Exception while doing removes")
                raise
            # accounting
            for t in success_list:
                self._completed_q.put(t)
            for t in failed_list:
                self._failed_q.put(t)
            return

        # actual transfers
        self._tmp_name = None
        if self._secondary_handler is not None:
            # we have a two stage transfer to deal with and we need a temp file
            self._tmp_name = self.get_temp_file()
            # open the permission up to make sure files downstream
            # get sane permissions to inherit
            os.chmod(self._tmp_name, 0o0644)
            logger.debug("Using temporary file %s for transfers" % (self._tmp_name))

        # standard src->dst single transfer case
        # We are being extra careful to detect failures here. Recoverable errors during the transfers
        # are reported as failed_l in the return from a handler, while exceptions are considered fatal

        if self._secondary_handler is None:
            # one handler to rule them all!
            try:
                (success_list, failed_list) = self._primary_handler.do_transfers(
                    self._transfers
                )
            except Exception:
                logger.exception("Exception while doing transfer:")
                raise

        else:
            for transfer in self._transfers:

                # break up the transfer into two, but keep a handle to the main
                # transfer as that is the one which will have to go back to the
                # failed queue in case of failure
                t_one = Transfer()
                t_one.lfn = transfer.lfn
                t_one.add_src(transfer.get_src_site_label(), transfer.src_url())
                t_one.add_dst("local", "file://" + self._tmp_name)
                # checksum after the first step
                t_one.generate_checksum = transfer.generate_checksum

                t_two = Transfer()
                t_two.lfn = transfer.lfn
                t_two.add_src("local", "file://" + self._tmp_name)
                t_two.add_dst(transfer.get_dst_site_label(), transfer.dst_url())
                try:
                    [s, f] = self._primary_handler.do_transfers([t_one])
                    if len(s) == 1:
                        os.chmod(self._tmp_name, 0o0644)
                        [s, f] = self._secondary_handler.do_transfers([t_two])
                except Exception:
                    logger.exception("Exception while doing transfer:")
                    raise
                if len(s) == 1:
                    success_list.append(transfer)
                else:
                    failed_list.append(transfer)

        # remove temp file
        self.clean_up_temp_file(self._tmp_name)

        # verify that the remotely stored file's checksum matches - this means
        # pulling the file back to the local filesystem and verifying the checksum
        verify_list = success_list
        success_list = []
        for t in verify_list:
            if t.verify_checksum_remote:

                local_name = None
                temp_name = None

                # which handler to use depends on if it is a single or two
                # stage handler
                handler = self._primary_handler
                if self._secondary_handler is not None:
                    handler = self._secondary_handler

                # local files are a special case
                if t.get_dst_proto() == "file":
                    local_name = t.get_dst_path()
                else:
                    # first verify that we can actually pull the file back
                    if not handler.protocol_check(t.get_dst_proto(), "file"):
                        logger.warn(
                            "Unable to pull file from "
                            + t.get_dst_proto()
                            + " to local file. Skipping integrity check."
                        )
                        continue

                    logger.info("Pulling back " + t.lfn + " to verify checksum")
                    temp_name = self.get_temp_file()
                    t_verify = Transfer()
                    t_verify.lfn = t.lfn
                    t_verify.add_src(t.get_dst_site_label(), t.dst_url())
                    t_verify.add_dst("local", "file://" + temp_name)
                    (success_verify, failed_verify,) = handler.do_transfers([t_verify])
                    if failed_verify is []:
                        failed_list.append(t)
                        self.clean_up_temp_file(temp_name)
                        continue
                    local_name = temp_name

                # verify checksum of the now locally accessible file
                if self.verify_integrity_checksum(t.lfn, local_name, t.linkage):
                    success_list.append(t)
                else:
                    failed_list.append(t)

                if temp_name is not None:
                    self.clean_up_temp_file(temp_name)
            else:
                # no verification needed
                success_list.append(t)

        # accounting
        for t in success_list:
            self._completed_q.put(t)
        for t in failed_list:
            self._failed_q.put(t)
        count_success = self._completed_q.qsize()
        count_failed = self._failed_q.qsize()
        count_total = count_success + count_failed

        # determine if we saw excessive failures
        if count_total > 10 and (count_failed / float(count_total)) > 0.8:
            self._excessive_failures = True

    def excessive_failures(self):
        """
        Did the last transfer set see excessive failures?
        """
        return self._excessive_failures

    def has_gridftp_transfers(self):
        """
        Check if this transfer set has gridftp transfers
        """
        if (
            self._transfers[0].src_proto == "gsiftp"
            or self._transfers[0].dst_proto == "gsiftp"
        ):
            return True
        return False

    def force_split_transfers(self, transfer):
        """
        Examine the transfer and determine if we want to force split transfers
        for example in the case where we have gsiftp->gsiftp and asked to
        do checksumming
        """
        # only worry about checksumming now
        if transfer.generate_checksum is None or transfer.generate_checksum is False:
            return False

        if (
            transfer.get_src_proto() == "gsiftp"
            and transfer.get_dst_proto() == "gsiftp"
        ):
            return True

    def verify_integrity_checksum(self, lfn, fname, linkage):
        """
        Call out to pegasus-integrity to verify a checksum for the file.
        """

        tools = utils.Tools()

        if tools.find("pegasus-integrity", "help", None, [prog_dir]) is None:
            logger.error(
                "Unable to do integrity checking because pegasus-integrity not found"
            )
            return

        if lfn is None or lfn == "":
            logger.error("lfn is required when enabling checksumming")
            return

        cmd = '{} --verify="{}={}"'.format(
            tools.full_path("pegasus-integrity"), lfn, fname
        )
        try:
            tc = utils.TimedCommand(cmd)
            tc.run()
            stats.add_integrity_verify(linkage, tc.get_duration(), True)
        except RuntimeError as err:
            logger.error(err)
            stats.add_integrity_verify(linkage, tc.get_duration(), False)
            return False
        return True

    def get_temp_file(self):
        """
        Creates a new temporary file, returns the filename
        """
        # temp file to transfer to
        tmp_fd, self._tmp_name = tempfile.mkstemp(
            prefix="pegasus-transfer-", suffix=".data"
        )
        # the temp file is only used in shell callouts, so let's close
        # the fd to make sure we are not leaving any open fds around
        try:
            os.close(tmp_fd)
        except Exception:
            pass
        return self._tmp_name

    def clean_up_temp_file(self, fname):
        """
        Cleans up a temp file
        """
        try:
            os.unlink(fname)
        except Exception:
            pass


class WorkThread(threading.Thread):
    """
    A thread which processes SimilarWorkSets
    """

    def __init__(self, thread_id, queue, current_attempt, failed_queue):
        threading.Thread.__init__(self)
        self.thread_id = thread_id
        self.queue = queue
        self.current_attempt = current_attempt
        self.failed_queue = failed_queue
        self.exception = None
        self.tb = None
        self.daemon = True

    def run(self):
        # give the threads a slow start
        time.sleep(self.thread_id * 2)
        logger.debug("Started new WorkThread with id " + str(self.thread_id))
        try:
            # Just keep grabbing SimilarWorkSets and executing them until
            # there are no more to process, then exit
            while True:
                ts = self.queue.get(False)
                logger.debug(
                    "Thread "
                    + str(self.thread_id)
                    + " is executing transfer "
                    + str(ts)
                )
                ts.do_transfers()
                # if we see excessive failures, stop the thread early
                if ts.excessive_failures():
                    break

        except queue.Empty:
            return
        except Exception as e:
            self.exception = e
            self.tb = traceback.format_exc()


class Alarm(Exception):
    pass


# --- global variables ----------------------------------------------------------------

prog_dir = os.path.realpath(os.path.join(os.path.dirname(sys.argv[0])))
prog_base = os.path.split(sys.argv[0])[1]  # Name of this program

logger = logging.getLogger("Pegasus")

# threads we have currently running
threads = []

# common credentials
credentials = configparser.ConfigParser()

# should file transfers symlink rather than copy
symlink_file_transfer = False

# track remote directories created so that don't have to
# try to create them over and over again
remote_dirs_created = {}

# track which lfns we have already checksummed
integrity_checksummed = []

# many commands need to know how long the command line can be
max_cmd_len = 0

# gsiftp failure count - used to provide sane globus-url-copy options
gsiftp_failures = 0

# stats
stats = Stats()

# singleton - but should we make it a global instead?
tools = utils.Tools()


# --- functions ----------------------------------------------------------------


def setup_logger(debug_flag):

    # log to the console
    console = logging.StreamHandler()

    # default log level - make logger/console match
    logger.setLevel(logging.INFO)
    console.setLevel(logging.INFO)

    # debug - from command line
    if debug_flag:
        logger.setLevel(logging.DEBUG)
        console.setLevel(logging.DEBUG)

    # formatter
    formatter = logging.Formatter("%(asctime)s %(levelname)7s:  %(message)s")
    console.setFormatter(formatter)
    logger.addHandler(console)
    logger.debug("Logger has been configured")


def prog_sigint_handler(signum, frame):
    logger.warn("Exiting due to signal %d" % (signum))
    myexit(1)


def alarm_handler(signum, frame):
    raise Alarm


def expand_env_vars(s):
    re_env_var = re.compile(r"\${?([a-zA-Z][a-zA-Z0-9_]+)}?")
    s = re.sub(re_env_var, get_env_var, s)
    return s


def get_env_var(match):
    name = match.group(1)
    value = ""
    logger.debug("Looking up " + name + " environment variable")
    if name in os.environ:
        value = os.environ[name]
    return value


def backticks(cmd_line):
    """
    what would a python program be without some perl love?
    """
    return (
        subprocess.Popen(cmd_line, shell=True, stdout=subprocess.PIPE)
        .communicate()[0]
        .decode()
    )


def max_cmd_length():
    """
    os.sysconf('SC_ARG_MAX') does not always work, so use brute force
    to determine the maximum command line length the system can handle
    """

    for n in range(10, 20):
        s = "X" * (2 ** n)
        cmd = "echo " + s + " >/dev/null"
        try:
            backticks(cmd)
        except Exception:
            return (2 ** (n - 1)) / 2

    # we shouldn't really get here, but if we do, 2^20/2
    return (2 ** 20) / 2


def env_setup():

    global max_cmd_len

    # PATH setup
    path = "/usr/bin:/bin"
    if "PATH" in os.environ:
        path = os.environ["PATH"]
    path_entries = path.split(":")
    if "" in path_entries:
        path_entries.remove("")

    # is /usr/bin /bin in the path?
    if not ("/usr/bin" in path_entries):
        path_entries.append("/usr/bin")
    if not ("/bin" in path_entries):
        path_entries.append("/bin")
    # need /usr/sbin for mksquashfs
    if not ("/usr/sbin" in path_entries):
        path_entries.append("/usr/sbin")

    # fink on macos x
    if os.path.exists("/sw/bin") and not ("/sw/bin" in path_entries):
        path_entries.append("/sw/bin")

    # PYTHONHOME can cause problems when we call out to other tools
    if "PYTHONHOME" in os.environ:
        logger.warning(
            "PYTHONHOME was found in the environment."
            + " Unsetting to make sure callouts to transfer tools"
            + " will work."
        )
        del os.environ["PYTHONHOME"]

    # need LD_LIBRARY_PATH for Globus tools
    ld_library_path = ""
    if "LD_LIBRARY_PATH" in os.environ:
        ld_library_path = os.environ["LD_LIBRARY_PATH"]
    ld_library_path_entries = ld_library_path.split(":")
    if "" in ld_library_path_entries:
        ld_library_path_entries.remove("")

    # if GLOBUS_LOCATION is set, we might want to update PATH and LD_LIBRARY_PATH
    if "GLOBUS_LOCATION" in os.environ:
        if os.environ["GLOBUS_LOCATION"] + "/bin" not in path_entries:
            path_entries.append(os.environ["GLOBUS_LOCATION"] + "/bin")
        if os.environ["GLOBUS_LOCATION"] + "/lib" not in ld_library_path_entries:
            ld_library_path_entries.append(os.environ["GLOBUS_LOCATION"] + "/lib")

    os.environ["PATH"] = ":".join(path_entries)
    os.environ["LD_LIBRARY_PATH"] = ":".join(ld_library_path_entries)
    os.environ["DYLD_LIBRARY_PATH"] = ":".join(ld_library_path_entries)
    logger.info("PATH=" + os.environ["PATH"])
    logger.info("LD_LIBRARY_PATH=" + os.environ["LD_LIBRARY_PATH"])

    max_cmd_len = max_cmd_length()
    logger.debug("Maximum command line argument length to be used: %d" % (max_cmd_len))


def check_cred_fs_permissions(path):
    """
    Checks to make sure a given credential is protected by the file system
    permissions. If left too open (for example after a transfer over GASS,
    chmod it to be readable only by us.
    """
    if not os.path.exists(path):
        raise Exception("Credential file %s does not exist" % (path))
    if (os.stat(path).st_mode & 0o777) != 0o600:
        logger.warning("%s found to have weak permissions. chmod to 0600." % (path))
        os.chmod(path, 0o600)


def load_credentials():
    """
    Load credentials file if it has been specified in the environment
    """
    if "PEGASUS_CREDENTIALS" in os.environ:
        logger.debug("Loading credentials from " + os.environ["PEGASUS_CREDENTIALS"])
        if not os.path.isfile(os.environ["PEGASUS_CREDENTIALS"]):
            raise RuntimeError(
                "Credentials file does not exist: " + os.environ["PEGASUS_CREDENTIALS"]
            )

        mode = os.stat(os.environ["PEGASUS_CREDENTIALS"]).st_mode
        if mode & (stat.S_IRWXG | stat.S_IRWXO):
            raise RuntimeError(
                "Permissions of credentials file %s are too liberal"
                % os.environ["PEGASUS_CREDENTIALS"]
            )

        credentials = configparser.ConfigParser()
        try:
            credentials.read(os.environ["PEGASUS_CREDENTIALS"])
        except Exception as err:
            logger.critical("Unable to load credentials: " + str(err))
            raise

        return credentials


def verify_local_file(path):
    """
    makes sure a local file exists and is readable
    """
    if not (os.path.exists(path)):
        logger.error("Expected local file does not exist: " + path)
        return False

    # check readability
    try:
        f = open(path)
        f.close()
    except Exception:
        logger.error("File is not readable: " + path)
        return False

    return True


def prepare_local_dir(path):
    """
    makes sure a local path exists before putting files into it
    """
    if not (os.path.exists(path)):
        logger.debug("Creating local directory " + path)
        try:
            os.makedirs(path, 0o0755)
        except os.error as err:
            # if dir already exists, ignore the error
            if not (os.path.isdir(path)):
                raise RuntimeError(err)


def transfers_groupable(a, b):
    """
    compares two url_pairs, and determines if they are similar enough to be
    grouped together for one tool
    """
    if type(a) is not type(b):
        return False

    if isinstance(a, Mkdir):
        return False

    if isinstance(a, Remove):
        if a.get_proto() != b.get_proto():
            return False
        return True

    # standard transfer
    if not a.groupable() or not b.groupable():
        return False
    if a.get_src_proto() != b.get_src_proto():
        return False
    if a.get_dst_proto() != b.get_dst_proto():
        return False
    return True


def stats_add(filename):
    global stats_total_bytes
    try:
        s = os.stat(filename)
        stats_total_bytes = stats_total_bytes + s[stat.ST_SIZE]
    except Exception:
        pass  # ignore


def stats_summarize():
    if stats_total_bytes == 0:
        logger.info("Stats: no local files in the transfer set")
        return

    total_secs = stats_end - stats_start
    Bps = stats_total_bytes / total_secs

    logger.info(
        "Stats: %sB transferred in %.0f seconds. Rate: %sB/s (%sb/s)"
        % (
            iso_prefix_formatted(stats_total_bytes),
            total_secs,
            iso_prefix_formatted(Bps),
            iso_prefix_formatted(Bps * 8),
        )
    )
    logger.info("NOTE: stats do not include third party gsiftp/srm transfers")


def iso_prefix_formatted(n):
    prefix = ""
    n = float(n)
    if n > (1024 * 1024 * 1024 * 1024):
        prefix = "T"
        n = n / (1024 * 1024 * 1024 * 1024)
    elif n > (1024 * 1024 * 1024):
        prefix = "G"
        n = n / (1024 * 1024 * 1024)
    elif n > (1024 * 1024):
        prefix = "M"
        n = n / (1024 * 1024)
    elif n > (1024):
        prefix = "K"
        n = n / (1024)
    return "{:.1f} {}".format(n, prefix)


def json_object_decoder(obj):
    """
    utility function used by json.load() to parse some known objects into equilvalent Python objects
    """
    if "type" in obj and obj["type"] == "transfer":
        t = Transfer()
        if "lfn" in obj:
            t.set_lfn(obj["lfn"])
        if "linkage" in obj:
            t.set_linkage(obj["linkage"])
        if "verify_symlink_source" in obj:
            t.set_verify_symlink_source(obj["verify_symlink_source"])
        if "generate_checksum" in obj:
            t.generate_checksum = obj["generate_checksum"]
        if "verify_checksum_remote" in obj:
            t.verify_checksum_remote = obj["verify_checksum_remote"]
        # src
        for surl in obj["src_urls"]:
            file_type = None
            if "type" in surl:
                file_type = surl["type"]
            priority = None
            if "priority" in surl:
                priority = int(surl["priority"])
            t.add_src(surl["site_label"], surl["url"], file_type, priority)
        for durl in obj["dest_urls"]:
            file_type = None
            if "type" in durl:
                file_type = durl["type"]
            priority = None
            if "priority" in durl:
                priority = int(durl["priority"])
            t.add_dst(durl["site_label"], durl["url"], file_type, priority)
        return t
    elif "type" in obj and obj["type"] == "mkdir":
        m = Mkdir()
        m.set_url(obj["target"]["site_label"], obj["target"]["url"])
        return m
    elif "type" in obj and obj["type"] == "remove":
        r = Remove()
        r.set_url(obj["target"]["site_label"], obj["target"]["url"])
        if "recursive" in obj["target"]:
            r.set_recursive(obj["target"]["recursive"])
        return r
    return obj


def read_v1_format(input, inputs_l):
    line_nr = 0
    pair_nr = 0
    line_state = 3  # 0=SrcComment, 1=SrcUrl, 2=DstComment, 3=DstUrl
    url_pair = None
    src_sitename = None
    dst_sitename = None
    try:
        for line in input.split("\n"):
            line_nr += 1
            if len(line) > 4:
                line = line.rstrip("\n")

                # src comment
                if line_state == 3 and line[0] == "#":
                    line_state = 0
                    if url_pair is None:
                        pair_nr += 1
                        url_pair = Transfer()
                    r = re_parse_comment.search(line)
                    if r:
                        src_sitename = r.group(1)
                    else:
                        raise RuntimeError(
                            "Unable to parse comment on line %d" % (line_nr)
                        )

                # src url
                elif line_state == 0 or line_state == 3:
                    line_state = 1
                    if url_pair is None:
                        pair_nr += 1
                        url_pair = Transfer()
                    url_pair.add_src(src_sitename, line)

                # dst comment
                elif line_state == 1 and line[0] == "#":
                    line_state = 2
                    r = re_parse_comment.search(line)
                    if r:
                        dst_sitename = r.group(1)
                    else:
                        raise RuntimeError(
                            "Unable to parse comment on line %d" % (line_nr)
                        )

                # dst url
                elif line_state == 2 or line_state == 1:
                    line_state = 3
                    url_pair.add_dst(dst_sitename, line)
                    inputs_l.append(url_pair)
                    url_pair = None

    except Exception as err:
        logger.critical("Error reading url list: %s" % (err))
        raise


def read_json_format(input, inputs_l):
    """
    Reads transfers from the new JSON based input format
    """
    try:
        data = json.loads(input, object_hook=json_object_decoder)
    except Exception as err:
        raise RuntimeError("Error parsing the transfer specification JSON: " + str(err))

    for entry in data:
        if (
            isinstance(entry, Mkdir)
            or isinstance(entry, Transfer)
            or isinstance(entry, Remove)
        ):
            inputs_l.append(entry)
        else:
            raise RuntimeError("Unknown JSON entry: %s" % (str(entry)))


def myexit(rc):
    """
    system exit without a stack trace
    """
    try:
        sys.exit(rc)
    except SystemExit:
        sys.exit(rc)


def pegasus_transfer(
    max_attempts: int = 3,
    num_threads: int = 8,
    file: str = None,
    symlink: bool = True,
    publish: bool = False,
) -> bool:
    """
    Main function that:
    1. reads in transfer specification from stdin or a file
    2. loads credentials
    3. starts threads to handle transfers

    pegasus-transfer may be directly invoked using this as an alternative to the 
    pegasus-tranfser CLI tool.


    :param max_attempts: number of attempts allowed for each transfer, defaults to 3
    :type max_attempts: int, optional
    :param num_threads: number of threads to process transfers, defaults to 8
    :type num_threads: int, optional
    :param file: file containing URL pairs to be transferred (if not give, list is read from stdin), defaults to None
    :type file: str, optional
    :param symlink: allow symlinking of file URLs, defaults to True
    :type symlink: bool, optional
    :raises RuntimeError: an error was encountered at any point
    :return: whether or not all transfers succeeded
    :rtype: bool
    """
    global threads
    global credentials
    global stats_start
    global stats_end
    global symlink_file_transfer
    global publish_enabled
    global panorama_stats

    # dup stderr onto stdout
    sys.stderr = sys.stdout

    if num_threads == 0:
        if "PEGASUS_TRANSFER_THREADS" in os.environ:
            num_threads = int(os.environ["PEGASUS_TRANSFER_THREADS"])
        else:
            num_threads = 8

    if publish or "PEGASUS_TRANSFER_PUBLISH" in os.environ:
        publish_enabled = True
        panorama_stats = Panorama()
    else:
        publish_enabled = False

    # stdin or file input?
    input_data = None
    if file is None:
        logger.info("Reading URL pairs from stdin")
        input_file = sys.stdin
    else:
        logger.info("Reading transfer specification from %s" % (file))
        try:
            input_file = open(file)
        except Exception as err:
            logger.critical("Error opening input file: %s" % (err))
            raise
    try:
        input_data = input_file.read()
        input_file.close()
    except Exception as err:
        logger.critical("Error reading transfer list: %s" % (err))
        raise

    # store options in global variables
    symlink_file_transfer = symlink

    # queues to track the work
    inputs_l = []
    ready_q = queue.Queue()
    failed_q = queue.Queue()
    completed_q = queue.Queue()

    # determine format, and read the transfer specification
    if input_data[0:5] == "# src":
        read_v1_format(input_data, inputs_l)
    else:
        read_json_format(input_data, inputs_l)

    total_transfers = len(inputs_l)
    logger.info("%d transfers loaded" % (total_transfers))

    # we will now sort the list as some tools (gridftp) can optimize when
    # given a group of similar transfers
    inputs_l.sort()
    for t in inputs_l:
        ready_q.put(t)

    # check environment
    try:
        env_setup()
    except Exception as err:
        logger.critical(err)
        raise

    # load common credentials, if available
    credentials = load_credentials()

    # start the stats time
    stats_start = time.time()

    # Attempt transfers until the queue is empty. We create SimilarWorkSets
    # of the transfers, and then hand then of to our worker threads. But
    # note that we are only doing the threads for one attempt at a time.
    # After failures, transfers might be regrouped, and then handed of to the
    # thread pool again.
    done = False
    too_many_failures = False
    attempt_current = 0
    approx_transfer_per_thread = total_transfers / (float)(num_threads)

    # also cap the approx_transfer_per_thread so that we can fail early
    # if we have to
    approx_transfer_per_thread = min(approx_transfer_per_thread, 100)

    while not done:

        tset_q = queue.Queue()

        attempt_current = attempt_current + 1
        logger.info("-" * 80)
        logger.info("Starting transfers - attempt %d" % (attempt_current))

        # this outer loop is for trying all url pair combinations of a transfer
        # before moving on and marking it as failed
        while not ready_q.empty():

            # organize the transfers
            while not ready_q.empty():
                t_main = ready_q.get()

                # create a list of transfers to pass to underlying tool
                t_list = []
                t_list.append(t_main)

                try:
                    t_next = ready_q.get(False)
                    while t_next is not None:
                        if len(
                            t_list
                        ) < approx_transfer_per_thread and transfers_groupable(
                            t_main, t_next
                        ):
                            t_list.append(t_next)
                            t_next = ready_q.get(False)
                        else:
                            # done, put the last transfer back
                            ready_q.put(t_next)
                            t_next = None
                except queue.Empty:
                    pass

                # magic!
                ts = SimilarWorkSet(t_list, completed_q, failed_q)
                tset_q.put(ts)

            # pool of worker threads
            t_id = 0
            num_threads_to_start = min(num_threads, tset_q.qsize())
            if attempt_current > 2:
                num_threads_to_start = 1
            logger.debug(
                "Using %d threads for this set of transfers" % (num_threads_to_start)
            )
            for i in range(num_threads_to_start):
                t_id += 1
                t = WorkThread(t_id, tset_q, attempt_current, failed_q)
                threads.append(t)
                t.start()

            # wait for the threads to finish all the transfers
            for t in threads:
                t.join()
                # do we need to do any better error handling here?
                if t.exception is not None:
                    raise RuntimeError(t.tb)

            threads = []

            # transfers might have multiple sources/destinations and
            # we should try them all in each round
            failed_q_updated = queue.Queue()
            while not failed_q.empty():
                t = failed_q.get()
                t.move_to_next_sub_transfer()
                # see if there are more pairs to try
                if t.get_sub_transfer_index() > 0:
                    ready_q.put(t)
                else:
                    failed_q_updated.put(t)
            failed_q = failed_q_updated

            # if we get here and the transfer sets queue (tset_q) is not
            # empty, that means the work threads saw too many failures
            # and short-circuited the rest of the transfers
            if not tset_q.empty() and not failed_q.empty():
                logger.error("Too many failures to continue trying - exiting early")
                too_many_failures = True
                break

        # when we get here, all the tries for one round has been attempted

        logger.debug("%d items in failed_q" % (failed_q.qsize()))

        # are we done?
        if attempt_current == max_attempts or failed_q.empty() or too_many_failures:
            done = True
            break

        # retry failed transfers with a random delay - useful when
        # large workflows overwhelm data services
        if not failed_q.empty() and attempt_current < max_attempts:
            d = min(5 ** (attempt_current + 2) + random.randint(1, 20), 300)
            logger.debug("Sleeping for %d seconds before the next attempt" % (d))
            time.sleep(d)
        while not failed_q.empty():
            t = failed_q.get()
            if attempt_current >= 2:
                # only allow grouping the first 2 attempts, then fall back
                # to single file transfers
                t.allow_grouping = False
            ready_q.put(t)

    logger.info("-" * 80)

    # end the stats timer and show summary
    stats.stats_summary()

    # drain amqp queue before exiting if not None
    if publish_enabled and panorama_stats:
        if panorama_stats.amqp_handle:
            panorama_stats.amqp_handle.close()

    if not failed_q.empty():
        logger.critical("Some transfers failed! See above," + " and possibly stderr.")
        return False

    logger.info("All transfers completed successfully.")

    return True


# --- main ----------------------------------------------------------------------------


def main():
    # Configure command line option parser
    prog_usage = "usage: %s [options]" % (prog_base)
    parser = optparse.OptionParser(usage=prog_usage)

    parser.add_option(
        "-f",
        "--file",
        action="store",
        dest="file",
        help="File containing URL pairs to be transferred."
        + " If not given, list is read from stdin.",
    )
    parser.add_option(
        "-m",
        "--max-attempts",
        action="store",
        type="int",
        dest="max_attempts",
        default=3,
        help="Number of attempts allowed for each transfer." + " Default is 3.",
    )
    parser.add_option(
        "-n",
        "--threads",
        action="store",
        type="int",
        dest="threads",
        default=0,
        help="Number of threads to process transfers."
        + " Default is 8. This option can also be set"
        + " via the PEGASUS_TRANSFER_THREADS environment"
        + " variable. The command line option takes"
        + " precedence over the environment variable.",
    )
    parser.add_option(
        "-s",
        "--symlink",
        action="store_true",
        dest="symlink",
        help="Allow symlinking of file URLs."
        + " If the source and destination URLs chosen"
        + " are both file URLs with the same site_label"
        + " then the source file will be symlinked"
        + " to the destination rather than being copied.",
    )
    parser.add_option(
        "-p",
        "--publish",
        action="store_true",
        dest="publish",
        help="Enables publishing of statistics to AMQP."
        + " This option can also be set via the"
        + " PEGASUS_TRANSFER_PUBLISH enviroment variable.",
    )
    parser.add_option(
        "-d",
        "--debug",
        action="store_true",
        dest="debug",
        help="Enables debugging ouput.",
    )

    # Parse command line options
    (options, args) = parser.parse_args()
    setup_logger(options.debug)

    # Die nicely when asked to (Ctrl+C, system shutdown)
    signal.signal(signal.SIGINT, prog_sigint_handler)

    try:
        success = pegasus_transfer(
            max_attempts=options.max_attempts,
            num_threads=options.threads,
            file=options.file,
            symlink=options.symlink,
            publish=options.publish,
        )

        if not success:
            myexit(1)

    except Exception as e:
        logger.critical(e)
        myexit(1)<|MERGE_RESOLUTION|>--- conflicted
+++ resolved
@@ -4168,7 +4168,6 @@
             logger.warning("'%s' is not set in the environment" % self.amqp_env_var)
         else:
             try:
-<<<<<<< HEAD
                 self.amqp_handle = amqp.AMQP(self.amqp_url)
             except Exception:
                 logger.warning("Couldn't initialize AMQP Handle")
@@ -4256,13 +4255,6 @@
             event_payload["ts"] = int(time.time())
             self.amqp_handle.send(event_payload["event"], json.dumps(event_payload))
             logger.debug("Publish summary transfer statistics completed")
-=======
-                u = urllib2.urlopen(req)
-            except OSError as e:
-                logger.error("Unable to publish to Panorama: " + str(e))
-                return
-            data = u.read()
->>>>>>> 77263a0e
 
 
 class SimilarWorkSet:
