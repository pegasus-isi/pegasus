--- conflicted
+++ resolved
@@ -447,7 +447,8 @@
     signal.signal(signal.SIGINT, prog_sigint_handler)
     signal.signal(signal.SIGTERM, prog_sigint_handler)
 
-<<<<<<< HEAD
+    logger.info("Globus SDK Version: %s" % globus_sdk.__version__)
+
     # If publish enabled, try to find AMQP endpoint and credentials from ENV
     amqp_url = None
     amqp_env_var = "PEGASUS_AMQP_URL"
@@ -457,9 +458,6 @@
             logger.warning("'%s' is not set in the environment" % amqp_env_var)
         else:
             amqp_url = value
-=======
-    logger.info("Globus SDK Version: %s" % globus_sdk.__version__)
->>>>>>> 77263a0e
 
     if options.mkdir:
         mkdir(data)
