<?xml version="1.0"?>
<project name="pegasus" default="dist" xmlns:if="ant:if" xmlns:unless="ant:unless">
  <property environment="env"/>
  <property file="build.properties"/>
  <property file="build.git.properties"/>
  <property name="build.source" value="1.8"/>
  <property name="build.target" value="1.8"/>
  <property name="make" value="make"/>
  <property name="bash" value="bash"/>
  <property name="compile.lint" value="-Xlint:none"/>
  <property name="build.src" location="build/main/classes"/>
  <property name="test.src"  location="build/tests/classes"/>
  <property name="junitreport.dir"  value="${test.src}/junitreport"/>
  <property name="dist.src.dir" location="dist/pegasus-source-${pegasus.version}"/>
  <property name="dist.dir" location="dist/pegasus-${pegasus.version}"/>
  <property name="dist.bin" location="${dist.dir}/bin"/>
  <property name="dist.etc" location="${dist.dir}/etc"/>
  <property name="dist.data" location="${dist.dir}/share"/>
  <property name="dist.share" location="${dist.data}/pegasus"/>
  <property name="dist.jars" location="${dist.share}/java"/>
  <property name="dist.aws.jars" location="${dist.share}/java/aws"/>
  <property name="dist.schema" location="${dist.share}/schema"/>
  <property name="dist.doc" location="${dist.dir}/share/doc/pegasus"/>

  <!-- Set property to identify if running in CI mode. -->
  <property name="CI" value="true" if:set="env.bamboo_buildKey" />
  <property name="CI" value="false" unless:set="env.bamboo_buildKey" />

  <path id="build.classpath">
    <fileset dir="share/pegasus/java" includes="*.jar"/>
  </path>

  <!-- Dependencies needed for Java Unit Testing -->
  <path id="java.test.classpath">
    <fileset dir="release-tools/jars/target/dependency" includes="*.jar"/>
  </path>

  <path id="build.aws.classpath">
    <fileset dir="share/pegasus/java/aws" includes="*.jar"/>
  </path>

  <echo>Pegasus Version: ${pegasus.version}</echo>
  <echo>JAVA TARGET is ${build.target}</echo>
  <echo>JAVA SOURCE is ${build.source}</echo>
  <echo>Running in CI ${CI}</echo>

  <tstamp>
    <format property="ISODATE.full" pattern="yyyy-MM-dd'T'HH:mm:ssZZZZZ"/>
    <format property="ISODATE.short" pattern="yyyyMMdd"/>
    <format property="ISODATE.utc" pattern="yyyyMMddHHmmss'Z'" timezone="UTC"/>
    <format property="ISODATE.rpm" pattern="EEE MMM dd yyyy"/>
    <format property="ISODATE.deb" pattern="EEE, d MMM yyyy HH:mm:ss Z"/>
  </tstamp>
  <echo>Build timestamp: ${ISODATE.utc}</echo>

  <!-- Determine the system architecture and platform -->
  <exec executable="${basedir}/release-tools/getsystem"
        outputproperty="dist.arch"
        failonerror="true"/>
  <echo>Architecture: ${dist.arch}</echo>

  <!-- OSID is used for Debian package builds -->
  <exec executable="${basedir}/release-tools/getosid"
        outputproperty="dist.osid"
        failonerror="true"/>
  <echo>OSID: ${dist.osid}</echo>

  <!-- Determine the system library location (lib64 or lib) -->
  <exec executable="${basedir}/release-tools/determine-lib-dir"
        outputproperty="dist.lib.subdir"
        failonerror="true"/>
  <echo>Library subdir: ${dist.lib.subdir}</echo>
  <property name="dist.lib" location="${dist.dir}/${dist.lib.subdir}"/>

  <!-- Determine the system Python -->
  <exec executable="${basedir}/release-tools/get-system-python"
        outputproperty="dist.python"
        failonerror="true">
  </exec>
  <echo>Python: ${dist.python}</echo>

  <!-- Determine the system Python module location -->
  <exec executable="${basedir}/release-tools/python-modules-dir"
        outputproperty="dist.python-lib.subdir"
        failonerror="true">
    <arg value="${dist.lib.subdir}"/>
  </exec>
  <echo>Python library subdir: ${dist.python-lib.subdir}</echo>
  <property name="dist.python-lib" location="${dist.dir}/${dist.python-lib.subdir}"/>

  <macrodef name="compile-python">
    <attribute name="name"/>
    <sequential>
      <mkdir dir="${dist.python-lib}"/>
      <exec executable="${dist.python}" dir="packages/@{name}" failonerror="true">
        <arg line="setup.py clean --all install_lib -d ${dist.python-lib}"/>
      </exec>
    </sequential>
  </macrodef>

  <macrodef name="make-c-tool">
    <attribute name="name"/>
    <sequential>
      <exec executable="${make}" dir="packages/@{name}" failonerror="true">
        <env key="prefix" value="${dist.dir}"/>
        <env key="datadir" value="${dist.data}"/>
        <arg line="prefix=${dist.dir}"/>
        <arg line="datadir=${dist.data}"/>
        <arg line="install"/>
      </exec>
    </sequential>
  </macrodef>

  <macrodef name="package-binary">
    <attribute name="name"/>
    <sequential>
      <!-- creates the binary tarball -->
      <exec executable="sh" dir="dist" failonerror="true">
        <arg value="-c"/>
        <arg value="tar --exclude=\.git --exclude=\.gitignore --exclude=pegasus-python-wrapper -cf @{name}.tar pegasus-${pegasus.version}"/>
      </exec>
      <gzip src="dist/@{name}.tar" destfile="dist/@{name}.tar.gz"/>
      <delete file="dist/@{name}.tar"/>
    </sequential>
  </macrodef>

  <target name="setup" depends="set-git-hash">
    <echo>Git hash: ${pegasus.build.git.hash}</echo>

    <mkdir dir="dist"/>
    <mkdir dir="${build.src}"/>
    <mkdir dir="${test.src}"/>
    <mkdir dir="${dist.dir}"/>

    <!-- Not sure why these are needed -->
    <echo file="${dist.dir}/stamp">${ISODATE.utc} ${dist.arch}${line.separator}</echo>
    <copy preservelastmodified="true" todir="${build.src}" file="LICENSE"/>

    <!-- Generate build properties file -->
    <echo file="${build.src}/pegasus.build.properties">
pegasus.build.version=${pegasus.version}
pegasus.build.platform=${dist.arch}
pegasus.build.timestamp=${ISODATE.utc}
pegasus.build.libdir=${dist.lib.subdir}
pegasus.build.pydir=${dist.python-lib.subdir}
pegasus.build.git.hash=${pegasus.build.git.hash}
    </echo>

    <!-- RPM spec file with updated version number -->
    <copy preservelastmodified="true" overwrite="true" file="pegasus.spec.in" tofile="pegasus.spec">
      <filterset>
        <filter token="PEGASUS_VERSION" value="${pegasus.version}"/>
        <filter token="DATE" value="${ISODATE.rpm}"/>
      </filterset>
    </copy>

    <!-- Create pegasus-config -->
    <mkdir dir="${dist.bin}"/>
    <copy preservelastmodified="true" todir="${dist.bin}">
      <fileset dir="bin">
          <include name="pegasus-python-wrapper"/>
          <include name="pegasus-db-admin"/>
          <include name="pegasus-kickstart"/>
      </fileset>
      <filterset>
        <filter token="PEGASUS_VERSION" value="${pegasus.version}"/>
        <filter token="LIBDIR" value="${dist.lib.subdir}"/>
        <filter token="PYTHON_LIBDIR" value="${dist.python-lib.subdir}"/>
      </filterset>
    </copy>
  </target>

  <target name="set-git-hash" unless="pegasus.build.git.hash">
    <!-- Get Git Hash if it isn't already set -->
    <echo>Setting pegasus.build.git.hash</echo>
    <exec executable="/bin/bash" outputproperty="pegasus.build.git.hash" failonerror="true">
        <arg value="-c"/>
        <arg value="git rev-parse HEAD"/>
    </exec>
  </target>

  <!-- Python code format -->
  <target name="code-format-python" description="Python code format">
    <exec executable="tox" dir="packages/pegasus-common" resultproperty="python-common.format.error">
      <env key="CI" value="${CI}"/>
      <arg line="--recreate"/>
      <arg line="-e lint"/>
    </exec>
    <exec executable="tox" dir="packages/pegasus-api" resultproperty="python-api.format.error">
      <env key="CI" value="${CI}"/>
      <arg line="--recreate"/>
      <arg line="-e lint"/>
    </exec>
    <exec executable="tox" dir="packages/pegasus-worker" resultproperty="python-worker.format.error">
      <env key="CI" value="${CI}"/>
      <arg line="--recreate"/>
      <arg line="-e lint"/>
    </exec>
    <exec executable="tox" dir="packages/pegasus-python" resultproperty="python.format.error">
      <env key="CI" value="${CI}"/>
      <arg line="--recreate"/>
      <arg line="-e lint"/>
    </exec>

    <fail>
      Lint Error
      # -- NOTE -- #
      Invalid Python code format, run `ant code-format-python`.
      # -- NOTE -- #
      <condition>
        <or>
          <not>
            <equals arg1="${python-common.format.error}" arg2="0"></equals>
          </not>
          <not>
            <equals arg1="${python-api.format.error}" arg2="0"></equals>
          </not>
          <not>
            <equals arg1="${python-worker.format.error}" arg2="0"></equals>
          </not>
          <not>
            <equals arg1="${python.format.error}" arg2="0"></equals>
          </not>
        </or>
      </condition>
    </fail>
  </target>

  <!-- Java code format -->
  <target name="code-format-java" description="Java code format">
    <fileset id="java.source" dir=".">
      <include name="src/**/*.java"/>
      <exclude name="src/**/aws/**/CloudWatchLog.java"/>
      <include name="test/junit/**/*.java"/>
    </fileset>

    <pathconvert refid="java.source" property="java.source" pathsep=" " />

    <java jar="${basedir}/release-tools/jars/google-java-format-1.7-all-deps.jar" fork="true" maxmemory="128m" resultproperty="java.format.error">
      <arg value="--aosp"/>
      <arg value="--replace" unless:true="${CI}" />
      <arg line="--set-exit-if-changed --dry-run" if:true="${CI}" />
      <arg line="${java.source}"/>
    </java>

    <fail>
      Lint Error
      # -- NOTE -- #
      Invalid Java code format, run `ant code-format-java` and commit the changes to fix the issue.
      # -- NOTE -- #
      <condition>
        <not>
          <equals arg1="${java.format.error}" arg2="0"></equals>
        </not>
      </condition>
    </fail>
  </target>

  <target name="compile-pegasus-common" depends="setup">
    <compile-python name="pegasus-common"/>
  </target>

  <target name="compile-pegasus-api" depends="setup">
    <compile-python name="pegasus-api"/>
  </target>

  <target name="compile-pegasus-worker" depends="setup">
    <compile-python name="pegasus-worker"/>
  </target>

  <target name="compile-pegasus-python" depends="setup">
    <compile-python name="pegasus-python"/>
  </target>

  <target name="compile-python" depends="compile-pegasus-common,compile-pegasus-api,compile-pegasus-worker,compile-pegasus-python">
    <!-- Update pegasus-config -->
    <replace file="${dist.python-lib}/Pegasus/cli/pegasus-config.py" token="@PEGASUS_VERSION@" value="${pegasus.version}" />
    <replace file="${dist.python-lib}/Pegasus/cli/pegasus-config.py" token="@LIBDIR@" value="${dist.lib.subdir}" />
    <replace file="${dist.python-lib}/Pegasus/cli/pegasus-config.py" token="@PYTHON_LIBDIR@" value="${dist.python-lib.subdir}" />

    <chmod perm="0755" type="file">
      <fileset dir="${dist.python-lib}">
        <include name="Pegasus/tools/kickstart_parser.py"/>
      </fileset>
    </chmod>
  </target>

  <target name="compile-externals" depends="setup" description="Compile external dependencies">
    <exec executable="${make}" dir="src/externals" failonerror="true">
    </exec>
  </target>

  <target name="compile-common" depends="setup" description="Compile common java code">
    <javac destdir="${build.src}" srcdir="src"
           encoding="UTF-8" deprecation="true" debug="true"
           target="${build.target}" source="${build.source}"
           includes="edu/isi/pegasus/common/**/*.java"
           excludes="edu/isi/pegasus/common/**/*Test.java,edu/isi/pegasus/planner/**/*.java"
           classpathref="build.classpath"
           includeantruntime="false">
      <compilerarg value="${compile.lint}"/>
    </javac>
  </target>

  <target name="compile-vdl" depends="setup" description="Compile java VDL code">
    <javac destdir="${build.src}" srcdir="src"
           target="${build.target}" source="${build.source}"
           encoding="UTF-8" debug="true"
           includes="org/griphyn/vdl/*.java,org/griphyn/vdl/**/*.java"
           excludes="org/griphyn/vdl/*Test.java,org/griphyn/vdl/**/*Test.java"
           classpathref="build.classpath"
           includeantruntime="false">
      <compilerarg value="${compile.lint}"/>
    </javac>
  </target>

  <target name="compile-planner" depends="setup" description="Compile java planner code">
    <javac destdir="${build.src}" srcdir="src"
           target="${build.target}" source="${build.source}"
           encoding="UTF-8" debug="true"
           includes="edu/isi/pegasus/planner/**/*.java"
           excludes="edu/isi/pegasus/planner/**/*Test.java,org/griphyn/**/*.java"
           classpathref="build.classpath"
           includeantruntime="false">
      <compilerarg value="${compile.lint}"/>
    </javac>
  </target>

  <target name="compile-aws-batch" depends="compile-planner" description="Compile Pegasus AWS Batch Code">
    <echo>${toString:build.aws.classpath}</echo>
    <echo>${toString:build.classpath}</echo>
    <javac destdir="${build.src}" srcdir="src"
           target="${build.target}" source="${build.source}"
           encoding="UTF-8" debug="true"
           includes="edu/isi/pegasus/aws/**/*.java"
           excludes="edu/isi/pegasus/aws/**/*Test.java,org/griphyn/**/*.java"
           classpathref="build.aws.classpath"
           includeantruntime="false">
      <compilerarg value="${compile.lint}"/>
      <classpath refid="build.classpath" />
    </javac>
  </target>

  <target name="compile-junit" depends="setup,compile-common,compile-planner" description="Compile java unit tests">
    <javac destdir="${test.src}" srcdir="test/junit"
           target="${build.target}" source="${build.source}"
           encoding="UTF-8" debug="true"
           includes="edu/isi/pegasus/**/*.java"
           includeantruntime="false">
      <classpath>
        <path refid="build.classpath"/>
        <path refid="java.test.classpath"/>
        <path location="${build.src}"/>
      </classpath>
      <compilerarg value="${compile.lint}"/>
    </javac>
  </target>

  <target name="compile-pegasus-cluster" depends="setup" description="Compile Pegasus Cluster">
    <make-c-tool name="pegasus-cluster"/>
  </target>

  <target name="compile-pegasus-keg" depends="setup" description="Compile Pegasus Keg">
    <make-c-tool name="pegasus-keg"/>
  </target>

  <target name="compile-pegasus-kickstart" depends="setup" description="Compile Pegasus Kickstart">
    <make-c-tool name="pegasus-kickstart"/>
  </target>

  <target name="compile-pegasus-mpi-cluster" depends="setup" description="Compile Pegasus MPI Cluster">
    <make-c-tool name="pegasus-mpi-cluster"/>
  </target>

  <target name="compile-c" depends="setup,compile-pegasus-cluster,compile-pegasus-keg,compile-pegasus-kickstart" description="Compile C tools"/>

  <target name="compile-r" description="Compile R Pegasus API">
      <mkdir dir="${dist.share}/r"/>
      <exec executable="./setup.sh" dir="packages/pegasus-dax-r/Pegasus" failonerror="true">
        <arg line="${dist.share}/r" />
      </exec>
  </target>

  <target name="compile-java" depends="compile-vdl,compile-planner,compile-common,compile-junit" description="Copile all java code"/>

  <target name="compile" depends="compile-java,compile-c,compile-externals" description="Compile all code"/>

  <target name="jar-planner" depends="compile-common,compile-planner" description="Generate planner jar">
    <mkdir dir="${dist.jars}"/>
    <jar destfile="${dist.jars}/pegasus.jar" basedir="${build.src}"
         includes="*.properties,edu/isi/pegasus/**/*.class,edu/isi/ikcap/**/*.class"
         excludes="*.class,edu/isi/pegasus/aws/**/*.class,edu/isi/pegasus/planner/test/**/*.class,edu/isi/pegasus/**/*Test.class,org/griphyn/**/*Test.class,org/griphyn/**/*.class"/>
    <chmod perm="0644" file="${dist.jars}/pegasus.jar"/>
  </target>

  <target name="jar-aws-batch" depends="compile-aws-batch" description="Generate jar for Pegauss AWS Batch Code">
    <mkdir dir="${dist.jars}"/>
    <jar destfile="${dist.jars}/pegasus-aws-batch.jar" basedir="${build.src}"
         includes="*.properties,edu/isi/pegasus/aws/**/*.class"
         excludes="*.class,edu/isi/pegasus/aws/**/*Test.class"/>
    <chmod perm="0644" file="${dist.jars}/pegasus-aws-batch.jar"/>
  </target>

  <target name="jar-junit" depends="compile-junit" description="Generate unit test jar">
    <mkdir dir="${dist.jars}"/>
    <jar destfile="${dist.jars}/pegasus-test.jar" basedir="${test.src}"
         includes="edu/isi/pegasus/**/*.class"/>
    <chmod perm="0644" file="${dist.jars}/pegasus-test.jar"/>
  </target>

  <target name="jar-vdl" depends="compile-vdl" description="Generate VDL jar">
    <mkdir dir="${dist.jars}"/>
    <jar destfile="${dist.jars}/vdl.jar" basedir="${build.src}"
         includes="org/griphyn/vdl/**/*.class,org/griphyn/vdl/*.class"
         excludes="*.class,org/griphyn/vdl/**/*Test.class,org/griphyn/vdl/*Test.class,edu/isi/pegasus/**/*.jar"/>
    <chmod perm="0644" file="${dist.jars}/vdl.jar"/>
  </target>

  <target name="jar" depends="jar-planner,jar-vdl" description="Generate all jar files"/>

  <target name="doc-user-guide" depends="setup" description="Generate user guide from sphinx source">
    <mkdir dir="${dist.doc}"/>

    <replaceregexp file="doc/sphinx/conf.py" match="^version.*$" replace="version = &quot;${pegasus.version}&quot;" byline="true" />
    <replaceregexp file="doc/sphinx/conf.py" match="^release.*$" replace="release = &quot;${pegasus.version}&quot;" byline="true" />
    <exec executable="tox" dir="packages/pegasus-python" failonerror="true">
      <arg line="--recreate"/>
      <arg line="-e docs"/>
    </exec>
    <replaceregexp file="doc/sphinx/conf.py" match="^version.*$" replace="version = &quot;5.0.0dev&quot;" byline="true" />
    <replaceregexp file="doc/sphinx/conf.py" match="^release.*$" replace="release = &quot;5.0.0dev&quot;" byline="true" />

    <!-- Copy HTML -->
    <copy preservelastmodified="true" todir="${dist.doc}/wordpress">
      <fileset dir="doc/sphinx/_build/html" includes="**/*"/>
    </copy>

    <!-- Copy manpages -->
    <copy preservelastmodified="true" todir="${dist.data}/man/man1">
      <fileset dir="doc/sphinx/_build/man" includes="*"/>
    </copy>

    <!-- ensure the python docs where created -->
    <fail message="Python documentation was not generated correctly!">
        <condition>
            <not>
                <available file="doc/sphinx/_build/html/python/Pegasus.api.html" />
            </not>
        </condition>
    </fail>

  </target>

  <target name="doc-java" depends="setup" description="Generate java documentation">
    <delete dir="${dist.doc}/wordpress/javadoc"/>
    <javadoc destdir="${dist.doc}/wordpress/javadoc"
             Author="true"
             Use="true"
             Version="true"
             Private="true"
             Windowtitle="PEGASUS"
	     Encoding="UTF-8"
             classpathref="build.classpath">
      <packageset dir="src">
        <include name="edu/isi/pegasus/planner/dax/**"/>
	  <include name="edu/isi/pegasus/planner/selector/**"/>
      </packageset>
      <fileset dir="src" includes="*.java"/>
      <doctitle><![CDATA[PEGASUS ${pegasus.version}]]></doctitle>
      <group title="Pegasus" packages="edu.isi.pegasus.*"/>
      <link href="https://docs.oracle.com/javase/8/docs/api/"/>
    </javadoc>
  </target>

  <target name="doc-r" depends="setup,compile-r" description="Generate r documentation">
    <delete dir="${dist.doc}/wordpress/r"/>
    <mkdir dir="${dist.doc}/wordpress/r"/>
    <exec executable="./doc/r-docs" dir="${basedir}" failonerror="true">
        <arg line="${dist.share}/r ${dist.doc}/wordpress/r" />
    </exec>
  </target>

  <target name="doc-schemas" depends="setup" description="Generate schemas">
    <!-- doc schemas -->
    <mkdir dir="${dist.doc}/schemas"/>
    <copy preservelastmodified="true" todir="${dist.doc}/schemas">
      <fileset dir="doc/schemas" includes="**/*"/>
    </copy>
    <fixcrlf srcdir="${dist.doc}/schemas" includes="**/*.xsd" eol="lf"/>
    <fixcrlf srcdir="${dist.doc}/schemas" includes="**/*.xml" eol="lf"/>
    <fixcrlf srcdir="${dist.doc}/schemas" includes="**/*.yml" eol="lf"/>

    <mkdir dir="${dist.doc}/wordpress/schemas"/>
    <copy preservelastmodified="true" todir="${dist.doc}/wordpress/schemas">
      <fileset dir="doc/schemas" includes="**/*"/>
    </copy>
    <fixcrlf srcdir="${dist.doc}/wordpress/schemas" includes="**/*.xsd" eol="lf"/>
    <fixcrlf srcdir="${dist.doc}/wordpress/schemas" includes="**/*.xml" eol="lf"/>
    <fixcrlf srcdir="${dist.doc}/wordpress/schemas" includes="**/*.yml" eol="lf"/>
  </target>

  <target name="doc" depends="setup,doc-user-guide,doc-java,doc-r,doc-schemas" description="Generate documentation"/>

  <target name="dist-doc" depends="doc" description="Build documentation tarball">
    <tar destfile="dist/pegasus-doc-${pegasus.version}.tar.gz"
         basedir="dist" longfile="gnu" compression="gzip"
         includes="pegasus-${pegasus.version}/share/man/**,pegasus-${pegasus.version}/share/doc/**"/>
  </target>

  <target name="dist-r" depends="compile-r" description="Copy R DAX tarball to dist folder">
      <copy preservelastmodified="true" todir="dist">
          <fileset dir="${dist.share}/r" includes="*.tar.gz"/>
          <mapper>
            <mapper type="regexp" from="^(.*)\.tar\.gz" to="pegasus-r-\1.tar.gz"/>
          </mapper>
      </copy>
  </target>

  <target name="dist-worker" depends="setup,compile-c,compile-python,compile-externals" description="Build worker tarball">
    <!-- bin -->
    <copy preservelastmodified="true" todir="${dist.bin}">
      <fileset dir="bin">
          <exclude name=".gitignore"/>
          <exclude name="pegasus-python-wrapper"/>
      </fileset>
    </copy>
    <chmod perm="0755" type="file">
      <fileset dir="${dist.bin}">
        <include name="*"/>
      </fileset>
    </chmod>
    <exec executable="release-tools/update-python-tools" failonerror="true">
      <arg value="${dist.bin}"/>
    </exec>
    <copy preservelastmodified="true" todir="${dist.lib}/pegasus/externals/python">
      <fileset dir="lib/pegasus/externals/python">
<<<<<<< HEAD
          <include name="**/boto3/**/*"/>
          <include name="**/botocore/**/*"/>
          <include name="**/jmespath/**/*"/>
          <include name="**/dateutil/**/*"/>
          <include name="**/s3transfer/**/*"/>
          <include name="**/urllib3/**/*"/>
          <include name="**/globus_sdk/**/*"/>
          <include name="**/pika/**/*"/>
          <include name="six"/>
          <include name="six.py"/>
=======
        <include name="**/boto3/**/*"/>
        <include name="**/botocore/**/*"/>
        <include name="**/jmespath/**/*"/>
        <include name="**/dateutil/**/*"/>
        <include name="**/s3transfer/**/*"/>
        <include name="**/urllib3/**/*"/>
        <include name="**/globus_sdk/**/*"/>
        <include name="six"/>
        <include name="six.py"/>
>>>>>>> 77263a0e
      </fileset>
    </copy>
    <copy preservelastmodified="true" todir="${dist.dir}" file="LICENSE"/>
    <package-binary name="pegasus-worker-${pegasus.version}-${dist.arch}"/>
  </target>

  <target name="dist-common" depends="setup,jar,jar-aws-batch,compile-c,compile-python,compile-externals,compile-r">
    <!-- bin -->
    <copy preservelastmodified="true" todir="${dist.bin}">
      <fileset dir="bin">
        <exclude name=".gitignore"/>
        <exclude name="pegasus-python-wrapper"/>
      </fileset>
    </copy>
    <chmod perm="0755" type="file">
      <fileset dir="${dist.bin}">
        <include name="*"/>
      </fileset>
    </chmod>
    <exec executable="release-tools/update-python-tools" failonerror="true">
      <arg value="${dist.bin}"/>
    </exec>

    <!-- etc -->
    <mkdir dir="${dist.etc}"/>
    <copy preservelastmodified="true" todir="${dist.etc}">
      <fileset dir="etc" includes="**/*"/>
    </copy>

    <!-- lib -->
    <mkdir dir="${dist.lib}/pegasus/perl"/>
    <copy preservelastmodified="true" todir="${dist.lib}/pegasus/perl">
      <fileset dir="packages/pegasus-perl" includes="**/*.pm"/>
    </copy>
    <copy preservelastmodified="true" todir="${dist.lib}/pegasus/externals/python">
      <fileset dir="lib/pegasus/externals/python" includes="**/*"/>
    </copy>

    <!-- share -->
    <mkdir dir="${dist.share}"/>
    <copy preservelastmodified="true" todir="${dist.share}">
      <fileset dir="share/pegasus" includes="**/*">
        <exclude name=".gitignore"/>
      </fileset>
    </copy>
    <chmod perm="0755" type="file">
      <fileset dir="${dist.share}" includes="**/*.sh"/>
      <fileset dir="${dist.share}" includes="**/*.py"/>
    </chmod>
    <chmod perm="0755" type="file">
      <fileset dir="${dist.share}/notification" includes="*"/>
    </chmod>
    <chmod perm="0755" type="file">
      <fileset dir="${dist.share}/examples" includes="**/submit"/>
      <fileset dir="${dist.share}/examples" includes="**/*.sh"/>
      <fileset dir="${dist.share}/examples" includes="**/*.py"/>
      <fileset dir="${dist.share}/examples" includes="**/split"/>
      <fileset dir="${dist.share}/examples" includes="**/submit-workflow*"/>
      <fileset dir="${dist.share}/examples" includes="**/galactic-plane/galactic-plane"/>
      <fileset dir="${dist.share}/examples" includes="**/galactic-plane/local*"/>
      <fileset dir="${dist.share}/examples" includes="**/galactic-plane/remote*"/>
    </chmod>
    <chmod perm="0644" type="file">
      <fileset dir="${dist.jars}" includes="*.jar"/>
      <fileset dir="${dist.aws.jars}" includes="*.jar"/>
    </chmod>
    <!-- include a copy of the worker package - this is so that the planner can include it
         quickly in workflows running on the same system as the planner -->
    <mkdir dir="${dist.share}/worker-packages"/>
    <copy preservelastmodified="true" todir="${dist.share}/worker-packages">
        <fileset dir="dist" includes="pegasus-worker-${pegasus.version}-${dist.arch}.tar.gz" />
    </copy>

    <copy preservelastmodified="true" todir="${dist.dir}">
      <fileset dir="${basedir}">
        <include name="README.md"/>
        <include name="LICENSE"/>
        <include name="RELEASE_NOTES"/>
      </fileset>
    </copy>
  </target>

  <target name="dist-release" depends="dist-worker,dist-common" description="Build binary release tarball">
    <package-binary name="pegasus-binary-${pegasus.version}-${dist.arch}"/>
  </target>

  <target name="dist" depends="dist-worker,dist-common" description="Build binary release tarball without documentation">
    <package-binary name="pegasus-nodocs-${pegasus.version}-${dist.arch}"/>
  </target>

  <target name="dist-source" description="Build source tarball">
    <exec executable="release-tools/create-source-tar" failonerror="true">
      <arg line="${pegasus.version}"/>
    </exec>
  </target>

  <target name="dist-python-source" description="Build source tarball for Pegasus Python Modules">
    <replace file="packages/pegasus-common/setup.py" token="version=read_version()" value="version=&quot;${pegasus.version}&quot;" />
    <exec executable="${dist.python}" dir="packages/pegasus-common" failonerror="true">
      <arg line="setup.py sdist --dist-dir ../../dist"/>
    </exec>
    <replace file="packages/pegasus-common/setup.py" value="version=read_version()" token="version=&quot;${pegasus.version}&quot;"/>

    <replace file="packages/pegasus-api/setup.py" token="version=read_version()" value="version=&quot;${pegasus.version}&quot;"/>
    <exec executable="${dist.python}" dir="packages/pegasus-api" failonerror="true">
      <arg line="setup.py sdist --dist-dir ../../dist"/>
    </exec>
    <replace file="packages/pegasus-api/setup.py" value="version=read_version()" token="version=&quot;${pegasus.version}&quot;"/>

    <replace file="packages/pegasus-python/setup.py" token="version=read_version()" value="version=&quot;${pegasus.version}&quot;"/>
    <exec executable="${dist.python}" dir="packages/pegasus-python" failonerror="true">
      <arg line="setup.py sdist --dist-dir ../../dist"/>
    </exec>
    <replace file="packages/pegasus-python/setup.py" value="version=read_version()" token="version=&quot;${pegasus.version}&quot;"/>

    <replace file="packages/pegasus-worker/setup.py" token="version=read_version()" value="version=&quot;${pegasus.version}&quot;"/>
    <exec executable="${dist.python}" dir="packages/pegasus-worker" failonerror="true">
      <arg line="setup.py sdist --dist-dir ../../dist"/>
    </exec>
    <replace file="packages/pegasus-worker/setup.py" value="version=read_version()" token="version=&quot;${pegasus.version}&quot;"/>
  </target>

  <target name="dist-rpm" depends="dist-source,setup" description="Build RPM package">
    <exec executable="release-tools/build-rpms" failonerror="true">
      <arg line="${pegasus.version}"/>
    </exec>
  </target>

  <target name="dist-deb" depends="dist-source,setup" description="Build Debian package">
    <exec executable="release-tools/build-deb" failonerror="true">
      <arg line="${pegasus.version} ${dist.osid}"/>
    </exec>
  </target>

  <target name="test-python" description="Execute python unit tests">
    <exec executable="tox" dir="packages/pegasus-common" failonerror="true">
      <arg line="--recreate"/>
    </exec>
    <exec executable="tox" dir="packages/pegasus-api" failonerror="true">
      <arg line="--recreate"/>
    </exec>
    <exec executable="tox" dir="packages/pegasus-worker" failonerror="true">
      <arg line="--recreate"/>
    </exec>
    <exec executable="tox" dir="packages/pegasus-python" failonerror="true">
      <arg line="--recreate"/>
    </exec>
  </target>

  <target name="test-java" depends="jar,jar-junit,compile-pegasus-common,compile-pegasus-python,compile-externals" description="Run java unit tests">
    <!-- Copy required YAML schemas -->
    <!-- Copied from dist-common, can be replaced by a new, shared target -->
    <mkdir dir="${dist.share}"/>
    <copy preservelastmodified="true" todir="${dist.share}">
      <fileset dir="share/pegasus" includes="**/*">
        <exclude name=".gitignore"/>
      </fileset>
    </copy>

    <!-- etc -->
    <mkdir dir="${dist.etc}"/>
    <copy preservelastmodified="true" todir="${dist.etc}">
      <fileset dir="etc" includes="**/*"/>
    </copy>

    <copy file="bin/pegasus-python-wrapper" tofile="${dist.bin}/pegasus-db-admin" preservelastmodified="true"/>
    <chmod perm="0755" type="file" file="${dist.bin}/pegasus-db-admin"/>
    <exec executable="release-tools/update-python-tools" failonerror="true">
      <arg value="${dist.bin}"/>
    </exec>

    <copy preservelastmodified="true" todir="${dist.lib}/pegasus/externals/python">
      <fileset dir="lib/pegasus/externals/python" includes="**/*"/>
    </copy>

    <mkdir dir="${junitreport.dir}"/>
    <junit printsummary="yes" haltonfailure="yes" fork="true" forkmode="once">
      <sysproperty key="externals.python.path" value="${dist.lib}/pegasus/externals/python"/>
      <sysproperty key="pegasus.home.schemadir" value="${dist.schema}"/>
      <sysproperty key="pegasus.home.bindir" value="${dist.bin}"/>
      <sysproperty key="pegasus.home.sysconfdir" value="${dist.etc}"/>
      <sysproperty key="pegasus.home.sharedstatedir" value="${dist.share}"/>
      <classpath>
        <path refid="build.classpath"/>
        <path refid="build.aws.classpath"/>
        <path refid="java.test.classpath"/>
        <path location="${dist.jars}/pegasus.jar"/>
        <path location="${dist.jars}/pegasus-test.jar"/>
        <path location="${dist.jars}/vdl.jar"/>
      </classpath>

      <formatter type="xml" usefile="yes"/>
      <formatter type="brief" usefile="no"/>
      <test name="edu.isi.pegasus.planner.test.AllTests" todir="${junitreport.dir}"/>
    </junit>
  </target>

  <target name="test-kickstart" depends="compile-pegasus-kickstart,compile-pegasus-worker" description="Run kickstart unit tests">
    <copy file="bin/pegasus-python-wrapper" tofile="${dist.bin}/pegasus-integrity" preservelastmodified="true"/>
    <chmod perm="0755" type="file" file="${dist.bin}/pegasus-integrity"/>
    <exec executable="release-tools/update-python-tools" failonerror="true">
      <arg value="${dist.bin}"/>
    </exec>
    <exec executable="${make}" dir="packages/pegasus-kickstart" failonerror="true">
      <arg line="test"/>
      <env key="PEGASUS_BIN_DIR" value="${dist.bin}"/>
    </exec>
  </target>

  <target name="test-pmc" depends="compile-pegasus-mpi-cluster" description="Run PMC unit tests">
    <exec executable="${make}" dir="packages/pegasus-mpi-cluster" failonerror="true">
        <arg line="test"/>
    </exec>
  </target>

  <target name="test-c" depends="test-kickstart,test-pmc" description="Run C unit tests"/>

  <target name="test-transfer" depends="compile-pegasus-kickstart,compile-pegasus-worker" description="Run transfer unit tests">
    <copy file="bin/pegasus-python-wrapper" tofile="${dist.bin}/pegasus-transfer" preservelastmodified="true"/>
    <chmod perm="0755" type="file" file="${dist.bin}/pegasus-transfer"/>
    <exec executable="release-tools/update-python-tools" failonerror="true">
      <arg value="${dist.bin}"/>
    </exec>
    <exec executable="./test.sh" dir="test/unit/transfer" failonerror="true">
      <env key="PEGASUS_BIN_DIR" value="${dist.bin}"/>
    </exec>
  </target>

  <target name="test" depends="dist,test-python,test-java,test-c,test-transfer" description="Run all unit tests"/>

  <target name="tutorial-image-build" depends="setup" description="Builds the Docker based tutorial container image">
      <exec executable="docker" dir="tutorial/docker" failonerror="true">
          <arg line="build --no-cache --build-arg CACHEBUST=${ISODATE.utc} --build-arg PEGASUS_VERSION=${pegasus.version} -t pegasus/tutorial:${pegasus.version} ."/>
    </exec>
  </target>

  <!-- This target should clean everything _except_ the dist directory
       as we need it in multistep builds in bamboo -->
  <target name="dist-clean">
    <delete dir="${dist.dir}"/>
    <delete dir="build"/>
    <exec executable="${make}" dir="packages/pegasus-cluster" failonerror="false">
      <arg line="distclean"/>
    </exec>
    <exec executable="${make}" dir="packages/pegasus-keg" failonerror="false">
      <arg line="distclean"/>
    </exec>
    <exec executable="${make}" dir="packages/pegasus-kickstart" failonerror="false">
      <arg line="distclean"/>
    </exec>
    <exec executable="${make}" dir="packages/pegasus-mpi-cluster" failonerror="false">
      <arg line="distclean"/>
    </exec>
    <exec executable="${make}" dir="src/externals" failonerror="false">
      <arg line="clean"/>
    </exec>
    <exec executable="${make}" dir="doc/sphinx" failonerror="false">
      <arg line="clean"/>
    </exec>
    <exec executable="${dist.python}" dir="packages/pegasus-common" failonerror="false">
      <arg line="setup.py clean --all"/>
    </exec>
    <exec executable="${dist.python}" dir="packages/pegasus-api" failonerror="false">
      <arg line="setup.py clean --all"/>
    </exec>
    <exec executable="${dist.python}" dir="packages/pegasus-python" failonerror="false">
      <arg line="setup.py clean --all"/>
    </exec>
    <exec executable="${dist.python}" dir="packages/pegasus-worker" failonerror="false">
      <arg line="setup.py clean --all"/>
    </exec>

    <delete dir="packages/pegasus-common/.tox" followsymlinks="false" removenotfollowedsymlinks="true"/>
    <delete dir="packages/pegasus-common/.cache"/>
    <delete dir="packages/pegasus-common/.coverage"/>
    <delete dir="packages/pegasus-common/.pytest_cache"/>
    <delete dir="packages/pegasus-common/test-reports"/>
    <delete dir="packages/pegasus-common/htmlcov"/>
    <delete>
      <fileset dir="packages/pegasus-common" includes="**/*.pyc"/>
    </delete>
    <delete>
      <dirset dir="packages/pegasus-common" includes="**/__pycache__"/>
    </delete>

    <delete dir="packages/pegasus-api/.tox" followsymlinks="false" removenotfollowedsymlinks="true"/>
    <delete dir="packages/pegasus-api/.cache"/>
    <delete dir="packages/pegasus-api/.coverage"/>
    <delete dir="packages/pegasus-api/.pytest_cache"/>
    <delete dir="packages/pegasus-api/test-reports"/>
    <delete dir="packages/pegasus-api/htmlcov"/>
    <delete>
      <fileset dir="packages/pegasus-api" includes="**/*.pyc"/>
    </delete>
    <delete>
      <dirset dir="packages/pegasus-api" includes="**/__pycache__"/>
    </delete>

    <delete dir="packages/pegasus-worker/.tox" followsymlinks="false" removenotfollowedsymlinks="true"/>
    <delete dir="packages/pegasus-worker/.cache"/>
    <delete dir="packages/pegasus-worker/.coverage"/>
    <delete dir="packages/pegasus-worker/.pytest_cache"/>
    <delete dir="packages/pegasus-worker/test-reports"/>
    <delete dir="packages/pegasus-worker/htmlcov"/>
    <delete>
      <fileset dir="packages/pegasus-worker" includes="**/*.pyc"/>
    </delete>
    <delete>
      <dirset dir="packages/pegasus-worker" includes="**/__pycache__"/>
    </delete>

    <delete dir="packages/pegasus-python/.tox" followsymlinks="false" removenotfollowedsymlinks="true"/>
    <delete dir="packages/pegasus-python/.cache"/>
    <delete dir="packages/pegasus-python/.coverage"/>
    <delete dir="packages/pegasus-python/.pytest_cache"/>
    <delete dir="packages/pegasus-python/test-reports"/>
    <delete dir="packages/pegasus-python/htmlcov"/>
    <delete>
      <fileset dir="packages/pegasus-python" includes="**/*.pyc"/>
    </delete>
    <delete>
      <dirset dir="packages/pegasus-python" includes="**/__pycache__"/>
    </delete>

    <!-- Clean auto-generated doc -->
    <delete dir="doc/sphinx/python/"/>
    <delete dir="doc/sphinx/java/"/>
    <delete dir="doc/sphinx/_build/"/>
  </target>

  <!-- really clean everything -->
  <target name="clean" depends="dist-clean" description="Delete all build artifacts">
    <delete dir="dist"/>
  </target>
</project><|MERGE_RESOLUTION|>--- conflicted
+++ resolved
@@ -534,7 +534,6 @@
     </exec>
     <copy preservelastmodified="true" todir="${dist.lib}/pegasus/externals/python">
       <fileset dir="lib/pegasus/externals/python">
-<<<<<<< HEAD
           <include name="**/boto3/**/*"/>
           <include name="**/botocore/**/*"/>
           <include name="**/jmespath/**/*"/>
@@ -545,17 +544,6 @@
           <include name="**/pika/**/*"/>
           <include name="six"/>
           <include name="six.py"/>
-=======
-        <include name="**/boto3/**/*"/>
-        <include name="**/botocore/**/*"/>
-        <include name="**/jmespath/**/*"/>
-        <include name="**/dateutil/**/*"/>
-        <include name="**/s3transfer/**/*"/>
-        <include name="**/urllib3/**/*"/>
-        <include name="**/globus_sdk/**/*"/>
-        <include name="six"/>
-        <include name="six.py"/>
->>>>>>> 77263a0e
       </fileset>
     </copy>
     <copy preservelastmodified="true" todir="${dist.dir}" file="LICENSE"/>
