<?xml version="1.0"?>
<project name="pegasus" default="dist">
  <property environment="env"/>
  <property file="build.properties"/>
  <property file="build.git.properties"/>
  <property name="build.source" value="1.8"/>
  <property name="build.target" value="1.8"/>
  <property name="make" value="make"/>
  <property name="bash" value="bash"/>
  <property name="compile.lint" value="-Xlint:none"/>
  <property name="build.src" location="build/main/classes"/>
  <property name="test.src"  location="build/tests/classes"/>
  <property name="junitreport.dir"  value="${test.src}/junitreport"/>
  <property name="dist.src.dir" location="dist/pegasus-source-${pegasus.version}"/>
  <property name="dist.dir" location="dist/pegasus-${pegasus.version}"/>
  <property name="dist.bin" location="${dist.dir}/bin"/>
  <property name="dist.etc" location="${dist.dir}/etc"/>
  <property name="dist.data" location="${dist.dir}/share"/>
  <property name="dist.share" location="${dist.data}/pegasus"/>
  <property name="dist.jars" location="${dist.share}/java"/>
  <property name="dist.aws.jars" location="${dist.share}/java/aws"/>
  <property name="dist.schema" location="${dist.share}/schema"/>
  <property name="dist.doc" location="${dist.dir}/share/doc/pegasus"/>
  <property name="dist.man" location="${dist.data}/man"/>

  <path id="build.classpath">
    <fileset dir="share/pegasus/java" includes="*.jar"/>
  </path>
  
  <path id="build.aws.classpath">
    <fileset dir="share/pegasus/java/aws" includes="*.jar"/>
  </path>

  <echo>Pegasus Version: ${pegasus.version}</echo>
  <echo>JAVA TARGET is ${build.target}</echo>
  <echo>JAVA SOURCE is ${build.source}</echo>

  <tstamp>
    <format property="ISODATE.full" pattern="yyyy-MM-dd'T'HH:mm:ssZZZZZ"/>
    <format property="ISODATE.short" pattern="yyyyMMdd"/>
    <format property="ISODATE.utc" pattern="yyyyMMddHHmmss'Z'" timezone="UTC"/>
    <format property="ISODATE.rpm" pattern="EEE MMM dd yyyy"/>
    <format property="ISODATE.deb" pattern="EEE, d MMM yyyy HH:mm:ss Z"/>
  </tstamp>
  <echo>Build timestamp: ${ISODATE.utc}</echo>

  <!-- Determine the system architecture and platform -->
  <exec executable="${basedir}/release-tools/getsystem"
        outputproperty="dist.arch"
        failonerror="true"/>
  <echo>Architecture: ${dist.arch}</echo>

  <!-- OSID is used for Debian package builds -->
  <exec executable="${basedir}/release-tools/getosid"
        outputproperty="dist.osid"
        failonerror="true"/>
  <echo>OSID: ${dist.osid}</echo>

  <!-- Determine the system library location (lib64 or lib) -->
  <exec executable="${basedir}/release-tools/determine-lib-dir"
        outputproperty="dist.lib.subdir"
        failonerror="true"/>
  <echo>Library subdir: ${dist.lib.subdir}</echo>
  <property name="dist.lib" location="${dist.dir}/${dist.lib.subdir}"/>

  <!-- Determine the system Python -->
  <exec executable="${basedir}/release-tools/get-system-python"
        outputproperty="dist.python"
        failonerror="true">
  </exec>
  <echo>Python: ${dist.python}</echo>

  <!-- Determine the system Python module location -->
  <exec executable="${basedir}/release-tools/python-modules-dir"
        outputproperty="dist.python-lib.subdir"
        failonerror="true">
    <arg value="${dist.lib.subdir}"/>
  </exec>
  <echo>Python library subdir: ${dist.python-lib.subdir}</echo>
  <property name="dist.python-lib" location="${dist.dir}/${dist.python-lib.subdir}"/>

  <target name="setup" depends="set-git-hash">
    <echo>Git hash: ${pegasus.build.git.hash}</echo>

    <mkdir dir="dist"/>
    <mkdir dir="${build.src}"/>
    <mkdir dir="${test.src}"/>
    <mkdir dir="${dist.dir}"/>

    <!-- Not sure why these are needed -->
    <echo file="${dist.dir}/stamp">${ISODATE.utc} ${dist.arch}${line.separator}</echo>
    <copy preservelastmodified="true" todir="${build.src}" file="LICENSE"/>

    <!-- Generate build properties file -->
    <echo file="${build.src}/pegasus.build.properties">
pegasus.build.version=${pegasus.version}
pegasus.build.platform=${dist.arch}
pegasus.build.timestamp=${ISODATE.utc}
pegasus.build.libdir=${dist.lib.subdir}
pegasus.build.pydir=${dist.python-lib.subdir}
pegasus.build.git.hash=${pegasus.build.git.hash}
    </echo>

    <!-- RPM spec file with updated version number -->
    <copy preservelastmodified="true" overwrite="true" file="pegasus.spec.in" tofile="pegasus.spec">
      <filterset>
        <filter token="PEGASUS_VERSION" value="${pegasus.version}"/>
        <filter token="DATE" value="${ISODATE.rpm}"/>
      </filterset>
    </copy>

    <!-- Create pegasus-config -->
    <mkdir dir="${dist.bin}"/>
    <copy preservelastmodified="true" todir="${dist.bin}">
      <fileset dir="bin">
          <include name="pegasus-config"/>
	  <include name="pegasus-db-admin"/>
      </fileset>
      <filterset>
        <filter token="PEGASUS_VERSION" value="${pegasus.version}"/>
        <filter token="LIBDIR" value="${dist.lib.subdir}"/>
        <filter token="PYTHON_LIBDIR" value="${dist.python-lib.subdir}"/>
      </filterset>
    </copy>
  </target>
  <target name="set-git-hash" unless="pegasus.build.git.hash">
    <!-- Get Git Hash if it isn't already set -->
    <echo>Setting pegasus.build.git.hash</echo>
    <exec executable="/bin/bash" outputproperty="pegasus.build.git.hash" failonerror="true">
        <arg value="-c"/>
        <arg value="git rev-parse HEAD"/>
    </exec>
  </target>


  <target name="compile-common" depends="setup" description="Compile common java code">
    <javac destdir="${build.src}" srcdir="src"
           encoding="UTF-8" deprecation="true" debug="true"
           target="${build.target}" source="${build.source}"
           includes="edu/isi/pegasus/common/**/*.java"
           excludes="edu/isi/pegasus/common/**/*Test.java,edu/isi/pegasus/planner/**/*.java"
           classpathref="build.classpath"
           includeantruntime="false">
      <compilerarg value="${compile.lint}"/>
    </javac>
  </target>

  <target name="compile-vdl" depends="setup" description="Compile java VDL code">
    <javac destdir="${build.src}" srcdir="src"
           target="${build.target}" source="${build.source}"
           encoding="UTF-8" debug="true"
           includes="org/griphyn/vdl/*.java,org/griphyn/vdl/**/*.java"
           excludes="org/griphyn/vdl/*Test.java,org/griphyn/vdl/**/*Test.java"
           classpathref="build.classpath"
           includeantruntime="false">
      <compilerarg value="${compile.lint}"/>
    </javac>
  </target>

  <target name="compile-planner" depends="setup" description="Compile java planner code">
    <javac destdir="${build.src}" srcdir="src"
           target="${build.target}" source="${build.source}"
           encoding="UTF-8" debug="true"
           includes="edu/isi/pegasus/planner/**/*.java"
           excludes="edu/isi/pegasus/planner/**/*Test.java,org/griphyn/**/*.java"
           classpathref="build.classpath"
           includeantruntime="false">
      <compilerarg value="${compile.lint}"/>
    </javac>
  </target>
  
  <target name="compile-aws-batch" depends="compile-planner" description="Compile Pegasus AWS Batch Code">
    <javac destdir="${build.src}" srcdir="src"
           target="${build.target}" source="${build.source}"
           encoding="UTF-8" debug="true"
           includes="edu/isi/pegasus/aws/**/*.java"
           excludes="edu/isi/pegasus/aws/**/*Test.java,org/griphyn/**/*.java"
           classpathref="build.aws.classpath"
           includeantruntime="false">
      <compilerarg value="${compile.lint}"/>
      <classpath refid="build.classpath" />
    </javac>
  </target>

  <target name="compile-junit" depends="setup,compile-common,compile-planner" description="Compile java unit tests">
    <javac destdir="${test.src}" srcdir="test/junit"
           target="${build.target}" source="${build.source}"
           encoding="UTF-8" debug="true"
           includes="edu/isi/pegasus/**/*.java"
           includeantruntime="false">
      <classpath>
        <path refid="build.classpath"/>
        <path location="${build.src}"/>
      </classpath>
      <compilerarg value="${compile.lint}"/>
    </javac>
  </target>

  <target name="compile-java" depends="compile-vdl,compile-planner,compile-common,compile-junit" description="Copile all java code"/>

  <target name="compile" depends="compile-java,compile-ctools,compile-externals" description="Compile all code"/>

  <target name="jar" depends="jar-planner,jar-junit,jar-vdl" description="Generate all jar files"/>

  <target name="jar-planner" depends="compile-common,compile-planner" description="Generate planner jar">
    <mkdir dir="${dist.jars}"/>
    <jar destfile="${dist.jars}/pegasus.jar" basedir="${build.src}"
         includes="*.properties,edu/isi/pegasus/**/*.class,edu/isi/ikcap/**/*.class"
         excludes="*.class,edu/isi/pegasus/aws/**/*.class,edu/isi/pegasus/planner/test/**/*.class,edu/isi/pegasus/**/*Test.class,org/griphyn/**/*Test.class,org/griphyn/**/*.class"/>
    <chmod perm="0644" file="${dist.jars}/pegasus.jar"/>
  </target>

  <target name="jar-aws-batch" depends="compile-aws-batch" description="Generate jar for Pegauss AWS Batch Code">
    <mkdir dir="${dist.jars}"/>
    <jar destfile="${dist.jars}/pegasus-aws-batch.jar" basedir="${build.src}"
         includes="*.properties,edu/isi/pegasus/aws/**/*.class"
         excludes="*.class,edu/isi/pegasus/aws/**/*Test.class"/>
    <chmod perm="0644" file="${dist.jars}/pegasus-aws-batch.jar"/>
  </target>

  <target name="jar-junit" depends="compile-junit" description="Generate unit test jar">
    <mkdir dir="${dist.jars}"/>
    <jar destfile="${dist.jars}/pegasus-test.jar" basedir="${test.src}"
         includes="edu/isi/pegasus/**/*.class"/>
    <chmod perm="0644" file="${dist.jars}/pegasus-test.jar"/>
  </target>

  <target name="jar-vdl" depends="compile-vdl" description="Generate VDL jar">
    <mkdir dir="${dist.jars}"/>
    <jar destfile="${dist.jars}/vdl.jar" basedir="${build.src}"
         includes="org/griphyn/vdl/**/*.class,org/griphyn/vdl/*.class"
         excludes="*.class,org/griphyn/vdl/**/*Test.class,org/griphyn/vdl/*Test.class,edu/isi/pegasus/**/*.jar"/>
    <chmod perm="644" file="${dist.jars}/vdl.jar"/>
  </target>

  <target name="doc-manpages" depends="setup" description="Generate manpages">
    <exec executable="${make}" dir="doc/manpages" failonerror="true">
      <arg line="prefix=${dist.dir} install"/>
    </exec>
  </target>

  <target name="doc-user-guide" depends="setup,doc-manpages" description="Generate user guide from docbook source">
    <mkdir dir="${dist.doc}"/>
    <exec executable="${make}" dir="doc/docbook" failonerror="true">
      <arg line="prefix=${dist.doc} install"/>
    </exec>
  </target>

  <target name="doc-java" depends="setup,doc-user-guide" description="Generate java documentation">
    <delete dir="${dist.doc}/wordpress/javadoc"/>
    <javadoc destdir="${dist.doc}/wordpress/javadoc"
             Author="true"
             Use="true"
             Version="true"
             Private="true"
             Windowtitle="PEGASUS"
	     Encoding="UTF-8"
             classpathref="build.classpath">
      <packageset dir="src">
        <include name="edu/isi/pegasus/planner/dax/**"/>
	<include name="edu/isi/pegasus/planner/selector/**"/>
      </packageset>
      <fileset dir="src" includes="*.java"/>
      <doctitle><![CDATA[PEGASUS ${pegasus.version}]]></doctitle>
      <group title="Pegasus" packages="edu.isi.pegasus.*"/>
      <link href="http://java.sun.com/j2se/1.5.0/docs/api/"/>
    </javadoc>
  </target>

  <target name="doc-python" depends="setup,doc-user-guide,compile-externals" description="Generate python documentation">
    <delete dir="${dist.doc}/wordpress/python"/>
    <mkdir dir="${dist.doc}/wordpress/python"/>
    <exec executable="./doc/python-docs" dir="" failonerror="true">
      <env key="PYTHONPATH" value="${basedir}/lib/pegasus/externals/python"/>
      <arg line="${basedir}/lib/pegasus/python ${dist.doc}/wordpress/python"/>
    </exec>
  </target>

  <target name="doc-perl" depends="setup,doc-user-guide" description="Generate perl documentation">
    <delete dir="${dist.doc}/wordpress/perl"/>
    <mkdir dir="${dist.doc}/wordpress/perl"/>
    <exec executable="./doc/perl-docs" dir="${basedir}" failonerror="true">
      <arg line="${dist.doc}/wordpress/perl"/>
    </exec>
  </target>
  
  <target name="doc-r" depends="setup,doc-user-guide,compile-r" description="Generate r documentation">
    <delete dir="${dist.doc}/wordpress/r"/>
    <mkdir dir="${dist.doc}/wordpress/r"/>
    <exec executable="./doc/r-docs" dir="${basedir}" failonerror="true">
        <arg line="${dist.share}/r ${dist.doc}/wordpress/r" />
    </exec>
  </target>

  <target name="doc-schemas" depends="setup,doc-user-guide" description="Generate schemas">
    <!-- doc schemas -->
    <mkdir dir="${dist.doc}/schemas"/>
    <copy preservelastmodified="true" todir="${dist.doc}/schemas">
      <fileset dir="doc/schemas" includes="**/*"/>
    </copy>
    <fixcrlf srcdir="${dist.doc}/schemas" includes="**/*.xsd" eol="lf"/>
    <fixcrlf srcdir="${dist.doc}/schemas" includes="**/*.xml" eol="lf"/>
    <mkdir dir="${dist.doc}/wordpress/schemas"/>
    <copy preservelastmodified="true" todir="${dist.doc}/wordpress/schemas">
      <fileset dir="doc/schemas" includes="**/*"/>
    </copy>
    <fixcrlf srcdir="${dist.doc}/wordpress/schemas" includes="**/*.xsd" eol="lf"/>
    <fixcrlf srcdir="${dist.doc}/wordpress/schemas" includes="**/*.xml" eol="lf"/>
  </target>

  <target name="doc" depends="setup,doc-schemas,doc-manpages,doc-user-guide,doc-java,doc-python,doc-perl,doc-r" description="Generate documentation"/>

  <target name="compile-ctools" depends="setup" description="Compile C tools">
    <exec executable="${make}" dir="src/tools" failonerror="true">
      <env key="prefix" value="${dist.dir}"/>
      <env key="datadir" value="${dist.data}"/>
      <arg line="prefix=${dist.dir}"/>
      <arg line="datadir=${dist.data}"/>
      <arg line="install"/>
    </exec>
  </target>

  <target name="compile-pmc" depends="setup" description="Compile Pegasus MPI cluster">
    <exec executable="${make}" dir="src/tools/pegasus-mpi-cluster" failonerror="true">
      <arg line="prefix=${dist.dir}"/>
      <arg line="install"/>
    </exec>
  </target>

  <target name="compile-externals" depends="setup" description="Compile external dependencies">
    <exec executable="${make}" dir="src/externals" failonerror="true">
    </exec>
  </target>

  <target name="dist-doc" depends="dist-clean,doc" description="Build documentation tarball">
    <tar destfile="dist/pegasus-doc-${pegasus.version}.tar.gz"
         basedir="dist" longfile="gnu" compression="gzip"
         includes="pegasus-${pegasus.version}/share/man/**,pegasus-${pegasus.version}/share/doc/**"/>
  </target>

  <target name="compile-python" depends="dist-clean,setup">
    <mkdir dir="${dist.python-lib}"/>
    <exec executable="${dist.python}" dir="lib/pegasus/python" failonerror="true">
      <arg line="setup.py clean --all install_lib -d ${dist.python-lib}"/>
    </exec>
    <chmod perm="0755" type="file">
      <fileset dir="${dist.python-lib}">
        <include name="Pegasus/plots_stats/plots/populate.py"/>
        <include name="Pegasus/plots_stats/plots/pegasus_breakdown.py"/>
        <include name="Pegasus/plots_stats/plots/pegasus_time.py"/>
        <include name="Pegasus/tools/kickstart_parser.py"/>
      </fileset>
    </chmod>
  </target>
  
  <target name="compile-r" description="Compile R DAX API">
      <mkdir dir="${dist.share}/r"/>
      <exec executable="./setup.sh" dir="lib/pegasus/r/Pegasus" failonerror="true">
        <arg line="${dist.share}/r" />
      </exec>
  </target>

  <target name="dist-r" depends="dist-clean,compile-r" description="Copy R DAX tarball to dist folder">
      <copy preservelastmodified="true" todir="dist">
          <fileset dir="${dist.share}/r" includes="*.tar.gz"/>
          <mapper>
            <mapper type="regexp" from="^(.*)\.tar\.gz" to="pegasus-r-\1.tar.gz"/>
          </mapper>
      </copy>
  </target>

  <target name="dist-worker" depends="dist-clean,setup,compile-ctools,compile-python,compile-externals" description="Build worker tarball">
    <!-- bin -->
    <copy preservelastmodified="true" todir="${dist.bin}">
      <fileset dir="bin">
          <include name="pegasus-s3"/>
          <include name="pegasus-transfer"/>
          <include name="pegasus-integrity"/>
          <!-- add script files to copy as necessary -->
      </fileset>
    </copy>
    <chmod perm="0755" type="file">
      <fileset dir="${dist.bin}">
        <include name="*"/>
      </fileset>
    </chmod>

    <!-- lib -->
    <copy preservelastmodified="true" todir="${dist.lib}/pegasus/externals/python">
      <fileset dir="lib/pegasus/externals/python" includes="**/*"/>
    </copy>

    <copy preservelastmodified="true" todir="${dist.dir}" file="LICENSE"/>

    <package-binary name="pegasus-worker-${pegasus.version}-${dist.arch}"/>
  </target>

  <target name="dist-common" depends="dist-clean,setup,jar-planner,jar-aws-batch,jar-vdl,compile-ctools,compile-python,compile-externals,compile-r,dist-worker">
    <!-- bin -->
    <copy preservelastmodified="true" todir="${dist.bin}">
      <fileset dir="bin">
        <exclude name=".gitignore"/>
        <exclude name="pegasus-config"/>
      </fileset>
    </copy>
    <chmod perm="0755" type="file">
      <fileset dir="${dist.bin}">
        <include name="*"/>
      </fileset>
    </chmod>
    <exec executable="release-tools/update-python-shebang" failonerror="true">
      <arg value="${dist.bin}"/>
    </exec>

    <!-- etc -->
    <mkdir dir="${dist.etc}"/>
    <copy preservelastmodified="true" todir="${dist.etc}">
      <fileset dir="etc" includes="**/*"/>
    </copy>

    <!-- lib -->
    <mkdir dir="${dist.lib}/pegasus/javascript"/>
    <copy preservelastmodified="true" todir="${dist.lib}/pegasus/javascript">
      <fileset dir="lib/pegasus/javascript" includes="**/*.js"/>
    </copy>
    <mkdir dir="${dist.lib}/pegasus/perl"/>
    <copy preservelastmodified="true" todir="${dist.lib}/pegasus/perl">
      <fileset dir="lib/pegasus/perl" includes="**/*.pm"/>
    </copy>
    <mkdir dir="${dist.lib}/pegasus/php"/>
    <copy preservelastmodified="true" todir="${dist.lib}/pegasus/php">
      <fileset dir="lib/pegasus/php" includes="**/*.php"/>
    </copy>
    <copy preservelastmodified="true" todir="${dist.lib}/pegasus/externals/python">
      <fileset dir="lib/pegasus/externals/python" includes="**/*"/>
    </copy>

    <!-- share -->
    <mkdir dir="${dist.share}"/>
    <copy preservelastmodified="true" todir="${dist.share}">
      <fileset dir="share/pegasus" includes="**/*">
        <exclude name=".gitignore"/>
      </fileset>
    </copy>
    <chmod perm="0755" type="file">
      <fileset dir="${dist.share}" includes="**/*.sh"/>
      <fileset dir="${dist.share}" includes="**/*.py"/>
      <fileset dir="${dist.share}" includes="**/*.pl"/>
    </chmod>
    <chmod perm="0755" type="file">
      <fileset dir="${dist.share}/notification" includes="*"/>
    </chmod>
    <chmod perm="0755" type="file">
      <fileset dir="${dist.share}/examples" includes="**/submit"/>
      <fileset dir="${dist.share}/examples" includes="**/*.sh"/>
      <fileset dir="${dist.share}/examples" includes="**/*.py"/>
      <fileset dir="${dist.share}/examples" includes="**/*.pl"/>
      <fileset dir="${dist.share}/examples" includes="**/*.exe"/>
      <fileset dir="${dist.share}/examples" includes="**/split"/>
      <fileset dir="${dist.share}/examples" includes="**/submit-workflow*"/>
      <fileset dir="${dist.share}/examples" includes="**/galactic-plane/galactic-plane"/>
      <fileset dir="${dist.share}/examples" includes="**/galactic-plane/local*"/>
      <fileset dir="${dist.share}/examples" includes="**/galactic-plane/remote*"/>
    </chmod>
    <chmod perm="0644" type="file">
      <fileset dir="${dist.jars}" includes="*.jar"/>
      <fileset dir="${dist.aws.jars}" includes="*.jar"/>
    </chmod>
    <!-- include a copy of the worker package - this is so that the planner can include it
         quickly in workflows running on the same system as the planner -->
    <mkdir dir="${dist.share}/worker-packages"/>
    <copy preservelastmodified="true" todir="${dist.share}/worker-packages">
        <fileset dir="dist" includes="pegasus-worker-${pegasus.version}-${dist.arch}.tar.gz" />
    </copy>

    <copy preservelastmodified="true" todir="${dist.dir}">
      <fileset dir="${basedir}">
        <include name="README.md"/>
        <include name="LICENSE"/>
        <include name="RELEASE_NOTES"/>
      </fileset>
    </copy>
  </target>

  <macrodef name="package-binary">
    <attribute name="name"/>
    <sequential>
      <!-- creates the binary tarball -->
      <exec executable="sh" dir="dist" failonerror="true">
        <arg value="-c"/>
        <arg value="tar --exclude=\.git --exclude=\.gitignore -cf @{name}.tar pegasus-${pegasus.version}"/>
      </exec>
      <gzip src="dist/@{name}.tar" destfile="dist/@{name}.tar.gz"/>
      <delete file="dist/@{name}.tar"/>
    </sequential>
  </macrodef>

  <target name="dist-release" depends="dist-common,doc" description="Build binary release tarball">
    <package-binary name="pegasus-binary-${pegasus.version}-${dist.arch}"/>
  </target>

  <target name="dist-macos" depends="dist-common,doc" description="Build binary release for Mac OS X">
    <exec executable="release-tools/macos/package.sh" failonerror="true">
      <arg value="${dist.dir}"/>
      <arg value="dist/pegasus-binary-${pegasus.version}-${dist.arch}.dmg"/>
    </exec>
  </target>

  <target name="dist" depends="dist-common" description="Build binary release tarball without documentation">
    <package-binary name="pegasus-nodocs-${pegasus.version}-${dist.arch}"/>
  </target>

  <!-- This target should clean everything _except_ things we want in the
       source tarball, such as documentation. -->
  <target name="dist-clean">
    <delete dir="${dist.dir}"/>
    <delete dir="build"/>
    <exec executable="${make}" dir="src/tools" failonerror="false">
      <arg line="distclean"/>
    </exec>
    <exec executable="${make}" dir="src/tools/pegasus-mpi-cluster" failonerror="false">
      <arg line="distclean"/>
    </exec>
    <exec executable="${make}" dir="src/externals" failonerror="false">
      <arg line="clean"/>
    </exec>
    <exec executable="${dist.python}" dir="lib/pegasus/python" failonerror="false">
      <arg line="setup.py clean --all"/>
    </exec>
    <delete>
      <fileset dir="lib/pegasus/python/Pegasus" includes="**/*.pyc"/>
    </delete>
  </target>

  <target name="clean" description="Delete all build artifacts">
    <delete dir="dist"/>
    <delete dir="build"/>
    <exec executable="${make}" dir="src/tools" failonerror="false">
      <arg line="distclean"/>
    </exec>
    <exec executable="${make}" dir="src/tools/pegasus-mpi-cluster" failonerror="false">
      <arg line="distclean"/>
    </exec>
    <exec executable="${make}" dir="src/externals" failonerror="false">
      <arg line="clean"/>
    </exec>
    <exec executable="${make}" dir="doc/manpages" failonerror="false">
      <arg line="clean"/>
    </exec>
    <exec executable="${make}" dir="doc/docbook" failonerror="false">
      <arg line="clean"/>
    </exec>
    <exec executable="${dist.python}" dir="lib/pegasus/python" failonerror="false">
      <arg line="setup.py clean --all"/>
    </exec>
    <delete>
      <fileset dir="lib/pegasus/python/Pegasus" includes="**/*.pyc"/>
    </delete>
  </target>

  <target name="dist-source" depends="doc,dist-clean" description="Build source tarball">
    <exec executable="release-tools/create-source-tar" failonerror="true">
      <arg line="${pegasus.version}"/>
    </exec>
  </target>

  <target name="dist-python-source" description="Build source tarball for Pegasus Python Modules">
    <exec executable="release-tools/create-python-source-tar" failonerror="true">
      <arg line="${pegasus.version}"/>
    </exec>
  </target>

  <target name="dist-rpm" depends="dist-source,setup" description="Build RPM package">
    <exec executable="release-tools/build-rpms" failonerror="true">
      <arg line="${pegasus.version}"/>
    </exec>
  </target>

  <target name="dist-deb" depends="dist-source,setup" description="Build Debian package">
    <exec executable="release-tools/build-deb" failonerror="true">
      <arg line="${pegasus.version} ${dist.osid}"/>
    </exec>
  </target>
  
  <target name="swamp-tarballs" depends="dist-source" description="Build source tarballs for SWAMP">
    <exec executable="release-tools/create-swamp-tarballs" failonerror="true">
      <arg line="${pegasus.version}"/>
    </exec>
  </target>

  <target name="test-java" depends="dist-common,jar,compile-externals" description="Run java unit tests">
    <mkdir dir="${junitreport.dir}"/>
    <junit printsummary="yes" haltonfailure="yes" fork="true" forkmode="once">
      <sysproperty key="externals.python.path" value="${dist.lib}/pegasus/externals/python"/>
      <sysproperty key="pegasus.home.schemadir" value="${dist.schema}"/>
      <sysproperty key="pegasus.home.bindir"   value="${dist.bin}"/>

      <classpath>
        <path refid="build.classpath"/>
        <path refid="build.aws.classpath"/>
        <path location="${dist.jars}/pegasus.jar"/>
        <path location="${dist.jars}/pegasus-test.jar"/>
        <path location="${dist.jars}/vdl.jar"/>
      </classpath>

      <formatter type="xml" usefile="yes"/>
      <formatter type="brief" usefile="no"/>
      <test name="edu.isi.pegasus.planner.test.AllTests" todir="${junitreport.dir}"/>
    </junit>
  </target>

  <target name="test-python" depends="compile-externals" description="Execute python unit tests">
      <exec executable="${dist.python}" dir="lib/pegasus/python" failonerror="true">
      <env key="PYTHONPATH" value="${basedir}/lib/pegasus/externals/python"/>
      <arg line="test.py"/>
    </exec>
  </target>

  <target name="test-kickstart" description="Run kickstart unit tests">
    <exec executable="/bin/sh" dir="src/tools/pegasus-kickstart" failonerror="true">
        <arg line="-c 'make test'"/>
    </exec>
  </target>

  <target name="test-pmc" description="Run PMC unit tests">
    <exec executable="/bin/sh" dir="src/tools/pegasus-mpi-cluster" failonerror="true">
        <arg line="-c 'make test'"/>
    </exec>
  </target>
  
  <target name="test-transfer" description="Run transfer unit tests">
    <exec executable="./test.sh" dir="test/unit/transfer" failonerror="true" />
  </target>
<<<<<<< HEAD

  <target name="test" depends="test-python,test-java,test-kickstart,test-pmc,test-transfer" description="Run all unit tests"/>
=======
  
  <target name="test-integrity" description="Run integrity unit tests">
    <exec executable="./test.sh" dir="test/unit/integrity" failonerror="true" />
  </target>

  <target name="test" depends="test-python,test-kickstart,test-pmc,test-transfer,test-integrity,test-java" description="Run all unit tests"/>
>>>>>>> 3c8bb2df

</project>
<|MERGE_RESOLUTION|>--- conflicted
+++ resolved
@@ -631,16 +631,11 @@
   <target name="test-transfer" description="Run transfer unit tests">
     <exec executable="./test.sh" dir="test/unit/transfer" failonerror="true" />
   </target>
-<<<<<<< HEAD
-
-  <target name="test" depends="test-python,test-java,test-kickstart,test-pmc,test-transfer" description="Run all unit tests"/>
-=======
   
   <target name="test-integrity" description="Run integrity unit tests">
     <exec executable="./test.sh" dir="test/unit/integrity" failonerror="true" />
   </target>
 
   <target name="test" depends="test-python,test-kickstart,test-pmc,test-transfer,test-integrity,test-java" description="Run all unit tests"/>
->>>>>>> 3c8bb2df
 
 </project>
